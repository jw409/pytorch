# Python dependencies required for development

# Build System requirements
<<<<<<< HEAD
setuptools>=62.3.0
=======
setuptools>=70.1.0,<80.0  # setuptools develop deprecated on 80.0
>>>>>>> cccacaf6
wheel
cmake>=3.27
ninja
numpy
packaging
pyyaml
requests
six  # dependency chain: NNPACK -> PeachPy -> six
typing-extensions>=4.10.0

# Install / Development extra requirements
build[uv]  # for building sdist and wheel
expecttest>=0.3.0
filelock
fsspec
hypothesis
jinja2
lintrunner ; platform_machine != "s390x"
networkx
optree>=0.13.0
psutil
sympy>=1.13.3
typing-extensions>=4.13.2<|MERGE_RESOLUTION|>--- conflicted
+++ resolved
@@ -1,11 +1,7 @@
 # Python dependencies required for development
 
 # Build System requirements
-<<<<<<< HEAD
-setuptools>=62.3.0
-=======
-setuptools>=70.1.0,<80.0  # setuptools develop deprecated on 80.0
->>>>>>> cccacaf6
+setuptools>=70.1.0
 wheel
 cmake>=3.27
 ninja
