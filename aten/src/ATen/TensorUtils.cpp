#include <ATen/ATen.h>
#include <ATen/Config.h>
#include <ATen/TensorUtils.h>
#include <c10/util/accumulate.h>
#include <c10/util/irange.h>

#include <ostream>
#include <sstream>

namespace at {

std::ostream& operator<<(std::ostream & out, const TensorGeometryArg& t) {
  if (t.pos == 0) {
    // 0 is distinguished; it usually indicates 'self' or the return
    // tensor
    out << "'" << t.name << "'";
  } else {
    out << "argument #" << t.pos << " '" << t.name << "'";
  }
  return out;
}

void checkDim(
    CheckedFrom c,
    const Tensor& tensor,
    const char* name,
    int pos, // 1-indexed
    int64_t dim) {
  TORCH_CHECK(
      tensor.dim() == dim,
      "Expected ",
      dim,
      "-dimensional tensor, but got ",
      tensor.dim(),
      "-dimensional tensor for ",
      TensorGeometryArg(TensorArg({tensor, name, pos})),
      " (while checking arguments for ",
      c,
      ")");
}

void checkDim(CheckedFrom c, const TensorGeometryArg& t, int64_t dim) {
  TORCH_CHECK(t->dim() == dim,
    "Expected ", dim, "-dimensional tensor, but got ", t->dim(),
    "-dimensional tensor for ", t," (while checking arguments for ", c, ")");
}

void checkDimRange(CheckedFrom c, const TensorGeometryArg& t, int64_t dim_start, int64_t dim_end) {
  TORCH_CHECK(
    t->dim() >= dim_start && t->dim() < dim_end,
    "Expected ", dim_start, " to ", (dim_end - 1), " dimensions, but got ",
    t->dim(), "-dimensional tensor for ", t, " (while checking arguments for ",
    c, ")");
}

void checkContiguous(CheckedFrom c, const TensorGeometryArg& t) {
  TORCH_CHECK(
    t->is_contiguous(),
    "Expected contiguous tensor, but got non-contiguous tensor for ", t,
     " (while checking arguments for ", c, ")");
}

void checkAllContiguous(CheckedFrom c, at::ArrayRef<TensorArg> ts) {
  for (auto& t : ts) {
    if (!t->defined()) continue;
    checkContiguous(c, t);
  }
}

void checkSize(CheckedFrom c, const TensorGeometryArg& t, IntArrayRef sizes) {
  checkDim(c, t, static_cast<int64_t>(sizes.size()));
  TORCH_CHECK(
    t->sizes().equals(sizes),
    "Expected tensor of size ", sizes, ", but got tensor of size ", t->sizes(),
    " for ", t, " (while checking arguments for ", c, ")");
}

void checkSize_symint(CheckedFrom c, const TensorGeometryArg& t, c10::SymIntArrayRef sizes) {
  checkDim(c, t, static_cast<int64_t>(sizes.size()));
  TORCH_CHECK(
    t->sym_sizes().equals(sizes),
    "Expected tensor of size ", sizes, ", but got tensor of size ", t->sizes(),
    " for ", t, " (while checking arguments for ", c, ")");
}

void checkSize(CheckedFrom c, const TensorGeometryArg& t, int64_t dim, int64_t size) {
  TORCH_CHECK(
    t->size(dim) == size,
    "Expected tensor to have size ", size, " at dimension ", dim,
    ", but got size ", t->size(dim), " for ", t,
    " (while checking arguments for ", c, ")");
}

void checkSize_symint(CheckedFrom c, const TensorGeometryArg& t, int64_t dim, const c10::SymInt& size) {
  TORCH_CHECK(
    t->sym_size(dim) == size,
    "Expected tensor to have size ", size, " at dimension ", dim,
    ", but got size ", t->size(dim), " for ", t,
    " (while checking arguments for ", c, ")");
}

static void checkAllSame(CheckedFrom c, ArrayRef<TensorArg> tensors, void(*fn)(CheckedFrom, const TensorArg&, const TensorArg&)) {
  const TensorArg* t0 = nullptr;
  for (auto& t : tensors) {
    if (!t->defined()) continue;
    if (t0 != nullptr) {
      fn(c, *t0, t);
    } else {
      t0 = &t;
    }
  }
}

void checkSameSize(CheckedFrom c, const TensorArg& t1, const TensorArg& t2) {
  TORCH_CHECK(
    t1->sizes().equals(t2->sizes()),
    "Expected tensor for ", t1, " to have same size as tensor for ", t2,
    "; but ", t1->sizes(), " does not equal ", t2->sizes(),
    " (while checking arguments for ", c, ")");
}

void checkAllSameSize(CheckedFrom c, ArrayRef<TensorArg> tensors) {
  checkAllSame(c, tensors, checkSameSize);
}

void checkNumel(CheckedFrom c, const TensorGeometryArg& t, int64_t numel) {
  TORCH_CHECK(
    t->numel() == numel,
    "Expected tensor for ", t, " to have ", numel,
    " elements; but it actually has ", t->numel(), " elements",
    " (while checking arguments for ", c, ")");
}

void checkSameNumel(CheckedFrom c, const TensorArg& t1, const TensorArg& t2) {
  TORCH_CHECK(
    t1->numel() == t2->numel(),
    "Expected tensor for ", t1,
    " to have same number of elements as tensor for ", t2, "; but ",
    t1->numel(), " does not equal ", t2->numel(),
    " (while checking arguments for ", c, ")");
}

void checkAllSameNumel(CheckedFrom c, ArrayRef<TensorArg> tensors) {
  checkAllSame(c, tensors, checkSameNumel);
}

void checkSameGPU(CheckedFrom c, const TensorArg& t1, const TensorArg& t2) {
  if (t1->is_cpu() || t2->is_cpu()) {
    std::ostringstream oss;
    if (t1->is_cpu()) {
      oss << "Tensor for " << t1 << " is on CPU, ";
    }
    if (t2->is_cpu()) {
      oss << "Tensor for " << t2 << " is on CPU, ";
    }
    oss << "but expected " << ((!t1->is_cpu() && !t2->is_cpu()) ? "them" : "it")
        << " to be on GPU (while checking arguments for " << c << ")";
    TORCH_CHECK(false, oss.str());
  }
  TORCH_CHECK(
    t1->get_device() == t2->get_device(),
    "Expected tensor for ", t1, " to have the same device as tensor for ", t2,
    "; but device ", t1->get_device(), " does not equal ", t2->get_device(),
    " (while checking arguments for ", c, ")");
}

void checkAllSameGPU(CheckedFrom c, ArrayRef<TensorArg> tensors) {
  checkAllSame(c, tensors, checkSameGPU);
}

void checkSameType(CheckedFrom c, const TensorArg& t1, const TensorArg& t2) {
  TORCH_CHECK(
    t1->options().type_equal(t2->options()),
    "Expected tensor for ", t1, " to have the same type as tensor for ", t2,
    "; but type ", t1->toString(), " does not equal ", t2->toString(),
    " (while checking arguments for ", c, ")");
}

void checkScalarType(CheckedFrom c, const TensorArg& t, ScalarType ty) {
  TORCH_CHECK(
    t->scalar_type() == ty,
    "Expected tensor for ", t, " to have scalar type ", toString(ty),
    "; but got ", t->toString(), " instead (while checking arguments for ", c,
    ")");
}

void checkScalarTypes(CheckedFrom c, const TensorArg& t,
                      at::ArrayRef<ScalarType> l) {
    if (std::find(l.begin(), l.end(), t->scalar_type()) == l.end()) {
      std::ostringstream oss;
      oss << "Expected tensor for " << t << " to have one of the following "
          << "scalar types: ";
      size_t i = 0;
      for (auto ty : l) {
        if (i != 0) {
          oss << ", ";
        }
        oss << toString(ty);
        i++;
      }
      oss << "; but got " << t->toString()
          << " instead (while checking arguments for " << c << ")";
      TORCH_CHECK(false, oss.str());
    }
}

void checkAllSameType(CheckedFrom c, ArrayRef<TensorArg> tensors) {
  checkAllSame(c, tensors, checkSameType);
}

void checkSameDim(CheckedFrom c, const TensorGeometryArg& t1, const TensorGeometryArg& t2) {
  TORCH_CHECK(
    t1->dim() == t2->dim(),
    "Expected tensor for ", t1, " to have the same dimension as tensor for ",
    t2, "; but ", t1->dim(), " does not equal ", t2->dim(),
    " (while checking arguments for ", c, ")");
}

void checkDefined(CheckedFrom c, const TensorArg& t) {
  TORCH_CHECK(
    t->defined(),
    "Expected tensor for ", t, " to be non-null, but it was undefined ",
    " (while checking arguments for ", c, ")");
}

void checkAllDefined(CheckedFrom c, ArrayRef<TensorArg> ts) {
  // NB: don't filter defined here
  for (auto t : ts) {
    checkDefined(c, t);
  }
}

static void checkBackend(CheckedFrom c, const Tensor& t, Backend backend) {
  TORCH_CHECK(
    !t.defined() || t.options().backend() == backend,
    "Expected tensor to have ", toString(backend),
    " Backend, but got tensor with ", toString(t.options().backend()), " Backend ",
    "(while checking arguments for ", c, ")");
}

void checkBackend(CheckedFrom c, at::ArrayRef<Tensor> tensors, at::Backend backend) {
  for (auto &t : tensors) {
    checkBackend(c, t, backend);
  }
}

static void checkDeviceType(CheckedFrom c, const Tensor& t, DeviceType device_type) {
  TORCH_CHECK(
      !t.defined() || t.device().type() == device_type,
      "Expected tensor to have ", device_type,
      " DeviceType, but got tensor with ", t.device().type(), " DeviceType ",
      "(while checking arguments for ", c, ")");
}

void checkDeviceType(CheckedFrom c, at::ArrayRef<Tensor> tensors, at::DeviceType device_type) {
  for (auto &t : tensors) {
    checkDeviceType(c, t, device_type);
  }
}

void checkLayout(CheckedFrom c, const Tensor& t, Layout layout) {
  TORCH_CHECK(
    !t.defined() || t.layout() == layout,
    "Expected tensor to have ", layout,
    " Layout, but got tensor with ", t.layout(), " Layout ",
    "(while checking arguments for ", c, ")");
}

void checkLayout(CheckedFrom c, at::ArrayRef<Tensor> tensors, at::Layout layout) {
  for (auto &t : tensors) {
    checkLayout(c, t, layout);
  }
}

void * maybe_data_ptr(const Tensor& tensor) {
  return tensor.defined() ? (void *)tensor.data_ptr() : nullptr;
}

void * maybe_data_ptr(const TensorArg& tensor) {
  return tensor->defined() ? (void *)tensor->data_ptr() : nullptr;
}

void check_dim_size(
    const Tensor& tensor,
    int64_t dim,
    int64_t dim_size,
    int64_t size) {
  /* Check dimension size of a tensor */
  TORCH_CHECK(
      tensor.dim() == dim && tensor.size(dim_size) == size,
      "Expected a tensor of dimension ",
      dim,
      " and tensor.size[",
      dim_size,
      "] == ",
      size,
      " but got: dimension ",
      tensor.dim(),
      " and tensor.size[",
      dim_size,
      "] = ",
      tensor.size(dim_size));
}

namespace detail {

std::vector<int64_t> defaultStrides(IntArrayRef sizes) {
  std::vector<int64_t> strides(sizes.size());
  int64_t stride = 1;
  for(size_t i = sizes.size(); i > 0; --i) {
    strides[i-1] = stride;
    stride *= sizes[i-1];
  }
  return strides;
}

// On a high level,
// 1. separate `oldshape` into chunks of dimensions, where the dimensions are
//    ``contiguous'' in each chunk, i.e., oldstride[i] = oldshape[i+1] *
//     oldstride[i+1]
// 2. `newshape` must be able to be separated into same number of chunks as
//    `oldshape` was separated into, where each chunk of newshape has matching
//    ``numel'', i.e., number of subspaces, as the corresponding chunk of
//    `oldshape`.
//
// templatized for DimVector and IntArrayRef use cases,
// see overloads of computeStride() below.
//
template <typename ResultVec, typename NewShapeVec, typename Numel>
inline static std::optional<ResultVec> computeStride_impl(
    const NewShapeVec& oldshape,
    const NewShapeVec& oldstride,
    const NewShapeVec& newshape,
    ResultVec toResult(const NewShapeVec&)
) {
  if (oldshape.empty()) {
    return ResultVec(newshape.size(), 1);
  }

  // NOTE: stride is arbitrary in the numel() == 0 case;
  // to match NumPy behavior we copy the strides if the size matches, otherwise
  // we use the stride as if it were computed via resize.
  // This could perhaps be combined with the below code, but the complexity
  // didn't seem worth it.
  const Numel numel = c10::multiply_integers(oldshape);
  bool zero_numel = TORCH_GUARD_SIZE_OBLIVIOUS(sym_eq(numel, 0));
  if (zero_numel && oldshape.equals(newshape)) {
    return toResult(oldstride);
  }

  ResultVec newstride(newshape.size());
  if (zero_numel) {
    for (int64_t view_d = newshape.size() - 1; view_d >= 0; view_d--) {
      if (view_d == (int64_t)(newshape.size() - 1)) {
        newstride[view_d] = 1;
      } else {
        newstride[view_d] =
          std::max<Numel>(newshape[view_d+1], Numel(1)) * newstride[view_d+1];
      }
    }
    return newstride;
  }

  int64_t view_d = (int64_t)newshape.size() - 1;
  // stride for each subspace in the chunk
  Numel chunk_base_stride = oldstride.back();
  // numel in current chunk
  Numel tensor_numel = 1;
  Numel view_numel = 1;

<<<<<<< HEAD
 // The usages of TORCH_GUARD_OR_TRUE/TORCH_GUARD_OR_FALSE below could result in returning std::nullopt which have an effect of falling
 // back to a clone when unbacked presented. But it will not result in returning different or wrong results.
=======
 // The usages of TORCH_GUARD_OR_TRUE/TORCH_GUARD_OR_FALSE below could result in returning
 // std::nullopt which has an effect of falling back to a clone when unbacked symints are present.
 // But it will not result in returning different or wrong results.
>>>>>>> b643076e
  for (int64_t tensor_d = oldshape.size() - 1; tensor_d >= 0; tensor_d--) {
    tensor_numel *= oldshape[tensor_d];
    // if end of tensor size chunk, check view
    if ((tensor_d == 0) ||
        (TORCH_GUARD_OR_TRUE(sym_ne(oldshape[tensor_d - 1], 1)) &&
        TORCH_GUARD_OR_TRUE(sym_ne(oldstride[tensor_d - 1], tensor_numel * chunk_base_stride)))) {
<<<<<<< HEAD
     // We want to accumulate stuff in view_numel until view_numel == tensor_numel, if we do not know yet if they are we keep
     // accumulating. if view_numel<tensor_numel view_numel==tensor_numel would fail also so better to look ahead.
     // we use TORCH_GUARD_OR_FALSE when comparing newshape[view_d] ==1 because if we know view_numel<tensor_numel is false.
     // we want to stop. Unless we know for sure newshape[view_d]==1 in that case we would stop in the next iteration anyway.
=======
     // We want to accumulate stuff in view_numel until view_numel == tensor_numel, if we do not
     // know if that is satisfied we keep accumalating. For example if view_numel = 1 and tensor_numel = u1,
     // we want to take that path, view_numel will become u0. Next iteration if u0==u1 we want to stop.
     // Thats why we use TORCH_GUARD_OR_TRUE below.

     // we use TORCH_GUARD_OR_FALSE and not TORCH_GUARD_OR_TRUE when comparing newshape[view_d] ==1 because
     // if we know view_numel < tensor_numel is false, we want to stop. Unless we know for sure newshape[view_d]==1
     // in that case we would stop in the next iteration anyway. For example, if view_numel = u0 and tensor_numel = u1,
     // and u0==u1, then want to stop unless newshape[view_d]==1. taking one more iteration will keep [view_numel = u0
     // and tensor_numel = u1].
>>>>>>> b643076e
      while (view_d >= 0 &&
            (TORCH_GUARD_OR_TRUE(sym_lt(view_numel, tensor_numel)) || TORCH_GUARD_OR_FALSE(sym_eq(newshape[view_d], 1)))) {
        newstride[view_d] = view_numel * chunk_base_stride;
        view_numel *= newshape[view_d];
        view_d--;
      }
      if (TORCH_GUARD_OR_TRUE(sym_ne(view_numel, tensor_numel))) {
        return std::nullopt;
      }
      if (tensor_d > 0) {
        chunk_base_stride = oldstride[tensor_d - 1];
        tensor_numel = 1;
        view_numel = 1;
      }
    }
  }
  if (view_d != -1) {
    return std::nullopt;
  }
  return newstride;
}

std::optional<std::vector<int64_t>> computeStride(
    IntArrayRef oldshape,
    IntArrayRef oldstride,
    IntArrayRef newshape) {
  auto toResult = [](const IntArrayRef& a) { return a.vec(); };
  return computeStride_impl<std::vector<int64_t>, IntArrayRef, int64_t>(oldshape, oldstride, newshape, toResult);
}

std::optional<SymDimVector> computeStride(
    c10::SymIntArrayRef oldshape,
    c10::SymIntArrayRef oldstride,
    c10::SymIntArrayRef newshape) {
  auto toResult = [](const SymIntArrayRef& a) { return SymDimVector(a); };
  return computeStride_impl<SymDimVector, c10::SymIntArrayRef, c10::SymInt>(oldshape, oldstride, newshape, toResult);
}

std::optional<DimVector> computeStride(
    IntArrayRef oldshape,
    IntArrayRef oldstride,
    const DimVector& newshape) {
  auto toResult = [](const IntArrayRef& a) { return DimVector(a); };
  return computeStride_impl<DimVector, IntArrayRef, int64_t>(oldshape, oldstride, newshape, toResult);
}

}  // namespace detail
}  // namespace at<|MERGE_RESOLUTION|>--- conflicted
+++ resolved
@@ -368,26 +368,15 @@
   Numel tensor_numel = 1;
   Numel view_numel = 1;
 
-<<<<<<< HEAD
- // The usages of TORCH_GUARD_OR_TRUE/TORCH_GUARD_OR_FALSE below could result in returning std::nullopt which have an effect of falling
- // back to a clone when unbacked presented. But it will not result in returning different or wrong results.
-=======
  // The usages of TORCH_GUARD_OR_TRUE/TORCH_GUARD_OR_FALSE below could result in returning
  // std::nullopt which has an effect of falling back to a clone when unbacked symints are present.
  // But it will not result in returning different or wrong results.
->>>>>>> b643076e
   for (int64_t tensor_d = oldshape.size() - 1; tensor_d >= 0; tensor_d--) {
     tensor_numel *= oldshape[tensor_d];
     // if end of tensor size chunk, check view
     if ((tensor_d == 0) ||
         (TORCH_GUARD_OR_TRUE(sym_ne(oldshape[tensor_d - 1], 1)) &&
         TORCH_GUARD_OR_TRUE(sym_ne(oldstride[tensor_d - 1], tensor_numel * chunk_base_stride)))) {
-<<<<<<< HEAD
-     // We want to accumulate stuff in view_numel until view_numel == tensor_numel, if we do not know yet if they are we keep
-     // accumulating. if view_numel<tensor_numel view_numel==tensor_numel would fail also so better to look ahead.
-     // we use TORCH_GUARD_OR_FALSE when comparing newshape[view_d] ==1 because if we know view_numel<tensor_numel is false.
-     // we want to stop. Unless we know for sure newshape[view_d]==1 in that case we would stop in the next iteration anyway.
-=======
      // We want to accumulate stuff in view_numel until view_numel == tensor_numel, if we do not
      // know if that is satisfied we keep accumalating. For example if view_numel = 1 and tensor_numel = u1,
      // we want to take that path, view_numel will become u0. Next iteration if u0==u1 we want to stop.
@@ -398,7 +387,6 @@
      // in that case we would stop in the next iteration anyway. For example, if view_numel = u0 and tensor_numel = u1,
      // and u0==u1, then want to stop unless newshape[view_d]==1. taking one more iteration will keep [view_numel = u0
      // and tensor_numel = u1].
->>>>>>> b643076e
       while (view_d >= 0 &&
             (TORCH_GUARD_OR_TRUE(sym_lt(view_numel, tensor_numel)) || TORCH_GUARD_OR_FALSE(sym_eq(newshape[view_d], 1)))) {
         newstride[view_d] = view_numel * chunk_base_stride;
