--- conflicted
+++ resolved
@@ -303,8 +303,6 @@
 }
 
 template <typename T>
-<<<<<<< HEAD
-=======
 void max_unpool_impl(
     device T* output,
     T input_element,
@@ -367,7 +365,6 @@
 }
 
 template <typename T>
->>>>>>> 6b414f56
 struct AvgPoolIterBounds {
   T start;
   T end;
@@ -503,20 +500,6 @@
       params.divisor_override);
 }
 
-<<<<<<< HEAD
-#define REGISTER_POOL_OP(DTYPE)                                           \
-  template [[host_name("max_pool_" #DTYPE)]] kernel void max_pool<DTYPE>( \
-      constant DTYPE * input [[buffer(0)]],                               \
-      device DTYPE * output [[buffer(1)]],                                \
-      device int64_t* indices [[buffer(2)]],                              \
-      constant PoolingParams<5>& params [[buffer(3)]],                    \
-      uint tid [[thread_position_in_grid]]);                              \
-                                                                          \
-  template [[host_name("avg_pool_" #DTYPE)]] kernel void avg_pool<DTYPE>( \
-      constant DTYPE * input [[buffer(0)]],                               \
-      device DTYPE * output [[buffer(1)]],                                \
-      constant AvgPoolingParams<5> & params [[buffer(2)]],                \
-=======
 #define REGISTER_POOL_OP(DTYPE)                                               \
   template [[host_name("max_pool_" #DTYPE)]] kernel void max_pool<DTYPE>(     \
       constant DTYPE * input [[buffer(0)]],                                   \
@@ -536,7 +519,6 @@
       constant DTYPE * input [[buffer(0)]],                                   \
       device DTYPE * output [[buffer(1)]],                                    \
       constant AvgPoolingParams<5> & params [[buffer(2)]],                    \
->>>>>>> 6b414f56
       uint tid [[thread_position_in_grid]]);
 
 #define REGISTER_MAX_POOL_BACKWARD_OP(DTYPE)                   \
@@ -550,10 +532,7 @@
 
 REGISTER_POOL_OP(float);
 REGISTER_POOL_OP(half);
-<<<<<<< HEAD
-=======
 REGISTER_POOL_OP(bfloat);
->>>>>>> 6b414f56
 REGISTER_POOL_OP(int);
 REGISTER_POOL_OP(long);
 REGISTER_POOL_OP(short);
@@ -563,12 +542,4 @@
 
 REGISTER_MAX_POOL_BACKWARD_OP(float);
 REGISTER_MAX_POOL_BACKWARD_OP(half);
-<<<<<<< HEAD
-
-#if __METAL_VERSION__ >= 310
-REGISTER_POOL_OP(bfloat);
-REGISTER_MAX_POOL_BACKWARD_OP(bfloat);
-#endif
-=======
-REGISTER_MAX_POOL_BACKWARD_OP(bfloat);
->>>>>>> 6b414f56
+REGISTER_MAX_POOL_BACKWARD_OP(bfloat);