--- conflicted
+++ resolved
@@ -731,159 +731,11 @@
   if (dropout_probability != 0.0f) {
     sdpa_backward_options.set_dropout(dropout_probability, Seed, Offset);
   }
-<<<<<<< HEAD
-  auto q_strides = q.strides();
-  auto k_strides = k.strides();
-  auto v_strides = v.strides();
-  // NB: cuDNN API shape is transposed
-  constexpr int strideidx0 = 1;
-  constexpr int strideidx1 = 0;
-  constexpr int strideidx2 = 2;
-  auto Q_ = mha_graph->tensor(fe::graph::Tensor_attributes()
-                                  .set_uid(Q)
-                                  .set_name("Q")
-                                  .set_dim({b, h_q, s_q, d_qk})
-                                  .set_stride(
-                                      {INT_MAX,
-                                       q_strides[strideidx0],
-                                       q_strides[strideidx1],
-                                       q_strides[strideidx2]}));
-  auto K_ = mha_graph->tensor(fe::graph::Tensor_attributes()
-                                  .set_uid(K)
-                                  .set_name("K")
-                                  .set_dim({b, h_k, s_kv, d_qk})
-                                  .set_stride(
-                                      {INT_MAX,
-                                       k_strides[strideidx0],
-                                       k_strides[strideidx1],
-                                       k_strides[strideidx2]}));
-  auto V_ = mha_graph->tensor(fe::graph::Tensor_attributes()
-                                  .set_uid(V)
-                                  .set_name("V")
-                                  .set_dim({b, h_v, s_kv, d_v})
-                                  .set_stride(
-                                      {INT_MAX,
-                                       v_strides[strideidx0],
-                                       v_strides[strideidx1],
-                                       v_strides[strideidx2]}));
-  auto o_strides = o.strides();
-  auto O_ = mha_graph->tensor(fe::graph::Tensor_attributes()
-                                  .set_uid(O)
-                                  .set_name("O")
-                                  .set_dim({b, h_q, s_q, d_v})
-                                  .set_stride(
-                                      {INT_MAX,
-                                       o_strides[strideidx0],
-                                       o_strides[strideidx1],
-                                       o_strides[strideidx2]}));
-
-  std::optional<std::shared_ptr<fe::graph::Tensor_attributes>> bias;
-  if (attn_bias.has_value()) {
-    TORCH_CHECK(
-        false,
-        "attn_bias not yet supported with cuDNN Attention and NestedTensor");
-    bias =
-        mha_graph->tensor(fe::graph::Tensor_attributes()
-                              .set_uid(BIAS)
-                              .set_name("bias")
-                              .set_dim(attn_bias.value().sizes().vec())
-                              .set_stride(attn_bias.value().strides().vec()));
-    sdpa_backward_options.set_bias(bias.value());
-  }
-  auto RAG_Q_OFF_ =
-      mha_graph->tensor(fe::graph::Tensor_attributes()
-                            .set_uid(RAG_Q_OFF)
-                            .set_name("cum_seq_q")
-                            .set_dim({b + 1, 1, 1, 1})
-                            .set_stride({1, 1, 1, 1})
-                            .set_data_type(fe::DataType_t::INT32));
-  auto RAG_K_OFF_ =
-      mha_graph->tensor(fe::graph::Tensor_attributes()
-                            .set_uid(RAG_K_OFF)
-                            .set_name("cum_seq_k")
-                            .set_dim({b + 1, 1, 1, 1})
-                            .set_stride({1, 1, 1, 1})
-                            .set_data_type(fe::DataType_t::INT32));
-  auto RAG_V_OFF_ =
-      mha_graph->tensor(fe::graph::Tensor_attributes()
-                            .set_uid(RAG_V_OFF)
-                            .set_name("cum_seq_v")
-                            .set_dim({b + 1, 1, 1, 1})
-                            .set_stride({1, 1, 1, 1})
-                            .set_data_type(fe::DataType_t::INT32));
-  auto RAG_O_OFF_ =
-      mha_graph->tensor(fe::graph::Tensor_attributes()
-                            .set_uid(RAG_O_OFF)
-                            .set_name("cum_seq_o")
-                            .set_dim({b + 1, 1, 1, 1})
-                            .set_stride({1, 1, 1, 1})
-                            .set_data_type(fe::DataType_t::INT32));
-  auto RAG_STATS_OFF_ =
-      mha_graph->tensor(fe::graph::Tensor_attributes()
-                            .set_uid(RAG_LSE_OFF)
-                            .set_name("cum_seq_stats")
-                            .set_dim({b + 1, 1, 1, 1})
-                            .set_stride({1, 1, 1, 1})
-                            .set_data_type(fe::DataType_t::INT32));
-  O_->set_ragged_offset(RAG_O_OFF_);
-  Q_->set_ragged_offset(RAG_Q_OFF_);
-  K_->set_ragged_offset(RAG_K_OFF_);
-  V_->set_ragged_offset(RAG_V_OFF_);
-  auto STATS = mha_graph->tensor(fe::graph::Tensor_attributes()
-                                     .set_uid(LSE)
-                                     .set_name("stats")
-                                     .set_dim({b, h_q, s_q, 1})
-                                     .set_stride({s_q * h_q, 1, h_q, 1})
-                                     .set_data_type(fe::DataType_t::FLOAT));
-  STATS->set_ragged_offset(RAG_STATS_OFF_);
-  auto do_strides = dO.strides();
-  auto DO_ = mha_graph->tensor(fe::graph::Tensor_attributes()
-                                   .set_ragged_offset(RAG_O_OFF_)
-                                   .set_uid(DO)
-                                   .set_name("DO")
-                                   .set_dim({b, h_q, s_q, d_v})
-                                   .set_stride(
-                                       {INT_MAX,
-                                        do_strides[strideidx0],
-                                        do_strides[strideidx1],
-                                        do_strides[strideidx2]}));
-  auto [Dq, Dk, Dv] = mha_graph->sdpa_backward(
-      Q_, K_, V_, O_, DO_, STATS, sdpa_backward_options);
-  Dq->set_output(true)
-      .set_uid(DQ)
-      .set_ragged_offset(RAG_Q_OFF_)
-      .set_dim({b, h_q, s_q, d_qk})
-      .set_stride(
-          {INT_MAX,
-           q_strides[strideidx0],
-           q_strides[strideidx1],
-           q_strides[strideidx2]});
-  Dk->set_output(true)
-      .set_uid(DK)
-      .set_ragged_offset(RAG_K_OFF_)
-      .set_dim({b, h_k, s_kv, d_qk})
-      .set_stride(
-          {INT_MAX,
-           k_strides[strideidx0],
-           k_strides[strideidx1],
-           k_strides[strideidx2]});
-  Dv->set_output(true)
-      .set_uid(DV)
-      .set_ragged_offset(RAG_V_OFF_)
-      .set_dim({b, h_v, s_kv, d_v})
-      .set_stride(
-          {INT_MAX,
-           v_strides[strideidx0],
-           v_strides[strideidx1],
-           v_strides[strideidx2]});
-
-=======
   auto [DQ, DK, DV] =
       mha_graph->sdpa_backward(Q, K, V, O, DO, STATS, sdpa_backward_options);
   DQ->set_output(true).set_dim(dQ.sizes().vec()).set_stride(dQ.strides().vec());
   DK->set_output(true).set_dim(dK.sizes().vec()).set_stride(dK.strides().vec());
   DV->set_output(true).set_dim(dV.sizes().vec()).set_stride(dV.strides().vec());
->>>>>>> ae322034
   AT_CUDNN_FRONTEND_CHECK(mha_graph->validate());
   AT_CUDNN_FRONTEND_CHECK(mha_graph->build_operation_graph(handle));
   AT_CUDNN_FRONTEND_CHECK(
@@ -1272,131 +1124,7 @@
   TORCH_CHECK(!workspace_size || workspace_ptr.get());
   TORCH_CHECK(
       mha_graph->execute(handle, variant_pack, workspace_ptr.get()).is_good());
-<<<<<<< HEAD
-  getMHAGraphBackwardCache_().update(key, mha_graph);
-}
-
-void run_cudnn_SDP_bprop_nestedtensor(
-    int64_t b,
-    int64_t h_q,
-    int64_t h_k,
-    int64_t h_v,
-    int64_t s_q,
-    int64_t s_kv,
-    int64_t d_qk,
-    int64_t d_v,
-    float scaling_factor,
-    bool is_causal,
-    float dropout_probability,
-    const Tensor& cum_seqlen_q,
-    const Tensor& cum_seqlen_kv,
-    const Tensor& q,
-    const Tensor& k,
-    const Tensor& v,
-    const std::optional<Tensor>& attn_bias,
-    const Tensor& o,
-    const Tensor& dO,
-    const Tensor& softmaxstats,
-    Tensor& dQ,
-    Tensor& dK,
-    Tensor& dV,
-    const Tensor& dropoutseed,
-    const Tensor& dropoutoffset) {
-  // do nothing if we got 0-element tensors
-  if (!q.numel() || !k.numel() || !v.numel() || !o.numel() || !dO.numel() ||
-      !softmaxstats.numel()) {
-    return;
-  }
-
-  Tensor dO_ = dO;
-  const auto innermost_dO_stride = dO.strides()[dO.strides().size() - 1];
-  if (innermost_dO_stride != 1) {
-    permute_to_matching_layout(o, dO_);
-  }
-
-  auto seqlen_q = at::diff(cum_seqlen_q, 1, 0);
-  auto seqlen_kv = at::diff(cum_seqlen_kv, 1, 0);
-  auto rag_q_off = cum_seqlen_q.mul(h_q * d_qk);
-  auto rag_k_off = cum_seqlen_kv.mul(h_k * d_v);
-  auto rag_v_off = cum_seqlen_kv.mul(h_v * d_v);
-  auto rag_stats_off = cum_seqlen_q.mul(h_q);
-
-  auto dprops = at::cuda::getCurrentDeviceProperties();
-  auto _dropoutseed = dropoutseed;
-  auto _dropoutoffset = dropoutoffset;
-  // cuDNN dropout bug requires these to be in int64
-  if (dprops->major == 10 && dprops->minor == 0) {
-    _dropoutseed = dropoutseed.to(kLong);
-    _dropoutoffset = dropoutoffset.to(kLong);
-  }
-
-  cudnnHandle_t handle = getCudnnHandle();
-
-  auto mha_graph = build_graph_backward_nestedtensor(
-      b,
-      h_q,
-      h_k,
-      h_v,
-      s_q,
-      s_kv,
-      d_qk,
-      d_v,
-      scaling_factor,
-      is_causal,
-      dropout_probability,
-      cum_seqlen_q,
-      cum_seqlen_kv,
-      q,
-      k,
-      v,
-      attn_bias,
-      o,
-      dO_,
-      softmaxstats,
-      dQ,
-      dK,
-      dV,
-      dropoutseed,
-      dropoutoffset,
-      handle);
-
-  std::unordered_map<int64_t, void*> variant_pack = {
-      // inputs
-      {Q, q.data_ptr()},
-      {K, k.data_ptr()},
-      {V, v.data_ptr()},
-      {O, o.data_ptr()},
-      {DO, dO_.data_ptr()},
-      {LSE, softmaxstats.data_ptr()},
-      // outputs
-      {DQ, dQ.data_ptr()},
-      {DK, dK.data_ptr()},
-      {DV, dV.data_ptr()},
-      {SCALE, &scaling_factor},
-      {RAG_Q_OFF, rag_q_off.data_ptr()},
-      {RAG_O_OFF, rag_q_off.data_ptr()},
-      {RAG_K_OFF, rag_k_off.data_ptr()},
-      {RAG_V_OFF, rag_v_off.data_ptr()},
-      {RAG_LSE_OFF, rag_stats_off.data_ptr()},
-      {SEQ_LEN_Q, seqlen_q.data_ptr()},
-      {SEQ_LEN_KV, seqlen_kv.data_ptr()}};
-  if (dropout_probability != 0.0f) {
-    variant_pack[SEED] = _dropoutseed.data_ptr();
-    variant_pack[OFFSET] = _dropoutoffset.data_ptr();
-  }
-  TORCH_CHECK(
-      !attn_bias.has_value(),
-      "attn_bias not yet supported with cuDNN Attention and NestedTensor");
-
-  auto workspace_size = mha_graph->get_workspace_size();
-  auto workspace_ptr =
-      c10::cuda::CUDACachingAllocator::get()->allocate(workspace_size);
-  TORCH_CHECK(!workspace_size || workspace_ptr.get());
-  TORCH_CHECK(
-      mha_graph->execute(handle, variant_pack, workspace_ptr.get()).is_good());
-=======
   mhagraphbackwardcache.update(key, graph_and_tensors_backward_values);
->>>>>>> ae322034
 }
 
 } // namespace native
