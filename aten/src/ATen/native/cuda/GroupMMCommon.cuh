--- conflicted
+++ resolved
@@ -49,16 +49,9 @@
   int32_t offset = 0;
   if (offs != nullptr) {
     int32_t start = tid == 0 ? 0 : offs[tid - 1];
-<<<<<<< HEAD
-    delta = offs[tid] - start;
-    if (K < 0) {
-      CUDA_KERNEL_ASSERT(delta >=0 && "expected offsets to be greater or equal 0\n");
-    }
-=======
     offset = offs[tid];
     delta = offset - start;
     CUDA_KERNEL_ASSERT(delta >=0 && "expected gemm dimension to be greater or equal 0\n");
->>>>>>> b3973bb0
 
     // TMA transfers require global memory tensor addresses to be
     // aligned to 16 bytes.
