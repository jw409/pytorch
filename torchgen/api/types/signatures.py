--- conflicted
+++ resolved
@@ -306,79 +306,6 @@
 
 
 @dataclass(frozen=True)
-<<<<<<< HEAD
-=======
-class FunctionalizationLambda:
-    g: NativeFunctionsViewGroup
-
-    # are we generating the forward lambda or the reverse lambda?
-    is_reverse: bool
-
-    def captures(self) -> list[Expr]:
-        # The lambda lives inside of a kernel following the dispatcher API, so its outer context is the dispatcher arguments
-        # We also need to read the "reapply views" TLS at the time that the functionalization kernel was executed,
-        # and plumb it into the lambda.
-        outer_ctx = dispatcher.arguments(self.g.view.func) + [
-            functionalization.reapply_views_binding,
-            functionalization.inverse_return_mode_binding,
-        ]
-        capture_bindings = functionalization.capture_arguments(
-            self.g.view.func, is_reverse=self.is_reverse
-        )
-        # allow_expensive_conversions is set because we want to convert
-        # some reference types (IntArrayRef) to value types (vector<int64_t>).
-        capture_exprs = translate.translate(
-            outer_ctx, capture_bindings, method=False, allow_expensive_conversions=True
-        )
-        return capture_exprs
-
-    def decl(self) -> str:
-        return_type = functionalization.returns_type(self.g.view.func)
-        capture_str = ", ".join(
-            f"{val.type.name} = {val.expr}" for val in self.captures()
-        )
-        decls = [
-            a.decl()
-            for a in functionalization.outer_arguments(is_reverse=self.is_reverse)
-        ]
-        return f"[{capture_str}]({', '.join(decls)}) -> {return_type.cpp_type()}"
-
-    def inner_call(self, *, reapply_views: bool | None = None) -> str:
-        inner_call_name = functionalization.name(
-            self.g,
-            is_reverse=self.is_reverse,
-            include_namespace=True,
-            reapply_views=reapply_views,
-        )
-
-        arg_ctx = functionalization.outer_arguments(is_reverse=self.is_reverse)
-        capture_ctx = functionalization.capture_arguments(
-            self.g.view.func, is_reverse=self.is_reverse
-        )
-        full_ctx = arg_ctx + capture_ctx
-
-        assert self.g.view_copy is not None
-        call_bindings = functionalization.inner_arguments(
-            self.g.view_copy.func, is_reverse=self.is_reverse
-        )
-        maybe_index = functionalization.inner_call_index(self.g.view_copy.func)
-        call_exprs = [
-            e.expr for e in translate.translate(full_ctx, call_bindings, method=False)
-        ]
-        if not self.is_reverse and maybe_index is not None:
-            return f"{inner_call_name}({', '.join(call_exprs)})[{maybe_index.name}];"
-        else:
-            return f"{inner_call_name}({', '.join(call_exprs)});"
-
-    @staticmethod
-    def from_func(
-        g: NativeFunctionsViewGroup, *, is_reverse: bool
-    ) -> FunctionalizationLambda:
-        return FunctionalizationLambda(g, is_reverse)
-
-
-@dataclass(frozen=True)
->>>>>>> 06b24a9d
 class StructuredImplSignature:
     g: NativeFunctionsGroup
     name: str
