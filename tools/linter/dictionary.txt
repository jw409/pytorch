--- conflicted
+++ resolved
@@ -12,14 +12,11 @@
 froms
 Halfs
 hsa
-<<<<<<< HEAD
 indexT
-=======
 inp
 inps
 inpt
 inpts
->>>>>>> 04d8e82c
 matA
 matB
 matC
