--- conflicted
+++ resolved
@@ -394,7 +394,6 @@
 
 # Build image
 docker build \
-<<<<<<< HEAD
   ${no_cache_flag} \
   ${progress_flag} \
   --build-arg "BUILD_ENVIRONMENT=${image}" \
@@ -428,54 +427,13 @@
   --build-arg "XPU_VERSION=${XPU_VERSION}" \
   --build-arg "UNINSTALL_DILL=${UNINSTALL_DILL}" \
   --build-arg "ACL=${ACL:-}" \
+  --build-arg "OPENBLAS=${OPENBLAS:-}" \
   --build-arg "SKIP_SCCACHE_INSTALL=${SKIP_SCCACHE_INSTALL:-}" \
   --build-arg "SKIP_LLVM_SRC_BUILD_INSTALL=${SKIP_LLVM_SRC_BUILD_INSTALL:-}" \
   -f $(dirname ${DOCKERFILE})/Dockerfile \
   -t "$tmp_tag" \
   "$@" \
   .
-=======
-       ${no_cache_flag} \
-       ${progress_flag} \
-       --build-arg "BUILD_ENVIRONMENT=${image}" \
-       --build-arg "LLVMDEV=${LLVMDEV:-}" \
-       --build-arg "VISION=${VISION:-}" \
-       --build-arg "UBUNTU_VERSION=${UBUNTU_VERSION}" \
-       --build-arg "DEVTOOLSET_VERSION=${DEVTOOLSET_VERSION}" \
-       --build-arg "GLIBC_VERSION=${GLIBC_VERSION}" \
-       --build-arg "CLANG_VERSION=${CLANG_VERSION}" \
-       --build-arg "ANACONDA_PYTHON_VERSION=${ANACONDA_PYTHON_VERSION}" \
-       --build-arg "PYTHON_VERSION=${PYTHON_VERSION}" \
-       --build-arg "GCC_VERSION=${GCC_VERSION}" \
-       --build-arg "CUDA_VERSION=${CUDA_VERSION}" \
-       --build-arg "CUDNN_VERSION=${CUDNN_VERSION}" \
-       --build-arg "TENSORRT_VERSION=${TENSORRT_VERSION}" \
-       --build-arg "GRADLE_VERSION=${GRADLE_VERSION}" \
-       --build-arg "NINJA_VERSION=${NINJA_VERSION:-}" \
-       --build-arg "KATEX=${KATEX:-}" \
-       --build-arg "ROCM_VERSION=${ROCM_VERSION:-}" \
-       --build-arg "PYTORCH_ROCM_ARCH=${PYTORCH_ROCM_ARCH:-gfx90a;gfx942}" \
-       --build-arg "IMAGE_NAME=${IMAGE_NAME}" \
-       --build-arg "UCX_COMMIT=${UCX_COMMIT}" \
-       --build-arg "UCC_COMMIT=${UCC_COMMIT}" \
-       --build-arg "TRITON=${TRITON}" \
-       --build-arg "TRITON_CPU=${TRITON_CPU}" \
-       --build-arg "ONNX=${ONNX}" \
-       --build-arg "DOCS=${DOCS}" \
-       --build-arg "INDUCTOR_BENCHMARKS=${INDUCTOR_BENCHMARKS}" \
-       --build-arg "EXECUTORCH=${EXECUTORCH}" \
-       --build-arg "HALIDE=${HALIDE}" \
-       --build-arg "XPU_VERSION=${XPU_VERSION}" \
-       --build-arg "UNINSTALL_DILL=${UNINSTALL_DILL}" \
-       --build-arg "ACL=${ACL:-}" \
-       --build-arg "OPENBLAS=${OPENBLAS:-}" \
-       --build-arg "SKIP_SCCACHE_INSTALL=${SKIP_SCCACHE_INSTALL:-}" \
-       --build-arg "SKIP_LLVM_SRC_BUILD_INSTALL=${SKIP_LLVM_SRC_BUILD_INSTALL:-}" \
-       -f $(dirname ${DOCKERFILE})/Dockerfile \
-       -t "$tmp_tag" \
-       "$@" \
-       .
->>>>>>> e77cba5c
 
 # NVIDIA dockers for RC releases use tag names like `11.0-cudnn9-devel-ubuntu18.04-rc`,
 # for this case we will set UBUNTU_VERSION to `18.04-rc` so that the Dockerfile could
