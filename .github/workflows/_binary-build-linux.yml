name: linux-binary-build

on:
  workflow_call:
    inputs:
      build_name:
        required: true
        type: string
        description: The build's name
      build_environment:
        required: true
        type: string
        description: The build environment
      runner_prefix:
        required: false
        default: ""
        type: string
        description: prefix for runner label
      runs_on:
        required: false
        default: linux.12xlarge.memory.ephemeral
        type: string
        description: Hardware to run this "build" job on, linux.12xlarge or linux.arm64.2xlarge.
      timeout-minutes:
        required: false
        default: 240
        type: number
        description: timeout for the job
      use_split_build:
        description: |
          [Experimental] Build a libtorch only wheel and build pytorch such that
          are built from the libtorch wheel.
        required: false
        type: boolean
        default: false
      ALPINE_IMAGE:
        required: false
        type: string
        default: "308535385114.dkr.ecr.us-east-1.amazonaws.com/tool/alpine"
        description: Alpine image to use
      PYTORCH_ROOT:
        required: true
        type: string
        description: Root directory for the pytorch/pytorch repository
      PACKAGE_TYPE:
        required: true
        type: string
        description: Package type
      DESIRED_CUDA:
        required: true
        type: string
        description: Desired Cuda version
      GPU_ARCH_VERSION:
        required: false
        type: string
        description: GPU Arch version
      GPU_ARCH_TYPE:
        required: true
        type: string
        description: GPU Arch type
      DOCKER_IMAGE:
        required: true
        type: string
        description: Docker image to use
      LIBTORCH_CONFIG:
        required: false
        type: string
        description: Desired libtorch config (for libtorch builds only)
      LIBTORCH_VARIANT:
        required: false
        type: string
        description: Desired libtorch variant (for libtorch builds only)
      DESIRED_PYTHON:
        required: false
        type: string
        description: Desired python version
      PYTORCH_EXTRA_INSTALL_REQUIREMENTS:
        required: false
        type: string
        description: Extra install requirements
        default: ""
    secrets:
      github-token:
        required: true
        description: Github Token

jobs:
  build:
    runs-on: ${{ inputs.runner_prefix}}${{ inputs.runs_on }}
    timeout-minutes: ${{ inputs.timeout-minutes }}
    env:
      PYTORCH_ROOT: ${{ inputs.PYTORCH_ROOT }}
      PACKAGE_TYPE: ${{ inputs.PACKAGE_TYPE }}
      # TODO: This is a legacy variable that we eventually want to get rid of in
      #       favor of GPU_ARCH_VERSION
      DESIRED_CUDA: ${{ inputs.DESIRED_CUDA }}
      GPU_ARCH_VERSION: ${{ inputs.GPU_ARCH_VERSION }}
      GPU_ARCH_TYPE: ${{ inputs.GPU_ARCH_TYPE }}
      DOCKER_IMAGE: ${{ inputs.DOCKER_IMAGE }}
      SKIP_ALL_TESTS: 1
      LIBTORCH_CONFIG: ${{ inputs.LIBTORCH_CONFIG }}
      LIBTORCH_VARIANT: ${{ inputs.LIBTORCH_VARIANT }}
      DESIRED_PYTHON: ${{ inputs.DESIRED_PYTHON }}
      PYTORCH_EXTRA_INSTALL_REQUIREMENTS: ${{ inputs.PYTORCH_EXTRA_INSTALL_REQUIREMENTS }}
      ALPINE_IMAGE: ${{ inputs.ALPINE_IMAGE }}
      AWS_DEFAULT_REGION: us-east-1
      BINARY_ENV_FILE: /tmp/env
      BUILD_ENVIRONMENT: ${{ inputs.build_environment }}
      GITHUB_TOKEN: ${{ secrets.github-token }}
      PR_NUMBER: ${{ github.event.pull_request.number }}
      PYTORCH_FINAL_PACKAGE_DIR: /artifacts
      SHA1: ${{ github.event.pull_request.head.sha || github.sha }}
      USE_SPLIT_BUILD: ${{ inputs.use_split_build }}
    steps:
      - name: Make the env permanent during this workflow (but not the secrets)
        shell: bash
        run: |
          {
            echo "PYTORCH_ROOT=${{ env.PYTORCH_ROOT }}"
            echo "PACKAGE_TYPE=${{ env.PACKAGE_TYPE }}"
            echo "DESIRED_CUDA=${{ env.DESIRED_CUDA }}"
            echo "GPU_ARCH_VERSION=${{ env.GPU_ARCH_VERSION }}"
            echo "GPU_ARCH_TYPE=${{ env.GPU_ARCH_TYPE }}"
            echo "DOCKER_IMAGE=${{ env.DOCKER_IMAGE }}"
            echo "SKIP_ALL_TESTS=${{ env.SKIP_ALL_TESTS }}"
            echo "LIBTORCH_CONFIG=${{ env.LIBTORCH_CONFIG }}"
            echo "LIBTORCH_VARIANT=${{ env.LIBTORCH_VARIANT }}"
            echo "DESIRED_PYTHON=${{ env.DESIRED_PYTHON }}"
            echo "PYTORCH_EXTRA_INSTALL_REQUIREMENTS=${{ env.PYTORCH_EXTRA_INSTALL_REQUIREMENTS }}"
            echo "ALPINE_IMAGE=${{ env.ALPINE_IMAGE }}"
            echo "AWS_DEFAULT_REGION=${{ env.AWS_DEFAULT_REGION }}"
            echo "BINARY_ENV_FILE=${{ env.BINARY_ENV_FILE }}"
            echo "BUILD_ENVIRONMENT=${{ env.BUILD_ENVIRONMENT }}"
            echo "BUILD_NAME=${{ env.BUILD_NAME }}"
            echo "PR_NUMBER=${{ env.PR_NUMBER }}"
            echo "PYTORCH_FINAL_PACKAGE_DIR=${{ env.PYTORCH_FINAL_PACKAGE_DIR }}"
            echo "SHA1=${{ env.SHA1 }}"
            echo "USE_SPLIT_BUILD=${{ env.use_split_build }}"
          } >> "${GITHUB_ENV} }}"

      - name: List the env
        shell: bash
        run: env

      - name: "[FB EMPLOYEES] Enable SSH (Click me for login details)"
        if: inputs.build_environment != 'linux-s390x-binary-manywheel'
        uses: pytorch/test-infra/.github/actions/setup-ssh@main
        continue-on-error: true
        with:
          github-secret: ${{ secrets.github-token }}

      - name: Checkout PyTorch
        uses: pytorch/pytorch/.github/actions/checkout-pytorch@main
        with:
          no-sudo: ${{ inputs.build_environment == 'linux-aarch64-binary-manywheel' || inputs.build_environment == 'linux-s390x-binary-manywheel' }}

      - name: Setup Linux
        if: inputs.build_environment != 'linux-s390x-binary-manywheel'
        uses: ./.github/actions/setup-linux

      - name: Chown workspace
        if: inputs.build_environment != 'linux-s390x-binary-manywheel'
        uses: ./.github/actions/chown-workspace
        with:
          ALPINE_IMAGE: ${{ inputs.ALPINE_IMAGE }}

      - name: Clean workspace
        shell: bash
        run: |
          set -eux

          rm -rf "${GITHUB_WORKSPACE}"
          mkdir "${GITHUB_WORKSPACE}"

          if [[ ${{ inputs.build_environment }} == 'linux-aarch64-binary-manywheel' ]] || [[ ${{ inputs.build_environment }} == 'linux-s390x-binary-manywheel' ]] ; then
            rm -rf "${RUNNER_TEMP}/artifacts"
            mkdir "${RUNNER_TEMP}/artifacts"
          fi

      - name: Checkout PyTorch to pytorch dir
        uses: actions/checkout@11bd71901bbe5b1630ceea73d27597364c9af683 # v4.2.2
        with:
          ref: ${{ github.event_name == 'pull_request' && github.event.pull_request.head.sha || github.sha }}
          submodules: recursive
          path: pytorch
          show-progress: false

      - name: Clean PyTorch checkout
        run: |
          # Remove any artifacts from the previous checkouts
          git clean -fxd
        working-directory: pytorch

      - name: Check if the job is disabled
        id: filter
        uses: ./pytorch/.github/actions/filter-test-configs
        with:
          github-token: ${{ secrets.GITHUB_TOKEN }}
          # NB: Use a mock test matrix with a default value here. After filtering, if the
          # returned matrix is empty, it means that the job is disabled
          test-matrix: |
            { include: [
              { config: "default" },
            ]}

<<<<<<< HEAD
=======
      - name: configure aws credentials
        id: aws_creds
        if: ${{ steps.filter.outputs.is-test-matrix-empty == 'False' && inputs.build_environment != 'linux-s390x-binary-manywheel' && startsWith(github.event.ref, 'refs/tags/ciflow/') }}
        uses: aws-actions/configure-aws-credentials@ececac1a45f3b08a01d2dd070d28d111c5fe6722 # v4.1.0
        with:
          role-to-assume: arn:aws:iam::308535385114:role/gha_workflow_s3_and_ecr_read_only
          aws-region: us-east-1
          role-duration-seconds: 18000

      - name: Calculate docker image
        id: calculate-docker-image
        if: ${{ steps.filter.outputs.is-test-matrix-empty == 'False' && inputs.build_environment != 'linux-s390x-binary-manywheel' }}
        uses: pytorch/test-infra/.github/actions/calculate-docker-image@main
        with:
          # If doing this in main or release branch, use docker.io. Otherwise
          # use ECR
          docker-registry: ${{ startsWith(github.event.ref, 'refs/tags/ciflow/') && '308535385114.dkr.ecr.us-east-1.amazonaws.com' || 'docker.io' }}
          docker-image-name: ${{ inputs.DOCKER_IMAGE }}
          custom-tag-prefix: ${{ inputs.DOCKER_IMAGE_TAG_PREFIX }}
          # The build.sh script in this folder is not actually the correct one,
          # this is just needed for sha calculation
          docker-build-dir: .ci/docker
          working-directory: pytorch

>>>>>>> 119f64d0
      - name: Pull Docker image
        if: ${{ steps.filter.outputs.is-test-matrix-empty == 'False' && inputs.build_environment != 'linux-s390x-binary-manywheel' }}
        uses: pytorch/test-infra/.github/actions/pull-docker-image@main
        with:
          docker-image: ${{ inputs.DOCKER_IMAGE }}

      - name: Build PyTorch binary
        if: ${{ steps.filter.outputs.is-test-matrix-empty == 'False' }}
        run: |
          set -x
          mkdir -p artifacts/
          container_name=$(docker run \
            -e BINARY_ENV_FILE \
            -e BUILD_ENVIRONMENT \
            -e DESIRED_CUDA \
            -e DESIRED_PYTHON \
            -e GITHUB_ACTIONS \
            -e GPU_ARCH_TYPE \
            -e GPU_ARCH_VERSION \
            -e LIBTORCH_VARIANT \
            -e PACKAGE_TYPE \
            -e PYTORCH_FINAL_PACKAGE_DIR \
            -e PYTORCH_ROOT \
            -e SKIP_ALL_TESTS \
            -e PYTORCH_EXTRA_INSTALL_REQUIREMENTS \
            -e USE_SPLIT_BUILD \
            --tty \
            --detach \
            -v "${GITHUB_WORKSPACE}/pytorch:/pytorch" \
            -v "${RUNNER_TEMP}/artifacts:/artifacts" \
            -w / \
            "${DOCKER_IMAGE}"
          )
          docker exec -t -w "${PYTORCH_ROOT}" "${container_name}" bash -c "bash .circleci/scripts/binary_populate_env.sh"
          if [[ ${BUILD_ENVIRONMENT} == *"aarch64"* ]]; then
            docker exec -t "${container_name}" bash -c "source ${BINARY_ENV_FILE} && bash /pytorch/.ci/aarch64_linux/aarch64_ci_build.sh"
          else
            docker exec -t "${container_name}" bash -c "source ${BINARY_ENV_FILE} && bash /pytorch/.ci/${{ inputs.PACKAGE_TYPE }}/build.sh"
          fi

      - name: Chown artifacts
        if: ${{ steps.filter.outputs.is-test-matrix-empty == 'False' && inputs.build_environment != 'linux-s390x-binary-manywheel' }}
        shell: bash
        run: |
          # Ensure the working directory gets chowned back to the current user
          docker run --rm -v "${RUNNER_TEMP}/artifacts:/v" -w /v "${ALPINE_IMAGE}" chown -R "$(id -u):$(id -g)" .

      - uses: actions/upload-artifact@50769540e7f4bd5e21e526ee35c689e35e0d6874 # v4.4.0
        if: ${{ steps.filter.outputs.is-test-matrix-empty == 'False' }}
        with:
          name: ${{ inputs.build_name }}
          if-no-files-found: error
          path:
            ${{ runner.temp }}/artifacts/*

      - name: Teardown Linux
        if: always() && inputs.build_environment != 'linux-s390x-binary-manywheel'
        uses: pytorch/test-infra/.github/actions/teardown-linux@main

      - name: Chown workspace
        if: always() && inputs.build_environment != 'linux-s390x-binary-manywheel'
        uses: ./pytorch/.github/actions/chown-workspace
        with:
          ALPINE_IMAGE: ${{ inputs.ALPINE_IMAGE }}

      - name: Cleanup docker
        if: always() && inputs.build_environment == 'linux-s390x-binary-manywheel'
        shell: bash
        run: |
          # on s390x stop the container for clean worker stop
          # ignore expansion of "docker ps -q" since it could be empty
          # shellcheck disable=SC2046
          docker stop $(docker ps -q) || true<|MERGE_RESOLUTION|>--- conflicted
+++ resolved
@@ -62,6 +62,10 @@
         required: true
         type: string
         description: Docker image to use
+      DOCKER_IMAGE_TAG_PREFIX:
+        required: true
+        type: string
+        description: Docker image tag to use
       LIBTORCH_CONFIG:
         required: false
         type: string
@@ -83,6 +87,9 @@
       github-token:
         required: true
         description: Github Token
+
+permissions:
+  id-token: write
 
 jobs:
   build:
@@ -203,8 +210,6 @@
               { config: "default" },
             ]}
 
-<<<<<<< HEAD
-=======
       - name: configure aws credentials
         id: aws_creds
         if: ${{ steps.filter.outputs.is-test-matrix-empty == 'False' && inputs.build_environment != 'linux-s390x-binary-manywheel' && startsWith(github.event.ref, 'refs/tags/ciflow/') }}
@@ -229,15 +234,16 @@
           docker-build-dir: .ci/docker
           working-directory: pytorch
 
->>>>>>> 119f64d0
       - name: Pull Docker image
         if: ${{ steps.filter.outputs.is-test-matrix-empty == 'False' && inputs.build_environment != 'linux-s390x-binary-manywheel' }}
         uses: pytorch/test-infra/.github/actions/pull-docker-image@main
         with:
-          docker-image: ${{ inputs.DOCKER_IMAGE }}
+          docker-image: ${{ steps.calculate-docker-image.outputs.docker-image }}
 
       - name: Build PyTorch binary
         if: ${{ steps.filter.outputs.is-test-matrix-empty == 'False' }}
+        env:
+          DOCKER_IMAGE: ${{ steps.calculate-docker-image.outputs.docker-image || format('{0}:{1}', inputs.DOCKER_IMAGE, inputs.DOCKER_IMAGE_TAG_PREFIX) }}
         run: |
           set -x
           mkdir -p artifacts/
