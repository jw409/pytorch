# Package ######################################################################

[build-system]
requires = [
<<<<<<< HEAD
    # 70.1.0: min version for integrated bdist_wheel command from wheel package
    # 77.0.0: min version for SPDX expression support for project.license
    "setuptools>=70.1.0",
=======
    # After 75.8.2 dropped dep disttools API. Please fix
    # API temporarily restored and shim used. Please fix
    # Setuptools will drop support for setup.py past 80
    # 62.3.0: min version for recursive glob package data support
    # 77.0.0: min version for SPDX expression support for project.license
    "setuptools>=62.3.0,<80.0",
>>>>>>> 006bf007
    "wheel",
    "cmake>=3.27",
    "ninja",
    "numpy",
    "packaging",
    "pyyaml",
    "requests",
    "six",  # dependency chain: NNPACK -> PeachPy -> six
    "typing-extensions>=4.10.0",
]
build-backend = "setuptools.build_meta"

[project]
name = "torch"
description = "Tensors and Dynamic neural networks in Python with strong GPU acceleration"
readme = "README.md"
requires-python = ">=3.9,<3.14"
# TODO: change to `license = "BSD-3-Clause"` and enable PEP 639 after pinning setuptools>=77
# FIXME: As of 2025.06.20, it is hard to ensure the minimum version of setuptools in our CI environment.
# TOML-table-based license deprecated in setuptools>=77, and the deprecation warning will be changed
# to an error on 2026.02.18. See also: https://github.com/pypa/setuptools/issues/4903
license = { text = "BSD-3-Clause" }
authors = [{ name = "PyTorch Team", email = "packages@pytorch.org" }]
keywords = ["pytorch", "machine learning"]
classifiers = [
    "Development Status :: 5 - Production/Stable",
    "Intended Audience :: Developers",
    "Intended Audience :: Education",
    "Intended Audience :: Science/Research",
    "Topic :: Scientific/Engineering",
    "Topic :: Scientific/Engineering :: Mathematics",
    "Topic :: Scientific/Engineering :: Artificial Intelligence",
    "Topic :: Software Development",
    "Topic :: Software Development :: Libraries",
    "Topic :: Software Development :: Libraries :: Python Modules",
    "Programming Language :: C++",
    "Programming Language :: Python :: 3 :: Only",
    "Programming Language :: Python :: 3.9",
    "Programming Language :: Python :: 3.10",
    "Programming Language :: Python :: 3.11",
    "Programming Language :: Python :: 3.12",
    "Programming Language :: Python :: 3.13",
]
dynamic = [
    "entry-points",
    "dependencies",
    "scripts",
    "version",
]

[project.urls]
Homepage = "https://pytorch.org"
Repository = "https://github.com/pytorch/pytorch"
Documentation = "https://pytorch.org/docs"
"Issue Tracker" = "https://github.com/pytorch/pytorch/issues"
Forum = "https://discuss.pytorch.org"

[project.optional-dependencies]
optree = ["optree>=0.13.0"]
opt-einsum = ["opt-einsum>=3.3"]
pyyaml = ["pyyaml"]

# Linter tools #################################################################

[tool.black]
line-length = 88

[tool.isort]
src_paths = ["caffe2", "torch", "torchgen", "functorch", "test"]
extra_standard_library = ["typing_extensions"]
skip_gitignore = true
skip_glob = ["third_party/*"]
atomic = true
profile = "black"
indent = 4
line_length = 88
lines_after_imports = 2
multi_line_output = 3
include_trailing_comma = true
combine_as_imports = true

[tool.usort.known]
first_party = ["caffe2", "torch", "torchgen", "functorch", "test"]
standard_library = ["typing_extensions"]

[tool.ruff]
line-length = 88
src = ["caffe2", "torch", "torchgen", "functorch", "test"]

[tool.ruff.format]
docstring-code-format = true
quote-style = "double"

[tool.ruff.lint]
# NOTE: Synchoronize the ignores with .flake8
external = [
    "B001",
    "B902",
    "B950",
    "E121",
    "E122",
    "E128",
    "E131",
    "E704",
    "E723",
    "F723",
    "F812",
    "P201",
    "P204",
    "T484",
    "TOR901",
]
ignore = [
    # these ignores are from flake8-bugbear; please fix!
    "B007", "B008", "B017",
    "B018", # Useless expression
    "B023",
    "B028", # No explicit `stacklevel` keyword argument found
    "E402",
    "C408", # C408 ignored because we like the dict keyword argument syntax
    "E501", # E501 is not flexible enough, we're using B950 instead
    "E721",
    "E741",
    "EXE001",
    "F405",
    # these ignores are from flake8-logging-format; please fix!
    "G101",
    # these ignores are from ruff NPY; please fix!
    "NPY002",
    # these ignores are from ruff PERF; please fix!
    "PERF203",
    "PERF401",
    # these ignores are from PYI; please fix!
    "PYI024",
    "PYI036",
    "PYI041",
    "PYI056",
    "SIM102", "SIM103", "SIM112", # flake8-simplify code styles
    "SIM105", # these ignores are from flake8-simplify. please fix or ignore with commented reason
    "SIM108", # SIM108 ignored because we prefer if-else-block instead of ternary expression
    "SIM110",
    "SIM114", # Combine `if` branches using logical `or` operator
    "SIM115",
    "SIM116", # Disable Use a dictionary instead of consecutive `if` statements
    "SIM117",
    "SIM118",
    "UP007", # keep-runtime-typing
    "TC006",
]
select = [
    "B",
    "B904", # Re-raised error without specifying the cause via the from keyword
    "C4",
    "G",
    "E",
    "EXE",
    "F",
    "SIM1",
    "SIM911",
    "W",
    # Not included in flake8
    "FURB",
    "LOG",
    "NPY",
    "PERF",
    "PGH004",
    "PIE790",
    "PIE794",
    "PIE800",
    "PIE804",
    "PIE807",
    "PIE810",
    "PLC0131", # type bivariance
    "PLC0132", # type param mismatch
    "PLC0205", # string as __slots__
    "PLC3002", # unnecessary-direct-lambda-call
    "PLE",
    "PLR0133", # constant comparison
    "PLR0206", # property with params
    "PLR1722", # use sys exit
    "PLR1736", # unnecessary list index
    "PLW0129", # assert on string literal
    "PLW0131", # named expr without context
    "PLW0133", # useless exception statement
    "PLW0245", # super without brackets
    "PLW0406", # import self
    "PLW0711", # binary op exception
    "PLW1501", # bad open mode
    "PLW1507", # shallow copy os.environ
    "PLW1509", # preexec_fn not safe with threads
    "PLW2101", # useless lock statement
    "PLW3301", # nested min max
    "PT006", # TODO: enable more PT rules
    "PT014", # duplicate parameterize case
    "PT022",
    "PT023",
    "PT024",
    "PT025",
    "PT026",
    "PYI",
    "Q003",  # avoidable escaped quote
    "Q004",  # unnecessary escaped quote
    "RSE",
    "RUF008", # mutable dataclass default
    "RUF013", # ban implicit optional
    "RUF015", # access first ele in constant time
    "RUF016", # type error non-integer index
    "RUF017",
    "RUF018", # no assignment in assert
    "RUF019", # unnecessary-key-check
    "RUF020", # never union
    "RUF024", # from keys mutable
    "RUF026", # default factory kwarg
    "RUF030", # No print statement in assert
    "RUF033", # default values __post_init__ dataclass
    "RUF041", # simplify nested Literal
    "RUF048", # properly parse `__version__`
    "RUF200", # validate pyproject.toml
    "S324", # for hashlib FIPS compliance
    "SLOT",
    "TC",
    "TRY002", # ban vanilla raise (todo fix NOQAs)
    "TRY203",
    "TRY401", # verbose-log-message
    "UP",
    "YTT",
]

[tool.ruff.lint.per-file-ignores]
"__init__.py" = [
    "F401",
]
"*.pyi" = [
    "PYI011", # typed-argument-default-in-stub
    "PYI021", # docstring-in-stub
    "PYI053", # string-or-bytes-too-long
]
"functorch/notebooks/**" = [
    "F401",
]
"test/export/**" = [
    "PGH004"
]
"test/typing/**" = [
    "PGH004"
]
"test/typing/reveal/**" = [
    "F821",
]
"test/torch_np/numpy_tests/**" = [
    "F821",
    "NPY201",
]
"test/dynamo/test_bytecode_utils.py" = [
    "F821",
]
"test/dynamo/test_debug_utils.py" = [
    "UP037",
]
"test/dynamo/test_misc.py" = [
    "PGH004",
]
"test/jit/**" = [
    "PLR0133", # tests require this for JIT
    "PYI",
    "RUF015",
    "UP", # We don't want to modify the jit test as they test specify syntax
]
"test/test_jit.py" = [
    "PLR0133", # tests require this for JIT
    "PYI",
    "RUF015",
    "UP", # We don't want to modify the jit test as they test specify syntax
]
"test/inductor/s429861_repro.py" = [
    "PGH004",
]
"test/inductor/test_torchinductor.py" = [
    "UP037",
]
# autogenerated #TODO figure out why file level noqa is ignored
"torch/_appdirs.py" = ["PGH004"]
"torch/jit/_shape_functions.py" = ["PGH004"]
"torch/_inductor/fx_passes/serialized_patterns/**" = ["F401", "F501"]
"torch/_inductor/autoheuristic/artifacts/**" = ["F401", "F501"]
"torch/_inductor/codegen/**" = [
    "PGH004"
]
"torchgen/api/types/__init__.py" = [
    "F401",
    "F403",
]
"torch/utils/collect_env.py" = [
    "UP", # collect_env.py needs to work with older versions of Python
]
"torch/_vendor/**" = [
    "UP", # No need to mess with _vendor
]
"tools/linter/**" = [
    "LOG015" # please fix
]

[tool.codespell]
ignore-words = "tools/linter/dictionary.txt"<|MERGE_RESOLUTION|>--- conflicted
+++ resolved
@@ -2,18 +2,9 @@
 
 [build-system]
 requires = [
-<<<<<<< HEAD
     # 70.1.0: min version for integrated bdist_wheel command from wheel package
     # 77.0.0: min version for SPDX expression support for project.license
-    "setuptools>=70.1.0",
-=======
-    # After 75.8.2 dropped dep disttools API. Please fix
-    # API temporarily restored and shim used. Please fix
-    # Setuptools will drop support for setup.py past 80
-    # 62.3.0: min version for recursive glob package data support
-    # 77.0.0: min version for SPDX expression support for project.license
-    "setuptools>=62.3.0,<80.0",
->>>>>>> 006bf007
+    "setuptools>=70.1.0,<80.0",
     "wheel",
     "cmake>=3.27",
     "ninja",
