# Package ######################################################################

[build-system]
requires = [
    # After 75.8.2 dropped dep disttools API. Please fix
    # API temporarily restored and shim used. Please fix
    # Setuptools will drop support for setup.py past 80
    # 62.3.0: min version for recursive glob package data support
    # 77.0.0: min version for SPDX expression support for project.license
<<<<<<< HEAD
    "setuptools>=70.1.0",
=======
    "setuptools>=62.3.0,<80.0",
    "wheel",
    "astunparse",
>>>>>>> f31055da
    "cmake>=3.27",
    "ninja",
    "numpy",
    "packaging",
    "pyyaml",
    "requests",
    "typing-extensions>=4.10.0",
]
build-backend = "setuptools.build_meta"

[project]
name = "torch"
description = "Tensors and Dynamic neural networks in Python with strong GPU acceleration"
readme = "README.md"
requires-python = ">=3.9,<3.14"
# TODO: change to `license = "BSD-3-Clause"` and enable PEP 639 after pinning setuptools>=77
# FIXME: As of 2025.06.20, it is hard to ensure the minimum version of setuptools in our CI environment.
# TOML-table-based license deprecated in setuptools>=77, and the deprecation warning will be changed
# to an error on 2026.02.18. See also: https://github.com/pypa/setuptools/issues/4903
license = { text = "BSD-3-Clause" }
authors = [{ name = "PyTorch Team", email = "packages@pytorch.org" }]
keywords = ["pytorch", "machine learning"]
classifiers = [
    "Development Status :: 5 - Production/Stable",
    "Intended Audience :: Developers",
    "Intended Audience :: Education",
    "Intended Audience :: Science/Research",
    "Topic :: Scientific/Engineering",
    "Topic :: Scientific/Engineering :: Mathematics",
    "Topic :: Scientific/Engineering :: Artificial Intelligence",
    "Topic :: Software Development",
    "Topic :: Software Development :: Libraries",
    "Topic :: Software Development :: Libraries :: Python Modules",
    "Programming Language :: C++",
    "Programming Language :: Python :: 3 :: Only",
    "Programming Language :: Python :: 3.9",
    "Programming Language :: Python :: 3.10",
    "Programming Language :: Python :: 3.11",
    "Programming Language :: Python :: 3.12",
    "Programming Language :: Python :: 3.13",
]
dynamic = [
    "entry-points",
    "dependencies",
    "scripts",
    "version",
]

[project.urls]
Homepage = "https://pytorch.org"
Repository = "https://github.com/pytorch/pytorch"
Documentation = "https://pytorch.org/docs"
"Issue Tracker" = "https://github.com/pytorch/pytorch/issues"
Forum = "https://discuss.pytorch.org"

[project.optional-dependencies]
optree = ["optree>=0.13.0"]
opt-einsum = ["opt-einsum>=3.3"]
pyyaml = ["pyyaml"]

# Linter tools #################################################################

[tool.black]
line-length = 88

[tool.isort]
src_paths = ["caffe2", "torch", "torchgen", "functorch", "test"]
extra_standard_library = ["typing_extensions"]
skip_gitignore = true
skip_glob = ["third_party/*"]
atomic = true
profile = "black"
indent = 4
line_length = 88
lines_after_imports = 2
multi_line_output = 3
include_trailing_comma = true
combine_as_imports = true

[tool.usort.known]
first_party = ["caffe2", "torch", "torchgen", "functorch", "test"]
standard_library = ["typing_extensions"]

[tool.ruff]
line-length = 88
src = ["caffe2", "torch", "torchgen", "functorch", "test"]

[tool.ruff.format]
docstring-code-format = true
quote-style = "double"

[tool.ruff.lint]
# NOTE: Synchoronize the ignores with .flake8
external = [
    "B001",
    "B902",
    "B950",
    "E121",
    "E122",
    "E128",
    "E131",
    "E704",
    "E723",
    "F723",
    "F812",
    "P201",
    "P204",
    "T484",
    "TOR901",
]
ignore = [
    # these ignores are from flake8-bugbear; please fix!
    "B007", "B008", "B017",
    "B018", # Useless expression
    "B023",
    "B028", # No explicit `stacklevel` keyword argument found
    "E402",
    "C408", # C408 ignored because we like the dict keyword argument syntax
    "E501", # E501 is not flexible enough, we're using B950 instead
    "E721",
    "E741",
    "EXE001",
    "F405",
    # these ignores are from flake8-logging-format; please fix!
    "G101",
    # these ignores are from ruff NPY; please fix!
    "NPY002",
    # these ignores are from ruff PERF; please fix!
    "PERF203",
    "PERF401",
    # these ignores are from PYI; please fix!
    "PYI024",
    "PYI036",
    "PYI041",
    "PYI056",
    "SIM102", "SIM103", "SIM112", # flake8-simplify code styles
    "SIM105", # these ignores are from flake8-simplify. please fix or ignore with commented reason
    "SIM108", # SIM108 ignored because we prefer if-else-block instead of ternary expression
    "SIM110",
    "SIM114", # Combine `if` branches using logical `or` operator
    "SIM115",
    "SIM116", # Disable Use a dictionary instead of consecutive `if` statements
    "SIM117",
    "SIM118",
    "UP007", # keep-runtime-typing
    "TC006",
]
select = [
    "B",
    "B904", # Re-raised error without specifying the cause via the from keyword
    "C4",
    "G",
    "E",
    "EXE",
    "F",
    "SIM1",
    "SIM911",
    "W",
    # Not included in flake8
    "FURB",
    "LOG",
    "NPY",
    "PERF",
    "PGH004",
    "PIE790",
    "PIE794",
    "PIE800",
    "PIE804",
    "PIE807",
    "PIE810",
    "PLC0131", # type bivariance
    "PLC0132", # type param mismatch
    "PLC0205", # string as __slots__
    "PLC3002", # unnecessary-direct-lambda-call
    "PLE",
    "PLR0133", # constant comparison
    "PLR0206", # property with params
    "PLR1722", # use sys exit
    "PLR1736", # unnecessary list index
    "PLW0129", # assert on string literal
    "PLW0131", # named expr without context
    "PLW0133", # useless exception statement
    "PLW0245", # super without brackets
    "PLW0406", # import self
    "PLW0711", # binary op exception
    "PLW1501", # bad open mode
    "PLW1507", # shallow copy os.environ
    "PLW1509", # preexec_fn not safe with threads
    "PLW2101", # useless lock statement
    "PLW3301", # nested min max
    "PT006", # TODO: enable more PT rules
    "PT014", # duplicate parameterize case
    "PT022",
    "PT023",
    "PT024",
    "PT025",
    "PT026",
    "PYI",
    "Q003",  # avoidable escaped quote
    "Q004",  # unnecessary escaped quote
    "RSE",
    "RUF008", # mutable dataclass default
    "RUF013", # ban implicit optional
    "RUF015", # access first ele in constant time
    "RUF016", # type error non-integer index
    "RUF017",
    "RUF018", # no assignment in assert
    "RUF019", # unnecessary-key-check
    "RUF020", # never union
    "RUF024", # from keys mutable
    "RUF026", # default factory kwarg
    "RUF030", # No print statement in assert
    "RUF033", # default values __post_init__ dataclass
    "RUF041", # simplify nested Literal
    "RUF048", # properly parse `__version__`
    "RUF200", # validate pyproject.toml
    "S324", # for hashlib FIPS compliance
    "SLOT",
    "TC",
    "TRY002", # ban vanilla raise (todo fix NOQAs)
    "TRY203",
    "TRY401", # verbose-log-message
    "UP",
    "YTT",
]

[tool.ruff.lint.per-file-ignores]
"__init__.py" = [
    "F401",
]
"*.pyi" = [
    "PYI011", # typed-argument-default-in-stub
    "PYI021", # docstring-in-stub
    "PYI053", # string-or-bytes-too-long
]
"functorch/notebooks/**" = [
    "F401",
]
"test/export/**" = [
    "PGH004"
]
"test/typing/**" = [
    "PGH004"
]
"test/typing/reveal/**" = [
    "F821",
]
"test/torch_np/numpy_tests/**" = [
    "F821",
    "NPY201",
]
"test/dynamo/test_bytecode_utils.py" = [
    "F821",
]
"test/dynamo/test_debug_utils.py" = [
    "UP037",
]
"test/dynamo/test_misc.py" = [
    "PGH004",
]
"test/jit/**" = [
    "PLR0133", # tests require this for JIT
    "PYI",
    "RUF015",
    "UP", # We don't want to modify the jit test as they test specify syntax
]
"test/test_jit.py" = [
    "PLR0133", # tests require this for JIT
    "PYI",
    "RUF015",
    "UP", # We don't want to modify the jit test as they test specify syntax
]
"test/inductor/s429861_repro.py" = [
    "PGH004",
]
"test/inductor/test_torchinductor.py" = [
    "UP037",
]
# autogenerated #TODO figure out why file level noqa is ignored
"torch/_appdirs.py" = ["PGH004"]
"torch/jit/_shape_functions.py" = ["PGH004"]
"torch/_inductor/fx_passes/serialized_patterns/**" = ["F401", "F501"]
"torch/_inductor/autoheuristic/artifacts/**" = ["F401", "F501"]
"torch/_inductor/codegen/**" = [
    "PGH004"
]
"torchgen/api/types/__init__.py" = [
    "F401",
    "F403",
]
"torch/utils/collect_env.py" = [
    "UP", # collect_env.py needs to work with older versions of Python
]
"torch/_vendor/**" = [
    "UP", # No need to mess with _vendor
]
"tools/linter/**" = [
    "LOG015" # please fix
]

[tool.codespell]
ignore-words = "tools/linter/dictionary.txt"<|MERGE_RESOLUTION|>--- conflicted
+++ resolved
@@ -7,13 +7,8 @@
     # Setuptools will drop support for setup.py past 80
     # 62.3.0: min version for recursive glob package data support
     # 77.0.0: min version for SPDX expression support for project.license
-<<<<<<< HEAD
-    "setuptools>=70.1.0",
-=======
     "setuptools>=62.3.0,<80.0",
     "wheel",
-    "astunparse",
->>>>>>> f31055da
     "cmake>=3.27",
     "ninja",
     "numpy",
