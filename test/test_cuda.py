--- conflicted
+++ resolved
@@ -6593,7 +6593,6 @@
 
     @unittest.skipIf(TEST_WITH_ROCM, "ROCM does not support nvrtc")
     @unittest.skipIf(not TEST_CUDA, "No CUDA")
-<<<<<<< HEAD
     def test_compile_kernel_reduction(self):
         # TODO: Not sure if I should be using ATen/cuda/cub.cuh or cub.cuh
         # BlockReduce is not exposed in ATen/cuda/cub.cuh
@@ -6636,7 +6635,9 @@
         actual = output_data.item()
 
         self.assertAlmostEqual(actual, expected, places=4)
-=======
+
+    @unittest.skipIf(TEST_WITH_ROCM, "ROCM does not support nvrtc")
+    @unittest.skipIf(not TEST_CUDA, "No CUDA")
     def test_compile_kernel_as_custom_op(self):
         # Define a simple vector addition kernel
         kernel_source = """
@@ -6742,7 +6743,6 @@
         result = add_scalar_op(input_data, scalar_val)
         expected = input_data + scalar_val
         torch.testing.assert_close(result, expected, rtol=1e-5, atol=1e-5)
->>>>>>> f97f03c7
 
 
 @unittest.skipIf(not TEST_CUDA, "CUDA not available, skipping tests")
