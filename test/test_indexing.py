--- conflicted
+++ resolved
@@ -998,11 +998,6 @@
     )
     @serialTest(TEST_CUDA)
     def test_index_put_accumulate_large_tensor(self, device):
-<<<<<<< HEAD
-        if device.startswith("mps"):
-            raise unittest.SkipTest("Crash with max number of dimensions")
-=======
->>>>>>> fb067de5
         # This test is for tensors with number of elements >= INT_MAX (2^31 - 1).
         N = (1 << 31) + 5
         dt = torch.int8
