# Copyright (c) Meta Platforms, Inc. and affiliates
# Owner(s): ["oncall: distributed"]
import unittest

import torch
import torch.distributed as dist
import torch.nn.functional as F
from torch import nn
from torch.distributed.device_mesh import init_device_mesh
from torch.distributed.tensor import DeviceMesh
from torch.distributed.tensor.debug import CommDebugMode
from torch.distributed.tensor.experimental._attention import (
    _AttentionContextParallel,
    _CausalBehavior,
    _cp_options,
    _DispatchMode,
    _FlexAttentionSequentialSharder,
    _is_causal_behavior,
    _RotateMethod,
    _set_dispatch_mode,
    context_parallel,
    context_parallel_unshard,
    set_rotate_method,
)
from torch.distributed.tensor.parallel import parallelize_module
from torch.nn.attention import sdpa_kernel, SDPBackend
from torch.testing._internal.common_cuda import (
    PLATFORM_SUPPORTS_CUDNN_ATTENTION,
    PLATFORM_SUPPORTS_FLASH_ATTENTION,
    PLATFORM_SUPPORTS_FUSED_ATTENTION,
    PLATFORM_SUPPORTS_MEM_EFF_ATTENTION,
)
from torch.testing._internal.common_distributed import (
    skip_if_lt_world_size,
    skip_if_lt_x_gpu,
)
from torch.testing._internal.common_utils import run_tests, skipIfRocm
from torch.testing._internal.distributed._tensor.common_dtensor import (
    DTensorTestBase,
    ModelArgs,
    Transformer,
    with_comms,
)


c10d_functional = torch.ops.c10d_functional
backends = []
if PLATFORM_SUPPORTS_FLASH_ATTENTION:
    backends.append(SDPBackend.FLASH_ATTENTION)
if PLATFORM_SUPPORTS_MEM_EFF_ATTENTION:
    backends.append(SDPBackend.EFFICIENT_ATTENTION)
if PLATFORM_SUPPORTS_CUDNN_ATTENTION:
    backends.append(SDPBackend.CUDNN_ATTENTION)

rotater_enum_to_str = {
    _RotateMethod.ALL_GATHER: "allgather",
    _RotateMethod.ALL_TO_ALL: "alltoall",
}  # mapping from _RotateMethod enum to string


class RingAttentionTest(DTensorTestBase):
    @property
    def world_size(self) -> int:
        return torch.cuda.device_count()

    @property
    def destroy_pg_upon_exit(self) -> bool:
        return False

    @skip_if_lt_x_gpu(2)
    @skipIfRocm  # Missing _c10d_functional_autograd::all_to_all_single
    @unittest.skipIf(
        not PLATFORM_SUPPORTS_FUSED_ATTENTION,
        "Does not support flash nor efficient attention",
    )
    @with_comms
    def test_ring_attention_sdpa(self) -> None:
        self.run_subtests(
            {
                "is_causal": [True, False],
                "compiled": [True, False],
                "backend": backends,
                "load_balance": [True, False],
                "rotater": [_RotateMethod.ALL_TO_ALL, _RotateMethod.ALL_GATHER],
                "test_forward_only": [True, False],
                "dispatch_mode": [
                    "monkey_patch",
                    "torch_function",
                ],
            },
            self._test_ring_attention_sdpa,
        )

    def _test_ring_attention_sdpa(
        self,
        is_causal: bool,
        compiled: bool,
        backend: SDPBackend,
        load_balance: bool,
        rotater: _RotateMethod,
        test_forward_only: bool,
        dispatch_mode: str,
    ) -> None:
        torch.distributed.tensor.experimental._attention._set_dispatch_mode(
            dispatch_mode
        )

        def fn_eval(fn, *args, **kwargs):
            if test_forward_only:
                with torch.no_grad():
                    return fn(*args, **kwargs)
            else:
                out = fn(*args, **kwargs)
                out.sum().backward()
                return out

        if load_balance and not is_causal:
            return

        set_rotate_method(rotater_enum_to_str[rotater])
        self.assertEqual(_cp_options.rotate_method, rotater)
        device_mesh = DeviceMesh(self.device_type, torch.arange(0, self.world_size))
        dtype = torch.bfloat16
        bs = 8
        query_tokens = 64
        context_tokens = 64
        dim = 32
        nheads = 8
        torch.manual_seed(10)
        dtype = (
            torch.bfloat16
            if backend == SDPBackend.FLASH_ATTENTION
            or backend == SDPBackend.CUDNN_ATTENTION
            else torch.float32
        )

        _cp_options.enable_load_balance = load_balance

        q = torch.rand(
            (bs, nheads, self.world_size * query_tokens, dim),
            device=self.device_type,
            dtype=dtype,
            requires_grad=True,
        )
        k = torch.rand(
            (bs, nheads, self.world_size * context_tokens, dim),
            device=self.device_type,
            dtype=dtype,
            requires_grad=True,
        )
        v = torch.rand(
            (bs, nheads, self.world_size * context_tokens, dim),
            device=self.device_type,
            dtype=dtype,
            requires_grad=True,
        )

        # Ensure all ranks have the same initialization data.
        with torch.no_grad():
            dist.broadcast(q, src=0)
            dist.broadcast(k, src=0)
            dist.broadcast(v, src=0)

        with sdpa_kernel(backend):
            out = fn_eval(F.scaled_dot_product_attention, q, k, v, is_causal=is_causal)

        cp_q = q.detach().clone()
        cp_k = k.detach().clone()
        cp_v = v.detach().clone()
        # Theoretically, context_parallel() should not be used to shard
        # parameters because when require_grad is True, resize_ is not
        # allowed. But requires_grad of cp_q, cp_k, and cp_v are False
        # now. So we can just use context_parallel() to shard q, k, v.
        # In reality, context_paralle() should be used to shard the input.
        with context_parallel(
            device_mesh, buffers=[cp_q, cp_k, cp_v], buffer_seq_dims=[2, 2, 2]
        ):
            cp_q.requires_grad = True
            cp_k.requires_grad = True
            cp_v.requires_grad = True
            with CommDebugMode() as comm_mode:
                with sdpa_kernel(backend):
                    if compiled:
                        fn = torch.compile(
                            F.scaled_dot_product_attention,
                            fullgraph=True,
                            backend="aot_eager",
                        )
                    else:
                        fn = F.scaled_dot_product_attention

                    cp_out = fn_eval(fn, cp_q, cp_k, cp_v, is_causal=is_causal)

                    if not compiled and rotater == _RotateMethod.ALL_TO_ALL:
                        # Compiler and CommDebugMode do not work well together.
                        expect_all2all_count = (
                            self.world_size - 1
                            if test_forward_only
                            else self.world_size * 3 - 2
                        )
                        self.assertDictEqual(
                            comm_mode.get_comm_counts(),
                            {c10d_functional.all_to_all_single: expect_all2all_count},
                        )

            # Due to numerical error, we need to choose different atol for different
            # attention kernels
            (cp_out,) = context_parallel_unshard(device_mesh, [cp_out], [2])
            atol = (
                1e-08
                if backend == SDPBackend.EFFICIENT_ATTENTION
                else 1e-3 * self.world_size
            )
            self.assertTrue(torch.allclose(out, cp_out, atol=atol))

            if not test_forward_only:
                cp_dq, cp_dk, cp_dv = context_parallel_unshard(
                    device_mesh,
                    [cp_q.grad, cp_k.grad, cp_v.grad],
                    [2, 2, 2],
                )
                atol = (
                    2e-06
                    if backend == SDPBackend.EFFICIENT_ATTENTION
                    else 8e-3 * self.world_size
                )
                self.assertTrue(torch.allclose(q.grad, cp_dq, atol=atol))
                self.assertTrue(torch.allclose(k.grad, cp_dk, atol=atol))
                self.assertTrue(torch.allclose(v.grad, cp_dv, atol=atol))

                cp_q.grad = None
                cp_k.grad = None
                cp_v.grad = None

            cp_q.requires_grad = False
            cp_k.requires_grad = False
            cp_v.requires_grad = False

        # reset to the default mode
        torch.distributed.tensor.experimental._attention._set_dispatch_mode(
            "monkey_patch"
        )

    def test_is_causal_behavior(self) -> None:
        _cp_options.enable_load_balance = False
        self.assertEqual(
            _is_causal_behavior(rank=0, world_size=4, i=0, is_causal=False),
            _CausalBehavior.NOT_IS_CAUSAL,
        )

        ranks = [
            [_CausalBehavior.IS_CAUSAL, _CausalBehavior.SKIP],
            [_CausalBehavior.IS_CAUSAL, _CausalBehavior.NOT_IS_CAUSAL],
        ]
        for rank, iters in enumerate(ranks):
            for i, behavior in enumerate(iters):
                self.assertEqual(
                    _is_causal_behavior(rank=rank, world_size=2, i=i, is_causal=True),
                    behavior,
                )

        _cp_options.enable_load_balance = True
        ranks = [
            [_CausalBehavior.IS_CAUSAL, _CausalBehavior.NOT_IS_CAUSAL],
            [_CausalBehavior.IS_CAUSAL, _CausalBehavior.NOT_IS_CAUSAL],
        ]
        for rank, iters in enumerate(ranks):
            for i, behavior in enumerate(iters):
                self.assertEqual(
                    _is_causal_behavior(rank=rank, world_size=2, i=i, is_causal=True),
                    behavior,
                )

    @skip_if_lt_x_gpu(2)
    @unittest.skipIf(
        not PLATFORM_SUPPORTS_FLASH_ATTENTION, "Does not support flash attention"
    )
    @with_comms
    def test_ring_attention_native_transformer(self) -> None:
        self.run_subtests(
            {
                "is_causal": [True, False],
                "rotater": [_RotateMethod.ALL_GATHER, _RotateMethod.ALL_TO_ALL],
            },
            self._test_ring_attention_native_transformer,
        )

    @sdpa_kernel(backends=[SDPBackend.FLASH_ATTENTION])
    def _test_ring_attention_native_transformer(
        self, is_causal: bool, rotater: _RotateMethod
    ) -> None:
        _cp_options.enable_load_balance = is_causal
        set_rotate_method(rotater_enum_to_str[rotater])
        self.assertEqual(_cp_options.rotate_method, rotater)
        device_mesh = DeviceMesh(
            self.device_type,
            torch.arange(0, self.world_size),
        )
        dtype = torch.bfloat16
        bs = 8
        ntokens = 8
        dim = 32
        nheads = 8
        num_layers = 2

        encoder_layer = nn.TransformerEncoderLayer(
            d_model=dim,
            nhead=nheads,
            dim_feedforward=dim,
            batch_first=True,
        ).to(dtype)
        encoder_layer = parallelize_module(
            module=encoder_layer,
            device_mesh=device_mesh,
            parallelize_plan={
                "self_attn": _AttentionContextParallel(),
            },
        )
        model = nn.TransformerEncoder(encoder_layer, num_layers=num_layers)
        model = model.to(self.device_type).to(dtype)

        mask = (
            nn.Transformer.generate_square_subsequent_mask(
                ntokens, device=self.device_type, dtype=dtype
            )
            if is_causal
            else None
        )
        seq = torch.rand((bs, ntokens, dim), device=self.device_type, dtype=dtype)

        with CommDebugMode() as comm_mode:
            out = model(seq, mask=mask, is_causal=is_causal)

        if rotater == _RotateMethod.ALL_TO_ALL:
            self.assertDictEqual(
                comm_mode.get_comm_counts(),
                {
                    c10d_functional.all_to_all_single: (self.world_size - 1)
                    * num_layers,
                },
            )
        else:
            self.assertDictEqual(
                comm_mode.get_comm_counts(),
                {
                    c10d_functional.all_gather_into_tensor: num_layers,
                },
            )

        with CommDebugMode() as comm_mode:
            out.sum().backward()

        if rotater == _RotateMethod.ALL_TO_ALL:
            self.assertDictEqual(
                comm_mode.get_comm_counts(),
                {
                    c10d_functional.all_to_all_single: (self.world_size * 2 - 1)
                    * num_layers,
                },
            )
        else:
            self.assertDictEqual(
                comm_mode.get_comm_counts(),
                {
                    c10d_functional.all_gather_into_tensor: num_layers,
                    c10d_functional.all_to_all_single: self.world_size * num_layers,
                },
            )

    @skip_if_lt_x_gpu(2)
    @unittest.skipIf(
        not PLATFORM_SUPPORTS_FLASH_ATTENTION, "Does not support flash attention"
    )
    @with_comms
    @sdpa_kernel(backends=[SDPBackend.FLASH_ATTENTION])
    def test_ring_attention_custom_transformer(self) -> None:
        self.run_subtests(
            {"rotater": [_RotateMethod.ALL_GATHER, _RotateMethod.ALL_TO_ALL]},
            self._test_ring_attention_custom_transformer,
        )

    def _test_ring_attention_custom_transformer(self, rotater: _RotateMethod) -> None:
        set_rotate_method(rotater_enum_to_str[rotater])
        self.assertEqual(_cp_options.rotate_method, rotater)
        device_mesh = DeviceMesh(
            self.device_type,
            torch.arange(0, self.world_size),
        )
        # early init DTensor RNG tracker to avoid broadcast be captuured in comm_mode
        torch.distributed.tensor._random.manual_seed(10, device_mesh)

        dtype = torch.bfloat16
        bs = 2
        args = ModelArgs()

        model = Transformer(args).to(dtype).to(self.device_type)

        model = parallelize_module(
            module=model,
            device_mesh=device_mesh,
            parallelize_plan={
                f"layers.{i}.attention": _AttentionContextParallel()
                for i in range(args.n_layers)
            },
        )

        seq = torch.randint(
            args.vocab_size, (bs, args.max_seq_len), device=self.device_type
        )

        with CommDebugMode() as comm_mode:
            out = model(seq)

        if rotater == _RotateMethod.ALL_TO_ALL:
            self.assertDictEqual(
                comm_mode.get_comm_counts(),
                {
                    c10d_functional.all_to_all_single: (self.world_size - 1)
                    * args.n_layers,
                },
            )
        else:
            self.assertDictEqual(
                comm_mode.get_comm_counts(),
                {c10d_functional.all_gather_into_tensor: args.n_layers},
            )

        with CommDebugMode() as comm_mode:
            out.sum().backward()

        if rotater == _RotateMethod.ALL_TO_ALL:
            self.assertDictEqual(
                comm_mode.get_comm_counts(),
                {
                    c10d_functional.all_to_all_single: (self.world_size * 2 - 1)
                    * args.n_layers,
                },
            )
        else:
            self.assertDictEqual(
                comm_mode.get_comm_counts(),
                {
                    c10d_functional.all_gather_into_tensor: args.n_layers,
                    c10d_functional.all_to_all_single: self.world_size * args.n_layers,
                },
            )


class RingFlexAttentionTest(DTensorTestBase):
    @property
    def world_size(self) -> int:
        return torch.cuda.device_count() if torch.cuda.is_available() else 4

    @skip_if_lt_world_size()
    @with_comms
    def test_ring_flex_attention(self) -> None:
        def causal_mask(b, h, q_idx, kv_idx):
            return q_idx >= kv_idx

        from torch.nn.attention.flex_attention import create_block_mask, flex_attention

        # Compile the flex_attention function
        flex_attention = torch.compile(flex_attention, dynamic=False)
        Q_BLOCK_SIZE_DEFAULT = 128
        KV_BLOCK_SIZE_DEFAULT = Q_BLOCK_SIZE_DEFAULT

        torch.cuda.manual_seed(10)
        dtype = torch.float32
        bs = 8
        query_tokens = Q_BLOCK_SIZE_DEFAULT * self.world_size
        context_tokens = KV_BLOCK_SIZE_DEFAULT * self.world_size
        dim = 32
        nheads = 8

        q = torch.rand(
            (bs, nheads, query_tokens, dim),
            device=self.device_type,
            dtype=dtype,
            requires_grad=True,
        )
        k = torch.rand(
            (bs, nheads, context_tokens, dim),
            device=self.device_type,
            dtype=dtype,
            requires_grad=True,
        )
        v = torch.rand(
            (bs, nheads, context_tokens, dim),
            device=self.device_type,
            dtype=dtype,
            requires_grad=True,
        )

        block_mask = create_block_mask(
            causal_mask,
            B=1,
            H=1,
            Q_LEN=query_tokens,
            KV_LEN=context_tokens,
            device=self.device_type,
        )

        expect_out, expect_lse = flex_attention(
            q, k, v, block_mask=block_mask, return_lse=True
        )
        expect_out.sum().backward()

        # test flex attention on DTensor
        device_mesh = init_device_mesh(
            device_type=self.device_type,
            mesh_shape=(self.world_size,),
            mesh_dim_names=("cp",),
        )

        q_local_size = list(q.shape)
        q_local_size[2] //= self.world_size
        k_local_size = list(k.shape)
        k_local_size[2] //= self.world_size

        # this is the block_mask created within the training step
        # NOTE: flex_attention checks block_mask shape and input shape before
        # calling into flex_attention_hop.
        block_mask_post_sharding = create_block_mask(
            causal_mask,
            B=1,
            H=1,
            Q_LEN=q_local_size[2],
            KV_LEN=k_local_size[2],
            device=self.device_type,
        )

        # set CP context dispatch mode to use TorchDispatchMode for flex_attention
        _set_dispatch_mode("torch_dispatch")
        assert (
            torch.distributed.tensor.experimental._attention._dispatch_mode
            == _DispatchMode.TORCH_DISPATCH
        )

        # prepare input buffer
        cp_q = q.detach().clone()
        cp_k = k.detach().clone()
        cp_v = v.detach().clone()

        # create sharder
        sharder = _FlexAttentionSequentialSharder(device_mesh, block_mask=block_mask)

        with CommDebugMode() as comm_mode:
            with context_parallel(
                device_mesh,
                buffers=[cp_q, cp_k, cp_v],
                buffer_seq_dims=[2, 2, 2],
                sharder=sharder,
            ):
                cp_q.requires_grad = True
                cp_k.requires_grad = True
                cp_v.requires_grad = True
                cp_out, cp_lse = flex_attention(
                    cp_q,
                    cp_k,
                    cp_v,
                    block_mask=block_mask_post_sharding,
                    return_lse=True,
                )
                cp_out.sum().backward()

        self.assertDictEqual(
            comm_mode.get_comm_counts(),
            {
                c10d_functional.all_gather_into_tensor: 2 * 2,  # forward + backward
                c10d_functional.reduce_scatter_tensor: 2,  # backward
            },  # currently we have k and v all-gather separate
        )

        # unshard the output
        cp_out, cp_lse = context_parallel_unshard(
            device_mesh, [cp_out, cp_lse], [2, 2], sharder
        )
        torch.testing.assert_close(cp_out, expect_out, atol=1e-6, rtol=1e-2)
        torch.testing.assert_close(cp_lse, expect_lse, atol=1e-6, rtol=1e-2)

<<<<<<< HEAD
        # unshard the gradient
        cp_q_grad, cp_k_grad, cp_v_grad = context_parallel_unshard(
            device_mesh,
            [cp_q.grad, cp_k.grad, cp_v.grad],
            [2, 2, 2],
            sharder,
        )
        torch.testing.assert_close(cp_q_grad, q.grad, atol=1e-6, rtol=1e-2)
        torch.testing.assert_close(cp_k_grad, k.grad, atol=1e-6, rtol=1e-2)
        torch.testing.assert_close(cp_v_grad, v.grad, atol=1e-6, rtol=1e-2)
=======
        # reset to the default mode
        _set_dispatch_mode("monkey_patch")
>>>>>>> 1381f6b3


if __name__ == "__main__":
    run_tests()<|MERGE_RESOLUTION|>--- conflicted
+++ resolved
@@ -563,6 +563,10 @@
                 )
                 cp_out.sum().backward()
 
+                cp_q.requires_grad = False
+                cp_k.requires_grad = False
+                cp_v.requires_grad = False
+
         self.assertDictEqual(
             comm_mode.get_comm_counts(),
             {
@@ -578,7 +582,6 @@
         torch.testing.assert_close(cp_out, expect_out, atol=1e-6, rtol=1e-2)
         torch.testing.assert_close(cp_lse, expect_lse, atol=1e-6, rtol=1e-2)
 
-<<<<<<< HEAD
         # unshard the gradient
         cp_q_grad, cp_k_grad, cp_v_grad = context_parallel_unshard(
             device_mesh,
@@ -589,10 +592,9 @@
         torch.testing.assert_close(cp_q_grad, q.grad, atol=1e-6, rtol=1e-2)
         torch.testing.assert_close(cp_k_grad, k.grad, atol=1e-6, rtol=1e-2)
         torch.testing.assert_close(cp_v_grad, v.grad, atol=1e-6, rtol=1e-2)
-=======
+
         # reset to the default mode
         _set_dispatch_mode("monkey_patch")
->>>>>>> 1381f6b3
 
 
 if __name__ == "__main__":
