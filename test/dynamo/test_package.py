# Owner(s): ["module: dynamo"]

import os
import unittest

import torch
import torch._dynamo.testing
import torch._inductor.config
import torch._inductor.test_case
import torch.onnx.operators
import torch.utils.cpp_extension
from torch._dynamo.package import CompilePackage, DiskDynamoStore
from torch._functorch import config as functorch_config
from torch._inductor.runtime.runtime_utils import cache_dir
from torch.testing._internal.common_utils import (
    instantiate_parametrized_tests,
    parametrize,
)
from torch.testing._internal.inductor_utils import HAS_TRITON


@functorch_config.patch("bundled_autograd_cache", True)
@instantiate_parametrized_tests
class TestPackage(torch._inductor.test_case.TestCase):
    def path(self):
        path = os.path.join(cache_dir(), f"package_{self.id()}")
        os.makedirs(path, exist_ok=True)
        return path

    @parametrize("backend", ("eager", "inductor"))
    @parametrize("device", ("cpu", "cuda"))
    def test_basic_fn(self, backend, device):
<<<<<<< HEAD
        if device == "cuda" and not torch.cuda.is_available():
            unittest.SkipTest("Requires CUDA")
        ctx = DiskDynamoStore()
=======
        if device == "cuda" and not HAS_TRITON:
            raise unittest.SkipTest("Requires CUDA/Triton")
        ctx = DynamoStore()
>>>>>>> 9f4c55ee

        def fn(x):
            return x + 1

        args = (
            torch.randn(
                3,
                2,
                device=device,
            ),
        )

        # Saving
        package = CompilePackage(fn)
        compiled_fn = torch._dynamo.optimize(backend, package=package)(fn)
        expected = compiled_fn(*args)
        if backend == "eager":
            for backend_id, backend in package.cached_backends.items():
                ctx.record_eager_backend(backend_id, backend)

        ctx.save_package(package, self.path())
        # Loading
        torch._dynamo.reset()
        with torch.compiler.set_stance("fail_on_recompile"):
            with self.assertRaisesRegex(
                RuntimeError,
                "Detected recompile when torch.compile stance is 'fail_on_recompile'",
            ):
                compiled_fn(*args)

            package, backends = ctx.load_package(fn, self.path())
            compiled_fn = torch._dynamo.optimize(package=package)(fn)
            package.install(backends)
            self.assertEqual(expected, compiled_fn(*args))

    @parametrize("backend", ("eager", "inductor"))
    @parametrize("device", ("cpu", "cuda"))
    def test_graph_break_bomb(self, backend, device):
        if device == "cuda" and not HAS_TRITON:
            raise unittest.SkipTest("Requires CUDA/Triton")

        ctx = DiskDynamoStore()

        def fn(x, l, r):
            if l > r:
                return x.sum()
            mid = (l + r) // 2
            if x.sum() == mid:
                return x.sum()
            elif x.sum() < mid:
                return fn(x, l, mid)
            else:
                return fn(x, mid + 1, r)

        def guard_filter_fn(guards):
            return [
                guard.guard_type not in ("CLOSURE_MATCH", "FUNCTION_MATCH")
                for guard in guards
            ]

        # Saving
        package = CompilePackage(fn)
        compiled_fn = torch._dynamo.optimize(
            backend=backend, package=package, guard_filter_fn=guard_filter_fn
        )(fn)
        N = 10
        args_list = [(torch.tensor(x, device=device), 0, N - 1) for x in range(N)]
        for args in args_list:
            compiled_fn(*args)
        if backend == "eager":
            for backend_id, backend in package.cached_backends.items():
                ctx.record_eager_backend(backend_id, backend)
        ctx.save_package(package, self.path())

        # Loading
        torch._dynamo.reset()
        with torch.compiler.set_stance("fail_on_recompile"):
            for args in args_list:
                with self.assertRaisesRegex(
                    RuntimeError,
                    "Detected recompile when torch.compile stance is 'fail_on_recompile'",
                ):
                    compiled_fn(*args)
            package, backends = ctx.load_package(fn, self.path())
            compiled_fn = torch._dynamo.optimize(
                backend="eager", package=package, guard_filter_fn=guard_filter_fn
            )(fn)
            package.install(backends)
            for args in args_list:
                self.assertEqual(compiled_fn(*args), args[0].sum())

            with self.assertRaisesRegex(
                RuntimeError,
                "Detected recompile when torch.compile stance is 'fail_on_recompile'",
            ):
                compiled_fn(torch.tensor(N), 0, N - 1)

    @parametrize("backend", ("eager", "inductor"))
    @parametrize("device", ("cpu", "cuda"))
    def test_dynamic_shape(self, backend, device):
<<<<<<< HEAD
        if device == "cuda" and not torch.cuda.is_available():
            unittest.SkipTest("Requires CUDA")
        ctx = DiskDynamoStore()
=======
        if device == "cuda" and not HAS_TRITON:
            raise unittest.SkipTest("Requires CUDA/Triton")
        ctx = DynamoStore()
>>>>>>> 9f4c55ee

        def fn(x):
            return x + x.shape[0]

        args = (torch.randn(3, 2, device=device),)
        args1 = (torch.randn(5, 2, device=device),)
        args2 = (torch.randn(7, 2, device=device),)
        expected1 = fn(*args1)

        torch._dynamo.mark_dynamic(args[0], 0, min=3, max=5)

        # Saving
        package = CompilePackage(fn)
        compiled_fn = torch._dynamo.optimize(backend=backend, package=package)(fn)
        compiled_fn(*args)
        if backend == "eager":
            for backend_id, backend in package.cached_backends.items():
                ctx.record_eager_backend(backend_id, backend)
        ctx.save_package(package, self.path())

        # Loading
        torch._dynamo.reset()
        with torch.compiler.set_stance("fail_on_recompile"):
            with self.assertRaisesRegex(
                RuntimeError,
                "Detected recompile when torch.compile stance is 'fail_on_recompile'",
            ):
                compiled_fn(*args1)

            package, backends = ctx.load_package(fn, self.path())
            compiled_fn = torch._dynamo.optimize(package=package)(fn)
            package.install(backends)

            self.assertEqual(expected1, compiled_fn(*args1))

            with self.assertRaisesRegex(
                RuntimeError,
                "Detected recompile when torch.compile stance is 'fail_on_recompile'",
            ):
                compiled_fn(*args2)


if __name__ == "__main__":
    from torch._dynamo.test_case import run_tests

    run_tests()<|MERGE_RESOLUTION|>--- conflicted
+++ resolved
@@ -30,15 +30,9 @@
     @parametrize("backend", ("eager", "inductor"))
     @parametrize("device", ("cpu", "cuda"))
     def test_basic_fn(self, backend, device):
-<<<<<<< HEAD
-        if device == "cuda" and not torch.cuda.is_available():
-            unittest.SkipTest("Requires CUDA")
-        ctx = DiskDynamoStore()
-=======
         if device == "cuda" and not HAS_TRITON:
             raise unittest.SkipTest("Requires CUDA/Triton")
-        ctx = DynamoStore()
->>>>>>> 9f4c55ee
+        ctx = DiskDynamoStore()
 
         def fn(x):
             return x + 1
@@ -139,15 +133,9 @@
     @parametrize("backend", ("eager", "inductor"))
     @parametrize("device", ("cpu", "cuda"))
     def test_dynamic_shape(self, backend, device):
-<<<<<<< HEAD
-        if device == "cuda" and not torch.cuda.is_available():
-            unittest.SkipTest("Requires CUDA")
-        ctx = DiskDynamoStore()
-=======
         if device == "cuda" and not HAS_TRITON:
             raise unittest.SkipTest("Requires CUDA/Triton")
-        ctx = DynamoStore()
->>>>>>> 9f4c55ee
+        ctx = DiskDynamoStore()
 
         def fn(x):
             return x + x.shape[0]
