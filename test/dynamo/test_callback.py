# Owner(s): ["module: dynamo"]

import unittest
from unittest.mock import Mock

import torch
from torch._dynamo.callback import callback_handler, CallbackArgs, CallbackTrigger
from torch._dynamo.test_case import run_tests, TestCase
from torch._guards import CompileId
from torch.testing._internal.common_utils import TEST_WITH_ROCM
from torch.testing._internal.inductor_utils import HAS_CUDA


class CallbackTests(TestCase):
    def setUp(self) -> None:
        super().setUp()
        self._on_compile_start = Mock()
        self._on_compile_end = Mock()
        callback_handler.register_start_callback(self._on_compile_start)
        callback_handler.register_end_callback(self._on_compile_end)

    def tearDown(self) -> None:
        callback_handler.clear()
        return super().tearDown()

    def test_callbacks_with_duplicate_prevention(self) -> None:
        trigger = CallbackTrigger.DYNAMO
        compile_id = CompileId(0, 0)
        with callback_handler.install_callbacks(
            trigger, compile_id
        ), callback_handler.install_callbacks(trigger, compile_id):
            self._on_compile_start.assert_called_once()
        self._on_compile_end.assert_called_once()

    def test_counter(self) -> None:
        trigger = CallbackTrigger.DYNAMO
        compile_id = CompileId(0, 0)
        with callback_handler.install_callbacks(trigger, compile_id):
            self.assertEqual(
                callback_handler._CompilationCallbackHandler__pending_callbacks_counter,
                1,
            )
        self.assertEqual(
            callback_handler._CompilationCallbackHandler__pending_callbacks_counter, 0
        )

    def test_counter_assertion(self) -> None:
        callback_handler._CompilationCallbackHandler__pending_callbacks_counter -= 1
        with self.assertRaisesRegex(
            AssertionError, "Pending callbacks counter cannot become negative."
        ):
            trigger = CallbackTrigger.DYNAMO
            compile_id = CompileId(0, 0)
            with callback_handler.install_callbacks(trigger, str(compile_id)):
                pass
        self.assertEqual(
            callback_handler._CompilationCallbackHandler__pending_callbacks_counter, 0
        )

<<<<<<< HEAD
        with (
            self.assertRaises(AssertionError) as e,
            callback_handler.install_callbacks(),
        ):
            pass

        self.assertIn(
            "Pending callbacks counter cannot become negative.",
            str(e.exception),
=======
    @unittest.skipIf(
        TEST_WITH_ROCM, "ROCm outputs a different number of autotuning logs"
    )
    @unittest.skipIf(not HAS_CUDA, "requires triton")
    @torch._inductor.config.patch(force_disable_caches=True)
    def test_triggers(self) -> None:
        torch._dynamo.reset()
        order = []

        def on_start(args: CallbackArgs):
            nonlocal order
            order.append(f"start={args}")

        def on_end(args: CallbackArgs):
            nonlocal order
            order.append(f"end={args}")

        torch._dynamo.callback.on_compile_start(on_start)
        torch._dynamo.callback.on_compile_start(on_end)

        class TinyModel(torch.nn.Module):
            def __init__(self):
                super().__init__()
                self.fc1 = torch.nn.Linear(10, 10)
                self.relu = torch.nn.ReLU()
                self.fc2 = torch.nn.Linear(10, 10)

            def forward(self, x):
                temp = self.fc1(x)
                temp = self.relu(temp)
                torch._dynamo.graph_break()
                return self.fc2(temp)

        model = TinyModel().to("cuda")
        compiled_model = torch.compile(model, mode="max-autotune")
        x = torch.randn(10, 10, device="cuda")

        loss = compiled_model(x).sum()
        loss.backward()
        self.assertExpectedInline(
            "\n".join(order),
            """\
start=CallbackArgs(callback_trigger=<CallbackTrigger.DYNAMO: 1>, compile_id='0/0')
end=CallbackArgs(callback_trigger=<CallbackTrigger.DYNAMO: 1>, compile_id='0/0')
start=CallbackArgs(callback_trigger=<CallbackTrigger.DYNAMO: 1>, compile_id='1/0')
end=CallbackArgs(callback_trigger=<CallbackTrigger.DYNAMO: 1>, compile_id='1/0')
start=CallbackArgs(callback_trigger=<CallbackTrigger.LAZY_BACKWARD: 2>, compile_id='1/0')
end=CallbackArgs(callback_trigger=<CallbackTrigger.LAZY_BACKWARD: 2>, compile_id='1/0')
start=CallbackArgs(callback_trigger=<CallbackTrigger.TRITON_AUTOTUNING: 3>, compile_id='1/0')
end=CallbackArgs(callback_trigger=<CallbackTrigger.TRITON_AUTOTUNING: 3>, compile_id='1/0')
start=CallbackArgs(callback_trigger=<CallbackTrigger.LAZY_BACKWARD: 2>, compile_id='0/0')
end=CallbackArgs(callback_trigger=<CallbackTrigger.LAZY_BACKWARD: 2>, compile_id='0/0')
start=CallbackArgs(callback_trigger=<CallbackTrigger.TRITON_AUTOTUNING: 3>, compile_id='0/0')
end=CallbackArgs(callback_trigger=<CallbackTrigger.TRITON_AUTOTUNING: 3>, compile_id='0/0')""",  # noqa: B950
        )
        order.clear()

        compiled_model.zero_grad()
        loss = compiled_model(x).sum()
        loss.backward()
        self.assertExpectedInline(
            "\n".join(order),
            """\
start=CallbackArgs(callback_trigger=<CallbackTrigger.CUDAGRAPH_RECORDING: 4>, compile_id='0/0')
end=CallbackArgs(callback_trigger=<CallbackTrigger.CUDAGRAPH_RECORDING: 4>, compile_id='0/0')
start=CallbackArgs(callback_trigger=<CallbackTrigger.CUDAGRAPH_RECORDING: 4>, compile_id='1/0')
end=CallbackArgs(callback_trigger=<CallbackTrigger.CUDAGRAPH_RECORDING: 4>, compile_id='1/0')
start=CallbackArgs(callback_trigger=<CallbackTrigger.CUDAGRAPH_RECORDING: 4>, compile_id='1/0')
end=CallbackArgs(callback_trigger=<CallbackTrigger.CUDAGRAPH_RECORDING: 4>, compile_id='1/0')
start=CallbackArgs(callback_trigger=<CallbackTrigger.CUDAGRAPH_RECORDING: 4>, compile_id='0/0')
end=CallbackArgs(callback_trigger=<CallbackTrigger.CUDAGRAPH_RECORDING: 4>, compile_id='0/0')""",  # noqa: B950
>>>>>>> 020da744
        )
        order.clear()

        compiled_model.zero_grad()
        loss = compiled_model(x).sum()
        loss.backward()
        self.assertEqual(len(order), 0)


if __name__ == "__main__":
    run_tests()<|MERGE_RESOLUTION|>--- conflicted
+++ resolved
@@ -57,17 +57,6 @@
             callback_handler._CompilationCallbackHandler__pending_callbacks_counter, 0
         )
 
-<<<<<<< HEAD
-        with (
-            self.assertRaises(AssertionError) as e,
-            callback_handler.install_callbacks(),
-        ):
-            pass
-
-        self.assertIn(
-            "Pending callbacks counter cannot become negative.",
-            str(e.exception),
-=======
     @unittest.skipIf(
         TEST_WITH_ROCM, "ROCm outputs a different number of autotuning logs"
     )
@@ -139,7 +128,6 @@
 end=CallbackArgs(callback_trigger=<CallbackTrigger.CUDAGRAPH_RECORDING: 4>, compile_id='1/0')
 start=CallbackArgs(callback_trigger=<CallbackTrigger.CUDAGRAPH_RECORDING: 4>, compile_id='0/0')
 end=CallbackArgs(callback_trigger=<CallbackTrigger.CUDAGRAPH_RECORDING: 4>, compile_id='0/0')""",  # noqa: B950
->>>>>>> 020da744
         )
         order.clear()
 
