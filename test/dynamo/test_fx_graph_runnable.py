--- conflicted
+++ resolved
@@ -166,12 +166,8 @@
         self._exec_and_verify_payload()
 
     # Distributed collectives tests with FakeProcessGroup
-<<<<<<< HEAD
-=======
-    @unittest.skipIf(IS_FBCODE or IS_SANDCASTLE, "Skip in fbcode/sandcastle")
-    @unittest.skipIf(not torch.distributed.is_available())
-    @unittest.skipIf(IS_FBCODE or IS_SANDCASTLE, "Skip in fbcode/sandcastle")
->>>>>>> 5c18e485
+    @unittest.skipIf(not torch.distributed.is_available())
+    @unittest.skipIf(IS_FBCODE or IS_SANDCASTLE, "Skip in fbcode/sandcastle")
     def test_all_reduce_collective(self):
         store = FakeStore()
         dist.init_process_group(backend="fake", rank=0, world_size=2, store=store)
@@ -188,12 +184,8 @@
 
         self._exec_and_verify_payload()
 
-<<<<<<< HEAD
-=======
-    @unittest.skipIf(IS_FBCODE or IS_SANDCASTLE, "Skip in fbcode/sandcastle")
-    @unittest.skipIf(not torch.distributed.is_available())
-    @unittest.skipIf(IS_FBCODE or IS_SANDCASTLE, "Skip in fbcode/sandcastle")
->>>>>>> 5c18e485
+    @unittest.skipIf(not torch.distributed.is_available())
+    @unittest.skipIf(IS_FBCODE or IS_SANDCASTLE, "Skip in fbcode/sandcastle")
     def test_all_gather_collective(self):
         store = FakeStore()
         dist.init_process_group(backend="fake", rank=0, world_size=2, store=store)
@@ -211,12 +203,8 @@
 
         self._exec_and_verify_payload()
 
-<<<<<<< HEAD
-=======
-    @unittest.skipIf(IS_FBCODE or IS_SANDCASTLE, "Skip in fbcode/sandcastle")
-    @unittest.skipIf(not torch.distributed.is_available())
-    @unittest.skipIf(IS_FBCODE or IS_SANDCASTLE, "Skip in fbcode/sandcastle")
->>>>>>> 5c18e485
+    @unittest.skipIf(not torch.distributed.is_available())
+    @unittest.skipIf(IS_FBCODE or IS_SANDCASTLE, "Skip in fbcode/sandcastle")
     def test_broadcast_collective(self):
         store = FakeStore()
         dist.init_process_group(backend="fake", rank=0, world_size=2, store=store)
@@ -233,12 +221,8 @@
 
         self._exec_and_verify_payload()
 
-<<<<<<< HEAD
-=======
-    @unittest.skipIf(IS_FBCODE or IS_SANDCASTLE, "Skip in fbcode/sandcastle")
-    @unittest.skipIf(not torch.distributed.is_available())
-    @unittest.skipIf(IS_FBCODE or IS_SANDCASTLE, "Skip in fbcode/sandcastle")
->>>>>>> 5c18e485
+    @unittest.skipIf(not torch.distributed.is_available())
+    @unittest.skipIf(IS_FBCODE or IS_SANDCASTLE, "Skip in fbcode/sandcastle")
     def test_reduce_scatter_collective(self):
         store = FakeStore()
         dist.init_process_group(backend="fake", rank=0, world_size=2, store=store)
@@ -257,12 +241,8 @@
 
         self._exec_and_verify_payload()
 
-<<<<<<< HEAD
-=======
-    @unittest.skipIf(IS_FBCODE or IS_SANDCASTLE, "Skip in fbcode/sandcastle")
-    @unittest.skipIf(not torch.distributed.is_available())
-    @unittest.skipIf(IS_FBCODE or IS_SANDCASTLE, "Skip in fbcode/sandcastle")
->>>>>>> 5c18e485
+    @unittest.skipIf(not torch.distributed.is_available())
+    @unittest.skipIf(IS_FBCODE or IS_SANDCASTLE, "Skip in fbcode/sandcastle")
     def test_dtensor_compile_redistribute(self):
         store = FakeStore()
         dist.init_process_group(backend="fake", rank=0, world_size=2, store=store)
