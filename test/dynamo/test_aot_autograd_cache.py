# Owner(s): ["module: dynamo"]

import copy
import os
import shutil
import unittest
from unittest.mock import patch

import torch
import torch._dynamo
import torch._dynamo.test_case
import torch._functorch._aot_autograd
from torch._dynamo import config as dynamo_config
from torch._dynamo.utils import counters
from torch._functorch import config as functorch_config
from torch._functorch._aot_autograd.autograd_cache import (
    AOTAutogradCache,
    autograd_cache_key,
    BypassAOTAutogradCache,
    sanitize_gm_for_cache,
)
from torch._functorch._aot_autograd.schemas import AOTConfig
from torch._guards import TracingContext
from torch._inductor import config as inductor_config
from torch._inductor.runtime.runtime_utils import cache_dir
from torch._inductor.runtime.triton_compat import tl, triton
from torch._inductor.test_case import TestCase as InductorTestCase
from torch._inductor.utils import fresh_cache
from torch._subclasses import FakeTensorMode
from torch.compiler._cache import CacheArtifactManager
from torch.fx.experimental.symbolic_shapes import ShapeEnv
from torch.testing._internal.common_cuda import SM80OrLater, TEST_MULTIGPU
from torch.testing._internal.common_device_type import largeTensorTest
from torch.testing._internal.common_utils import (
    instantiate_parametrized_tests,
    parametrize,
    skipIfWindows,
)
from torch.testing._internal.inductor_utils import GPU_TYPE, HAS_GPU, requires_triton
from torch.testing._internal.triton_utils import requires_cuda
from torch.testing._internal.two_tensor import TwoTensor


def saved_tensors_hooks_to_gm(
    pack_fn,
    unpack_fn,
    pack_cache_hash=None,
    unpack_cache_hash=None,
    symbolic_tracing=True,
    inp_fn=None,
):
    if symbolic_tracing:
        pack_gm = torch.fx.symbolic_trace(pack_fn)
        unpack_gm = torch.fx.symbolic_trace(unpack_fn)
    else:
        from functorch import make_fx

        if inp_fn:
            inp = inp_fn()
        else:
            inp = torch.randn(2, 3)
            torch._dynamo.mark_dynamic(inp, 0)
            torch._dynamo.mark_dynamic(inp, 1)
        pack_out = pack_fn(inp)
        pack_gm = make_fx(pack_fn)(inp)
        unpack_gm = make_fx(unpack_fn)(pack_out)

    def set_manual_hash(g, manual_hash):
        for node in g.nodes:
            if node.meta and node.meta.get("is_wrapped", False):
                node.meta["user_cache_hash"] = manual_hash

    if pack_cache_hash:
        set_manual_hash(pack_gm.graph, pack_cache_hash)
    if unpack_cache_hash:
        set_manual_hash(unpack_gm.graph, unpack_cache_hash)
    return pack_gm, unpack_gm


def amax_to_scale(
    amax: torch.Tensor,
    float8_dtype: torch.dtype,
    round_scales_to_power_of_2: bool = False,
):
    amax = amax.to(torch.float64)
    res = torch.finfo(float8_dtype).max / torch.clamp(amax, min=1e-12)
    res = res.to(torch.float32)
    return res


# Must be at module level to use fx.wrap
@torch.fx.wrap
def _pack_fp8_with_scale_wrap(x):
    if not x.dtype.is_floating_point:
        return x

    amax = torch.max(torch.abs(x))
    scale = amax_to_scale(amax, torch.float8_e5m2)
    x_scaled = x.to(torch.float32) * scale
    x_fp8 = x_scaled.to(torch.float8_e5m2)
    return x.dtype, scale, x_fp8


@torch.fx.wrap
def _unpack_fp8_with_scale_wrap(x):
    if isinstance(x, torch.Tensor):
        return x

    dtype, scale, x_fp8 = x
    y = x_fp8.to(torch.float32) / scale
    return y.to(dtype)


@instantiate_parametrized_tests
class AOTAutogradCacheTests(InductorTestCase):
    def setUp(self):
        """
        Reset all counters and caches before each unit test
        """
        super().setUp()
        counters.clear()
        self._clear_all_caches()

    def _clear_all_caches(self):
        """
        Clear every cache, including AOTAutogradCache and FXCache
        """
        torch._inductor.codecache.FxGraphCache.clear()
        AOTAutogradCache.clear()
        CacheArtifactManager.clear()
        self._clear_dynamo_and_codecache()

    def _clear_dynamo_and_codecache(self):
        """
        Clear unrelated caches, like dynamo and PyCodeCache
        """
        torch._dynamo.reset()
        torch._inductor.codecache.PyCodeCache.cache_clear(purge=True)

    @requires_triton()
    @functorch_config.patch({"enable_autograd_cache": True})
    @inductor_config.patch(
        {
            "fx_graph_cache": True,
            "fx_graph_remote_cache": False,
            "autotune_local_cache": True,
        }
    )
    @parametrize("device", (GPU_TYPE, "cpu"))
    @parametrize("dtype", (torch.float32, torch.bfloat16))
    @parametrize("dynamic", (False, True))
    def test_cache_hot_load(self, device, dtype, dynamic):
        """
        Verify that we can populate and hot load functions from the cache.
        """
        if device == GPU_TYPE and not HAS_GPU:
            raise unittest.SkipTest(f"requires {GPU_TYPE}")
        if device == "cuda" and dtype == torch.bfloat16 and not SM80OrLater:
            raise unittest.SkipTest("requires SM80 or later")

        def fn(x, y):
            return x.sin() @ y

        a = torch.rand(100, 100, dtype=dtype, device=device, requires_grad=True)
        b = torch.rand(100, 100, dtype=dtype, device=device, requires_grad=True)

        # Record artifacts
        with fresh_cache():
            compiled_fn = torch.compile(fn, dynamic=dynamic)

            # A first call should miss in the cache.
            eager_result = fn(a, b)
            compiled_result = compiled_fn(a, b)
            compiled_result.sum().backward()
            if hasattr(a, "_dynamo_weak_dynamic_indices"):
                del a._dynamo_weak_dynamic_indices
            self.assertEqual(eager_result, compiled_result)
            self.assertEqual(counters["inductor"]["fxgraph_cache_miss"], 2)
            self.assertEqual(counters["inductor"]["fxgraph_cache_hit"], 0)
            self.assertEqual(counters["inductor"]["fxgraph_lookup_write_file"], 0)
            self.assertEqual(counters["aot_autograd"]["autograd_cache_miss"], 1)
            self.assertEqual(counters["aot_autograd"]["autograd_cache_hit"], 0)
            self.assertEqual(counters["aot_autograd"]["autograd_cache_saved"], 1)

        artifacts = torch.compiler.save_cache_artifacts()

        self.assertIsNotNone(artifacts)

        artifact_bytes, cache_info = artifacts

        autotune_expect = 2 if device == GPU_TYPE else 0

        self.assertEqual(len(cache_info.inductor_artifacts), 2)
        self.assertEqual(len(cache_info.autotune_artifacts), autotune_expect)
        self.assertEqual(len(cache_info.aot_autograd_artifacts), 1)
        self.assertEqual(len(cache_info.pgo_artifacts), 0)

        self._clear_all_caches()

        # Clean triton kernels
        shutil.rmtree(os.path.join(cache_dir(), "triton"), ignore_errors=True)

        # We did not load anything so dont hit yet
        with fresh_cache():
            eager_result = fn(a, b)
            compiled_result = compiled_fn(a, b)
            self.assertEqual(eager_result, compiled_result)
            compiled_result.sum().backward()
            if hasattr(a, "_dynamo_weak_dynamic_indices"):
                del a._dynamo_weak_dynamic_indices
            self.assertEqual(counters["inductor"]["fxgraph_cache_miss"], 4)
            self.assertEqual(counters["inductor"]["fxgraph_cache_hit"], 0)
            self.assertEqual(counters["inductor"]["fxgraph_lookup_write_file"], 0)
            self.assertEqual(counters["aot_autograd"]["autograd_cache_miss"], 2)
            self.assertEqual(counters["aot_autograd"]["autograd_cache_hit"], 0)
            self.assertEqual(counters["aot_autograd"]["autograd_cache_saved"], 2)

        self._clear_all_caches()

        # Clean triton kernels
        shutil.rmtree(os.path.join(cache_dir(), "triton"), ignore_errors=True)

        # Hot load and hit
        with fresh_cache():
            cache_info = torch.compiler.load_cache_artifacts(artifact_bytes)

            self.assertEqual(len(cache_info.inductor_artifacts), 2)
            self.assertEqual(len(cache_info.autotune_artifacts), autotune_expect)
            self.assertEqual(len(cache_info.aot_autograd_artifacts), 1)
            self.assertEqual(len(cache_info.pgo_artifacts), 0)

            eager_result = fn(a, b)
            compiled_result = compiled_fn(a, b)
            compiled_result.sum().backward()
            if hasattr(a, "_dynamo_weak_dynamic_indices"):
                del a._dynamo_weak_dynamic_indices
            self.assertEqual(eager_result, compiled_result)
            self.assertEqual(counters["inductor"]["fxgraph_cache_miss"], 4)
            self.assertEqual(counters["inductor"]["fxgraph_cache_hit"], 2)
            self.assertEqual(counters["inductor"]["fxgraph_lookup_write_file"], 2)
            self.assertEqual(counters["aot_autograd"]["autograd_cache_miss"], 2)
            self.assertEqual(counters["aot_autograd"]["autograd_cache_hit"], 1)
            self.assertEqual(counters["aot_autograd"]["autograd_cache_saved"], 2)

    @inductor_config.patch("fx_graph_remote_cache", False)
    @inductor_config.patch("fx_graph_cache", True)
    @functorch_config.patch({"enable_autograd_cache": True})
    def test_basic(self):
        """
        Verify the interactions between FXGraphCache and AOTAutogradCache.
        """

        def fn(x, y):
            return (x * 2, y @ y)

        a = torch.rand(25)
        b = torch.rand(5, 5)

        compiled_fn = torch.compile(fn, backend="inductor")

        # A first call should miss in the cache.
        self.assertEqual(fn(a, b), compiled_fn(a, b))
        self.assertEqual(counters["aot_autograd"]["autograd_cache_miss"], 1)
        self.assertEqual(counters["aot_autograd"]["autograd_cache_hit"], 0)
        self.assertEqual(counters["aot_autograd"]["autograd_cache_saved"], 1)

        # A second call should hit. (First reset so in-memory guards
        # don't prevent compilation).
        self._clear_dynamo_and_codecache()
        self.assertEqual(fn(a, b), compiled_fn(a, b))

        self.assertEqual(counters["aot_autograd"]["autograd_cache_miss"], 1)
        self.assertEqual(counters["aot_autograd"]["autograd_cache_hit"], 1)
        self.assertEqual(counters["aot_autograd"]["autograd_cache_saved"], 1)

    @inductor_config.patch("fx_graph_remote_cache", False)
    @inductor_config.patch("fx_graph_cache", True)
    @functorch_config.patch({"enable_autograd_cache": True})
    def test_multi_graph_specialization(self):
        """
        Verify multi graph specializations all cache hit
        """

        def fn(x):
            return x * 5

        a = torch.randn(5)
        a8 = torch.randn(8)
        a16 = torch.randn(16)
        torch._dynamo.mark_dynamic(
            a,
            0,
            specialize_on=[
                lambda x: x == 8,
                lambda x: x == 16,
            ],
        )

        compiled_fn = torch.compile(fn, backend="inductor")

        # A first call should miss in the cache.
        compiled_fn(a)
        compiled_fn(a8)
        compiled_fn(a16)
        self.assertEqual(counters["aot_autograd"]["autograd_cache_miss"], 3)
        self.assertEqual(counters["aot_autograd"]["autograd_cache_hit"], 0)
        self.assertEqual(counters["aot_autograd"]["autograd_cache_saved"], 3)

        self._clear_dynamo_and_codecache()

        # A second call should hit on all 3 graphs
        compiled_fn(a)
        compiled_fn(a8)
        compiled_fn(a16)
        self.assertEqual(counters["aot_autograd"]["autograd_cache_miss"], 3)
        self.assertEqual(counters["aot_autograd"]["autograd_cache_hit"], 3)
        self.assertEqual(counters["aot_autograd"]["autograd_cache_saved"], 3)

    @inductor_config.patch("fx_graph_remote_cache", False)
    @inductor_config.patch("fx_graph_cache", True)
    @functorch_config.patch({"enable_autograd_cache": True})
    def test_symbol_specialization(self):
        """
        Verify the symbol specializations don't cause cache miss.
        """

        def fn(x, y, z):
            return (torch.randn(5) + x + y, z * torch.randn(1))

        a = torch.rand(5)
        torch._dynamo.maybe_mark_dynamic(a, 0)
        b = torch.rand(5)
        c = torch.randn(6)
        torch._dynamo.maybe_mark_dynamic(c, 0)

        compiled_fn = torch.compile(fn, backend="inductor")

        # A first call should miss in the cache.
        compiled_fn(a, b, c)
        self.assertEqual(counters["aot_autograd"]["autograd_cache_miss"], 1)
        self.assertEqual(counters["aot_autograd"]["autograd_cache_hit"], 0)
        self.assertEqual(counters["aot_autograd"]["autograd_cache_saved"], 1)

        # A second call should hit even if a new dimension is marked as dynamic
        # that is later specialized as part of tracing.
        a = torch.rand(5)
        torch._dynamo.maybe_mark_dynamic(a, 0)
        b = torch.rand(5)
        torch._dynamo.maybe_mark_dynamic(b, 0)
        c = torch.randn(6)
        torch._dynamo.maybe_mark_dynamic(c, 0)
        self._clear_dynamo_and_codecache()

        compiled_fn(a, b, c)
        self.assertEqual(counters["aot_autograd"]["autograd_cache_miss"], 1)
        self.assertEqual(counters["aot_autograd"]["autograd_cache_hit"], 1)
        self.assertEqual(counters["aot_autograd"]["autograd_cache_saved"], 1)

    @functorch_config.patch({"enable_autograd_cache": True})
    def test_aot_runtime_trace_joint(self):
        @torch.compile(backend="inductor")
        def f(x):
            tmp = x.sin()
            s0 = tmp.shape[0]
            return tmp.expand(s0, s0)

        x_a = torch.randn(4, requires_grad=True)
        x = TwoTensor(x_a, x_a.clone())
        out = f(x)
        out.sum().backward()

        self._clear_dynamo_and_codecache()
        out = f(x)
        out.sum().backward()

    @inductor_config.patch("fx_graph_remote_cache", False)
    @inductor_config.patch("fx_graph_cache", True)
    @functorch_config.patch({"enable_autograd_cache": True})
    @skipIfWindows(
        msg="Known issue: Window can't delete loaded modules, so we can't clear module cache."
    )
    def test_clear_fx_graph_cache(self):
        """
        Verify the interactions between FXGraphCache and AOTAutogradCache.
        """

        def fn(x, y):
            return (x * 2, y @ y)

        a = torch.rand(25)
        b = torch.rand(5, 5)

        compiled_fn = torch.compile(fn, backend="inductor")

        # A first call should miss in the cache.
        self.assertEqual(fn(a, b), compiled_fn(a, b))
        self.assertEqual(counters["aot_autograd"]["autograd_cache_miss"], 1)
        self.assertEqual(counters["aot_autograd"]["autograd_cache_hit"], 0)
        self.assertEqual(counters["aot_autograd"]["autograd_cache_saved"], 1)

        # Clear FX graph cache: second call should also be a miss
        self._clear_dynamo_and_codecache()
        torch._inductor.codecache.FxGraphCache.clear()
        self.assertEqual(fn(a, b), compiled_fn(a, b))

        if functorch_config.bundled_autograd_cache:
            # Bundled AutogradCache doesn't care if FxGraphCache is cleared
            self.assertEqual(counters["aot_autograd"]["autograd_cache_miss"], 1)
            self.assertEqual(counters["aot_autograd"]["autograd_cache_hit"], 1)
            self.assertEqual(counters["aot_autograd"]["autograd_cache_saved"], 1)

        else:
            self.assertEqual(counters["aot_autograd"]["autograd_cache_miss"], 2)
            self.assertEqual(counters["aot_autograd"]["autograd_cache_hit"], 0)
            # We save again into the cache
            self.assertEqual(counters["aot_autograd"]["autograd_cache_saved"], 2)

    @inductor_config.patch("fx_graph_remote_cache", False)
    @inductor_config.patch("fx_graph_cache", True)
    @functorch_config.patch(
        {"enable_autograd_cache": True, "view_replay_for_aliased_outputs": True}
    )
    def test_view_replay_bypass(self):
        """
        Shoud bypass when view replay is turned on
        """

        def fn(a):
            tmp = a.detach()
            a.mul_(2)
            return a, tmp

        with torch.autograd._force_original_view_tracking(True):
            compiled_fn = torch.compile(fn)
            compiled_fn(torch.rand(2, 3))

        self.assertEqual(counters["aot_autograd"]["autograd_cache_miss"], 1)
        self.assertEqual(counters["aot_autograd"]["autograd_cache_bypass"], 1)

    @inductor_config.patch("fx_graph_remote_cache", False)
    @inductor_config.patch("fx_graph_cache", True)
    @functorch_config.patch(
        {"enable_autograd_cache": True, "strict_autograd_cache": True}
    )
    def test_invoke_subgraph(self):
        from torch._higher_order_ops.invoke_subgraph import mark_compile_region

        @mark_compile_region
        def gn(x, y):
            return x + y

        @torch.compile
        def fn(x, y):
            return gn(x, y) + gn(x, y)

        a = torch.randn(25)
        b = torch.randn(25)

        fn(a, b)

    @inductor_config.patch("fx_graph_remote_cache", False)
    @inductor_config.patch("fx_graph_cache", True)
    @functorch_config.patch(
        {"enable_autograd_cache": True, "strict_autograd_cache": True}
    )
    @parametrize("fn_select", ("tag_activation_checkpoint", "allow_in_graph"))
    def test_unsafe_mark_cacheable(self, fn_select):
        if fn_select == "tag_activation_checkpoint":
            from torch.utils.checkpoint import checkpoint

            def gn(x, y, z=None):
                a = torch.matmul(x, y)
                if z is not None:
                    return torch.matmul(a, z)
                return a

            @torch.compile
            def fn(x, y, z):
                return torch.cos(checkpoint(gn, x, y, use_reentrant=False, z=z))

            fn_name = "torch.ops.higher_order.tag_activation_checkpoint"
        else:
            assert fn_select == "allow_in_graph"

            @torch._dynamo.allow_in_graph
            class AllowInGraphFunc(torch.autograd.Function):
                @staticmethod
                def forward(_, x):
                    torch._dynamo.graph_break()
                    return x.sin()

            @torch.compile
            def fn(x, y, z):
                return AllowInGraphFunc.apply(x)

            fn_name = "torch._dynamo.variables.misc.trampoline_autograd_apply"

        x = torch.randn(4, 4)
        y = torch.randn(4, 4)
        z = torch.randn(4, 4)
        args = (x, y, z)

        with self.assertRaisesRegex(
            torch._dynamo.exc.BackendCompilerFailed,
            r".*BypassAOTAutogradCache: Unsupported call_function target .*",
        ):
            fn(*args)

        self.assertEqual(counters["aot_autograd"]["autograd_cache_miss"], 0)
        self.assertEqual(counters["aot_autograd"]["autograd_cache_hit"], 0)
        self.assertEqual(counters["aot_autograd"]["autograd_cache_bypass"], 1)

        self._clear_dynamo_and_codecache()

        if fn_select == "allow_in_graph":
            # TODO: Fix allow in graph
            raise unittest.SkipTest(
                "Allow in graph produces an unserializable cache artifact"
            )

        with inductor_config.patch(
            "unsafe_marked_cacheable_functions", {fn_name: "key1"}
        ):
            fn(*args)

            self.assertEqual(counters["aot_autograd"]["autograd_cache_miss"], 1)
            self.assertEqual(counters["aot_autograd"]["autograd_cache_hit"], 0)
            self.assertEqual(counters["aot_autograd"]["autograd_cache_bypass"], 1)

            self._clear_dynamo_and_codecache()

            fn(*args)

            self.assertEqual(counters["aot_autograd"]["autograd_cache_miss"], 1)
            self.assertEqual(counters["aot_autograd"]["autograd_cache_hit"], 1)
            self.assertEqual(counters["aot_autograd"]["autograd_cache_bypass"], 1)

        self._clear_dynamo_and_codecache()
        with inductor_config.patch(
            "unsafe_marked_cacheable_functions", {fn_name: "key2"}
        ):
            fn(*args)

            self.assertEqual(counters["aot_autograd"]["autograd_cache_miss"], 2)
            self.assertEqual(counters["aot_autograd"]["autograd_cache_hit"], 1)
            self.assertEqual(counters["aot_autograd"]["autograd_cache_bypass"], 1)

            self._clear_dynamo_and_codecache()

            fn(*args)

            self.assertEqual(counters["aot_autograd"]["autograd_cache_miss"], 2)
            self.assertEqual(counters["aot_autograd"]["autograd_cache_hit"], 2)
            self.assertEqual(counters["aot_autograd"]["autograd_cache_bypass"], 1)

        # On second try with same key, it should hit once more
        with inductor_config.patch(
            "unsafe_marked_cacheable_functions", {fn_name: "key1"}
        ):
            self._clear_dynamo_and_codecache()

            fn(*args)

            self.assertEqual(counters["aot_autograd"]["autograd_cache_miss"], 2)
            self.assertEqual(counters["aot_autograd"]["autograd_cache_hit"], 3)
            self.assertEqual(counters["aot_autograd"]["autograd_cache_bypass"], 1)

    @inductor_config.patch("fx_graph_remote_cache", False)
    @inductor_config.patch("fx_graph_cache", False)
    @functorch_config.patch({"enable_autograd_cache": True})
    def test_fx_graph_cache_off(self):
        """
        Should not use cache if FXGraphCache is not enabled
        """

        def fn(x, y):
            return (x * 2, y @ y)

        a = torch.rand(25)
        b = torch.rand(5, 5)

        compiled_fn = torch.compile(fn, backend="inductor")

        # A first call should miss in the cache.
        self.assertEqual(fn(a, b), compiled_fn(a, b))
        self.assertEqual(counters["aot_autograd"]["autograd_cache_bypass"], 1)
        self.assertEqual(counters["aot_autograd"]["autograd_cache_hit"], 0)
        self.assertEqual(counters["aot_autograd"]["autograd_cache_saved"], 0)

        # Clear FX graph cache: second call should also be a miss
        self._clear_dynamo_and_codecache()

        self.assertEqual(fn(a, b), compiled_fn(a, b))
        self.assertEqual(counters["aot_autograd"]["autograd_cache_bypass"], 2)
        self.assertEqual(counters["aot_autograd"]["autograd_cache_hit"], 0)
        self.assertEqual(counters["aot_autograd"]["autograd_cache_saved"], 0)

    @inductor_config.patch("fx_graph_remote_cache", False)
    @inductor_config.patch("fx_graph_cache", True)
    @functorch_config.patch(
        {"enable_autograd_cache": True, "strict_autograd_cache": True}
    )
    @dynamo_config.patch("compiled_autograd", True)
    def test_compiled_autograd_bypass(self):
        # Need to make the compiled autograd graph serializable
        def fn(a, b):
            out = a.cos() + b
            loss = out.sum()
            ga, gb = torch.autograd.grad(loss, inputs=[a, b])

        a = torch.randn(25, requires_grad=True)
        b = torch.randn(25, requires_grad=True)
        compiled_fn = torch.compile(fn, backend="inductor")
        with self.assertRaisesRegex(
            torch._dynamo.exc.BackendCompilerFailed,
            "BypassAOTAutogradCache: Unsupported call_function target torch._dynamo.compiled_autograd.ops.validate_outputs",
        ):
            compiled_fn(a, b)

    @inductor_config.patch("fx_graph_remote_cache", False)
    @inductor_config.patch("fx_graph_cache", True)
    @functorch_config.patch({"enable_autograd_cache": True})
    @dynamo_config.patch("compiled_autograd", True)
    def test_inference_graph_cache_hit_with_compiled_autograd_enabled(self):
        def fn(a, b):
            out = a.cos() + b
            return out.sum()

        a = torch.randn(25)
        b = torch.randn(25)
        compiled_fn = torch.compile(fn, backend="inductor")
        self.assertEqual(fn(a, b), compiled_fn(a, b))
        self.assertEqual(counters["aot_autograd"]["autograd_cache_miss"], 1)
        self.assertEqual(counters["aot_autograd"]["autograd_cache_saved"], 1)

        # Clear dynamo and run again. Should be a cache hit.
        counters.clear()
        self._clear_dynamo_and_codecache()
        self.assertEqual(fn(a, b), compiled_fn(a, b))
        self.assertEqual(counters["aot_autograd"]["autograd_cache_miss"], 0)
        self.assertEqual(counters["aot_autograd"]["autograd_cache_hit"], 1)
        self.assertEqual(counters["aot_autograd"]["autograd_cache_saved"], 0)

    @requires_cuda
    @inductor_config.patch("fx_graph_remote_cache", False)
    @inductor_config.patch("fx_graph_cache", True)
    @functorch_config.patch({"enable_autograd_cache": True})
    @functorch_config.patch({"autograd_cache_allow_custom_autograd_functions": True})
    def test_custom_autograd_function_miss(self):
        class MyAutogradFunction(torch.autograd.Function):
            @staticmethod
            def forward(ctx, x):
                y = x.sin()
                ctx.save_for_backward(y)
                ctx.foo = x.cos()
                return y

            @staticmethod
            def backward(ctx, grad_output):
                result = ctx.saved_tensors[0]
                return grad_output * result + ctx.foo * grad_output

        def fn(a):
            return MyAutogradFunction.apply(a)

        a = torch.randn(5, device="cuda", requires_grad=True)
        a2 = a.clone().detach_().requires_grad_(True)
        compiled_fn = torch.compile(fn, backend="inductor")
        result = compiled_fn(a)
        result.sum().backward()
        self.assertEqual(fn(a), result)

        self.assertEqual(counters["aot_autograd"]["autograd_cache_miss"], 1)
        self.assertEqual(counters["aot_autograd"]["autograd_cache_saved"], 1)

        class MyAutogradFunction(torch.autograd.Function):  # noqa: F811
            # Change the function slightly
            @staticmethod
            def forward(ctx, x):
                y = x.cos()
                ctx.save_for_backward(y)
                ctx.foo = x.sin()
                return y

            @staticmethod
            def backward(ctx, grad_output):
                result = ctx.saved_tensors[0]
                return grad_output * result + ctx.foo * grad_output

        # Clear dynamo and run again. Should be a cache miss.
        counters.clear()
        self._clear_dynamo_and_codecache()
        result = compiled_fn(a2)
        self.assertEqual(fn(a2), result)
        result.sum().backward()
        self.assertEqual(counters["aot_autograd"]["autograd_cache_miss"], 1)
        self.assertEqual(counters["aot_autograd"]["autograd_cache_hit"], 0)
        self.assertEqual(counters["aot_autograd"]["autograd_cache_saved"], 1)

    @requires_cuda
    @inductor_config.patch("fx_graph_remote_cache", False)
    @inductor_config.patch("fx_graph_cache", True)
    @functorch_config.patch({"enable_autograd_cache": True})
    @functorch_config.patch({"autograd_cache_allow_custom_autograd_functions": True})
    def test_custom_autograd_function(self):
        class MyAutogradFunction(torch.autograd.Function):
            @staticmethod
            def forward(ctx, x):
                y = x.sin()
                ctx.save_for_backward(y)
                ctx.foo = x.cos()
                return y

            @staticmethod
            def backward(ctx, grad_output):
                result = ctx.saved_tensors[0]
                return grad_output * result + ctx.foo * grad_output

        def fn(a):
            return MyAutogradFunction.apply(a)

        a = torch.randn(5, device="cuda", requires_grad=True)
        a2 = a.clone().detach_().requires_grad_(True)
        compiled_fn = torch.compile(fn, backend="inductor")
        result = compiled_fn(a)
        result.sum().backward()
        self.assertEqual(fn(a), result)

        self.assertEqual(counters["aot_autograd"]["autograd_cache_miss"], 1)
        self.assertEqual(counters["aot_autograd"]["autograd_cache_saved"], 1)

        # Clear dynamo and run again. Should be a cache hit.
        counters.clear()
        self._clear_dynamo_and_codecache()
        result = compiled_fn(a2)
        self.assertEqual(fn(a2), result)
        result.sum().backward()
        self.assertEqual(counters["aot_autograd"]["autograd_cache_miss"], 0)
        self.assertEqual(counters["aot_autograd"]["autograd_cache_hit"], 1)
        self.assertEqual(counters["aot_autograd"]["autograd_cache_saved"], 0)

    @requires_cuda
    @requires_triton()
    @inductor_config.patch("fx_graph_remote_cache", False)
    @inductor_config.patch("fx_graph_cache", True)
    @functorch_config.patch({"enable_autograd_cache": True})
    @functorch_config.patch({"autograd_cache_allow_custom_autograd_functions": True})
    def test_custom_autograd_function_with_custom_triton_kernel(self):
        @triton.jit
        def my_jit(x):
            arg_0 = tl.load(x)
            tl.store(x, arg_0 + 1)

        @torch._library.triton_op("test::my_triton_op", mutates_args=())
        def my_triton_op(x: torch.Tensor) -> torch.Tensor:
            y = x.clone().detach_().requires_grad_(True)
            torch._library.capture_triton(my_jit)[1,](y)
            return y

        class MyAutogradFunction(torch.autograd.Function):
            @staticmethod
            def forward(ctx, x):
                y = torch.ops.test.my_triton_op(x)
                ctx.save_for_backward(y)
                ctx.foo = x.cos()
                return y

            @staticmethod
            def backward(ctx, grad_output):
                result = ctx.saved_tensors[0]
                return grad_output * result + ctx.foo * grad_output

        def fn(a):
            return MyAutogradFunction.apply(a)

        a = torch.randn(5, device="cuda", requires_grad=True)
        a2 = a.clone().detach_().requires_grad_(True)
        compiled_fn = torch.compile(fn, backend="inductor")
        result = compiled_fn(a)
        self.assertEqual(fn(a), result)
        result.sum().backward()

        self.assertEqual(counters["aot_autograd"]["autograd_cache_miss"], 1)
        self.assertEqual(counters["aot_autograd"]["autograd_cache_saved"], 1)

        # Clear dynamo and run again. Should be a cache hit.
        counters.clear()
        self._clear_dynamo_and_codecache()
        result = compiled_fn(a2)
        self.assertEqual(fn(a2), result)
        result.sum().backward()
        self.assertEqual(counters["aot_autograd"]["autograd_cache_miss"], 0)
        self.assertEqual(counters["aot_autograd"]["autograd_cache_hit"], 1)
        self.assertEqual(counters["aot_autograd"]["autograd_cache_saved"], 0)

    @inductor_config.patch("fx_graph_remote_cache", False)
    @inductor_config.patch({"fx_graph_cache": True})
    @functorch_config.patch({"enable_autograd_cache": True})
    @functorch_config.patch({"strict_autograd_cache": True})
    def test_autograd_lazy_backward(self):
        """
        Lazily compile the backward, and lazily save to cache
        """

        def fn(a, b):
            return a.cos() + b

        a = torch.randn(25, requires_grad=True)
        b = torch.randn(25, requires_grad=True)
        a2 = a.detach().clone().requires_grad_(True)
        b2 = b.detach().clone().requires_grad_(True)
        compiled_fn = torch.compile(fn, backend="inductor")
        self.assertEqual(fn(a, b), compiled_fn(a2, b2))
        self.assertEqual(counters["aot_autograd"]["autograd_cache_miss"], 1)
        self.assertEqual(counters["aot_autograd"]["autograd_cache_hit"], 0)
        self.assertEqual(counters["aot_autograd"]["autograd_cache_saved"], 0)

        # Clear dynamo and run again. Should be a cache miss still, because backward hasn't run
        self._clear_dynamo_and_codecache()
        self.assertEqual(fn(a, b), compiled_fn(a2, b2))
        self.assertEqual(counters["aot_autograd"]["autograd_cache_miss"], 2)
        self.assertEqual(counters["aot_autograd"]["autograd_cache_hit"], 0)
        self.assertEqual(counters["aot_autograd"]["autograd_cache_saved"], 0)

        # Now let's run the backward
        fn(a, b).sum().backward()
        compiled_fn(a2, b2).sum().backward()
        self.assertEqual(a.grad, a2.grad)
        self.assertEqual(b.grad, b2.grad)
        self.assertEqual(counters["aot_autograd"]["autograd_cache_saved"], 1)

        # Clear dynamo and rerun everything, now there should be a cache hit
        self._clear_dynamo_and_codecache()
        a = torch.randn(25, requires_grad=True)
        b = torch.randn(25, requires_grad=True)
        a2 = a.detach().clone().requires_grad_(True)
        b2 = b.detach().clone().requires_grad_(True)
        self.assertEqual(fn(a, b), compiled_fn(a2, b2))
        self.assertEqual(counters["aot_autograd"]["autograd_cache_miss"], 2)
        self.assertEqual(counters["aot_autograd"]["autograd_cache_hit"], 1)
        self.assertEqual(counters["aot_autograd"]["autograd_cache_saved"], 1)
        fn(a, b).sum().backward()
        compiled_fn(a2, b2).sum().backward()
        self.assertEqual(a.grad, a2.grad)
        self.assertEqual(b.grad, b2.grad)

    @inductor_config.patch("fx_graph_remote_cache", False)
    @inductor_config.patch({"fx_graph_cache": True})
    @functorch_config.patch({"enable_autograd_cache": True})
    @functorch_config.patch({"strict_autograd_cache": True})
    def test_autograd_no_dynamo_trace_backward(self):
        """
        Test that dynamo does not trace into the backward compiled function,
        even on cache hit.
        """
        torch._dynamo.eval_frame.clear_dynamo_tls()

        @torch.compile
        def fn(x):
            # Calls x.sum().backward() during forward execution of fn
            (x_grad,) = torch.autograd.grad(x.sum(), x)
            return x_grad

        a = torch.randn(10, 10, requires_grad=True, device="cpu")
        result = fn(a)
        self.assertEqual(counters["aot_autograd"]["autograd_cache_miss"], 1)
        self.assertEqual(counters["aot_autograd"]["autograd_cache_hit"], 0)
        # Backward of `sum` will run during execution of graph break
        self.assertEqual(counters["aot_autograd"]["autograd_cache_saved"], 1)
        traced_frame_infos = copy.deepcopy(
            torch._dynamo.eval_frame.dynamo_tls.traced_frame_infos
        )

        torch._dynamo.reset()
        torch._dynamo.eval_frame.clear_dynamo_tls()
        result2 = fn(a)
        self.assertEqual(counters["aot_autograd"]["autograd_cache_miss"], 1)
        self.assertEqual(counters["aot_autograd"]["autograd_cache_hit"], 1)
        self.assertEqual(counters["aot_autograd"]["autograd_cache_saved"], 1)
        new_traced_frame_infos = torch._dynamo.eval_frame.dynamo_tls.traced_frame_infos
        self.assertEqual(result, result2)
        # Dynamo should trace exactly the same frames on cache hit
        self.assertEqual(traced_frame_infos, new_traced_frame_infos)

    @inductor_config.patch("fx_graph_remote_cache", False)
    @inductor_config.patch("fx_graph_cache", True)
    @functorch_config.patch({"enable_autograd_cache": True})
    def test_autograd_function(self):
        """
        Tests autograd cache hits
        """

        def fn(a, b):
            return a.sin() + b

        a = torch.randn(25, requires_grad=True)
        b = torch.randn(25, requires_grad=True)
        a2 = a.detach().clone().requires_grad_(True)
        b2 = b.detach().clone().requires_grad_(True)

        compiled_fn = torch.compile(fn, backend="inductor")

        # A first call should miss in the cache.
        self.assertEqual(fn(a, b), compiled_fn(a2, b2))
        fn(a, b).sum().backward()
        compiled_fn(a2, b2).sum().backward()
        self.assertEqual(a.grad, a2.grad)
        self.assertEqual(b.grad, b2.grad)

        self.assertEqual(counters["aot_autograd"]["autograd_cache_miss"], 1)
        self.assertEqual(counters["aot_autograd"]["autograd_cache_hit"], 0)
        self.assertEqual(counters["aot_autograd"]["autograd_cache_saved"], 1)

        # Reset all tensors
        a = torch.randn(25, requires_grad=True)
        b = torch.randn(25, requires_grad=True)
        a2 = a.detach().clone().requires_grad_(True)
        b2 = b.detach().clone().requires_grad_(True)

        # A second call should hit. (First reset so in-memory guards
        # don't prevent compilation).
        self._clear_dynamo_and_codecache()
        self.assertEqual(fn(a, b), compiled_fn(a2, b2))
        fn(a, b).sum().backward()
        compiled_fn(a2, b2).sum().backward()
        self.assertEqual(a.grad, a2.grad)
        self.assertEqual(b.grad, b2.grad)

        self.assertEqual(counters["aot_autograd"]["autograd_cache_miss"], 1)
        self.assertEqual(counters["aot_autograd"]["autograd_cache_hit"], 1)
        self.assertEqual(counters["aot_autograd"]["autograd_cache_saved"], 1)

    @largeTensorTest("64GB", device=GPU_TYPE)
    @parametrize("device", (GPU_TYPE,))
    @parametrize("dtype", (torch.float16, torch.bfloat16))
    @inductor_config.patch("fx_graph_cache", True)
    @inductor_config.patch("fx_graph_remote_cache", False)
    @functorch_config.patch({"enable_autograd_cache": True})
    def test_autograd_guard_single_entry(self, device, dtype):
        """
        Test caching the same graph, but under conditions that introduce guards
        for tensor sizes < int32. See test_codecache::TestFxGraphCache::test_cache_load_with_guards_int32_bounds.

        This test in particular tests the behavior of a single entry cache. If we ever make AOTAutogradCache
        support multiple entries under the same key, this test should be updated.
        """
        if device == GPU_TYPE and not HAS_GPU:
            raise unittest.SkipTest(f"requires {GPU_TYPE}")
        if device == "cuda" and dtype == torch.bfloat16 and not SM80OrLater:
            raise unittest.SkipTest("requires CUDA SM80 or later")

        def fn(x, y):
            return (x + x, y + y)

        def expect_miss(compiled_fn, a, b):
            self._clear_dynamo_and_codecache()
            counters.clear()
            res = compiled_fn(a, b)
            self.assertEqual(counters["aot_autograd"]["autograd_cache_miss"], 1)
            self.assertEqual(
                counters["aot_autograd"]["autograd_cache_guard_miss"],
                0,
            )
            self.assertEqual(counters["aot_autograd"]["autograd_cache_hit"], 0)
            return res

        def expect_hit(compiled_fn, a, b):
            self._clear_dynamo_and_codecache()
            counters.clear()
            res = compiled_fn(a, b)
            self.assertEqual(counters["aot_autograd"]["autograd_cache_miss"], 0)
            self.assertEqual(
                counters["aot_autograd"]["autograd_cache_guard_miss"],
                0,
            )
            self.assertEqual(
                counters["aot_autograd"]["autograd_cache_hit"],
                1,
            )
            return res

        def expect_guard_miss(compiled_fn, a, b):
            self._clear_dynamo_and_codecache()
            counters.clear()
            res = compiled_fn(a, b)
            self.assertEqual(counters["aot_autograd"]["autograd_cache_miss"], 1)
            self.assertEqual(
                counters["aot_autograd"]["autograd_cache_guard_miss"],
                1,
            )
            self.assertEqual(
                counters["aot_autograd"]["autograd_cache_hit"],
                0,
            )
            return res

        compiled_fn = torch.compile(fn, dynamic=True)

        a_shape = (5, 6)
        b_shape = (7, 8)
        a = torch.rand(a_shape, device=device, dtype=dtype)
        b = torch.rand(b_shape, device=device, dtype=dtype)
        res1 = expect_miss(compiled_fn, a, b)

        # Same shape, should cache hit
        a2 = a.detach().clone()
        b2 = b.detach().clone()

        res2 = expect_hit(compiled_fn, a2, b2)

        self.assertEqual(res1, res2)

        # By changing the shape greatly, despite the same exact input
        # graph, inductor should report a guard miss, leading
        # to a cache miss on our end.
        a_shape = (5, 6)
        b_shape = (47000, 47001)
        a3 = torch.rand(a_shape, device=device, dtype=dtype)
        b3 = torch.rand(b_shape, device=device, dtype=dtype)

        expect_guard_miss(compiled_fn, a3, b3)

        # Wobble the shape a bit, but not enough
        # to trigger a guard miss (since 6, 7 is still less than int32)
        # Should result in a cache hit
        a_shape = (6, 7)
        b_shape = (47000, 47001)
        a4 = torch.rand(a_shape, device=device, dtype=dtype)
        b4 = torch.rand(b_shape, device=device, dtype=dtype)
        expect_hit(compiled_fn, a4, b4)

        # Change the shape back to the original,
        # FXGraphCache should hit because it stores
        # multiple entries
        a_shape = (5, 6)
        b_shape = (7, 8)
        a5 = torch.rand(a_shape, device=device, dtype=dtype)
        b5 = torch.rand(b_shape, device=device, dtype=dtype)
        expect_hit(compiled_fn, a5, b5)

    @largeTensorTest("64GB", device=GPU_TYPE)
    @parametrize("device", (GPU_TYPE,))
    @parametrize("dtype", (torch.float16, torch.bfloat16))
    @parametrize("requires_grad", (True, False))
    @inductor_config.patch("fx_graph_cache", True)
    @inductor_config.patch("fx_graph_remote_cache", False)
    @functorch_config.patch({"enable_autograd_cache": True})
    def test_autograd_inductor_guards(self, device, dtype, requires_grad):
        """
        Test caching the same graph, but under conditions that introduce guards
        for tensor sizes < int32.
        See test_codecache::TestFxGraphCache::test_cache_load_with_guards_int32_bounds.
        """
        if device == GPU_TYPE and not HAS_GPU:
            raise unittest.SkipTest(f"requires {GPU_TYPE}")
        if device == "cuda" and dtype == torch.bfloat16 and not SM80OrLater:
            raise unittest.SkipTest("requires CUDA SM80 or later")

        def fn(x, y):
            return (x + x, y + y)

        compiled_fn = torch.compile(fn, dynamic=True)

        # Iterate over different shapes, varying whether the total
        # size is below or above int32. For each combination, we expect
        # different guards around whether the symbolic sizes do or do
        # not exceed int32.
        shapes = (
            ((5, 6), (7, 8)),
            ((5, 6), (47000, 47001)),
            ((47000, 47001), (5, 6)),
        )
        expected_hits = expected_misses = expected_saves = 0
        expected_guard_misses = 0
        for a_shape, b_shape in shapes:
            a = torch.rand(
                a_shape, device=device, dtype=dtype, requires_grad=requires_grad
            )
            b = torch.rand(
                b_shape, device=device, dtype=dtype, requires_grad=requires_grad
            )

            # AVOID a dynamo reset here. We expect guards to have been
            # added that will be violated with the new shape. We should
            # see a recompilation (along with a cache miss).
            res1 = compiled_fn(a, b)
            # A first call should miss in the cache.
            expected_misses += 1  # noqa: SIM113
            self.assertEqual(
                counters["aot_autograd"]["autograd_cache_miss"], expected_misses
            )
            self.assertEqual(
                counters["aot_autograd"]["autograd_cache_guard_miss"],
                expected_guard_misses,
            )

            self.assertEqual(
                counters["aot_autograd"]["autograd_cache_hit"], expected_hits
            )
            # Because dynamic shapes are enabled, we expect backwards to be compiled ahead of time
            # So we should see a cache save here
            expected_saves += 1  # noqa: SIM113
            self.assertEqual(
                counters["aot_autograd"]["autograd_cache_saved"], expected_saves
            )
            if requires_grad:
                res1[0].sum().backward()
                # No extra saves
                self.assertEqual(
                    counters["aot_autograd"]["autograd_cache_saved"], expected_saves
                )

            a2 = a.detach().clone().requires_grad_(requires_grad)
            b2 = b.detach().clone().requires_grad_(requires_grad)
            # A second call should hit. (First reset so in-memory guards
            # don't prevent compilation).

            # Now clear dynamo and we should see a cache hit
            # This should populate guards to dynamo's cache, so that a subsequent run with a different
            # shape will still trigger a second call to autograd_cache.
            self._clear_dynamo_and_codecache()
            res2 = compiled_fn(a2, b2)
            expected_hits += 1  # noqa: SIM113
            self.assertEqual(
                counters["aot_autograd"]["autograd_cache_miss"], expected_misses
            )
            self.assertEqual(
                counters["aot_autograd"]["autograd_cache_guard_miss"],
                expected_guard_misses,
            )
            # First compile is a regular cache miss, subsequent are guard misses
            expected_guard_misses += 1  # noqa: SIM113
            self.assertEqual(
                counters["aot_autograd"]["autograd_cache_hit"], expected_hits
            )
            self.assertEqual(
                counters["aot_autograd"]["autograd_cache_saved"], expected_saves
            )
            self.assertEqual(res1, res2)
            if requires_grad:
                res2[0].sum().backward()
                self.assertEqual(a.grad, a2.grad)

    @inductor_config.patch("fx_graph_cache", True)
    @inductor_config.patch("fx_graph_remote_cache", False)
    @functorch_config.patch({"enable_autograd_cache": True})
    def test_nn_module_with_params_global_constant(self):
        class MyMod(torch.nn.Module):
            CONSTANT = torch.tensor([[2, 2], [2, 2]])

            def __init__(self) -> None:
                super().__init__()
                self.param = torch.nn.Parameter(torch.randn([2, 2]))

            def forward(self, x):
                return x.sin() + self.param + MyMod.CONSTANT

        with torch.no_grad():
            compiled_fn = torch.compile(MyMod(), backend="inductor", fullgraph=True)
            res1 = compiled_fn(torch.ones([2, 2]))
            self.assertEqual(counters["aot_autograd"]["autograd_cache_miss"], 1)
            self.assertEqual(counters["aot_autograd"]["autograd_cache_hit"], 0)
            self.assertEqual(counters["aot_autograd"]["autograd_cache_saved"], 1)

            self._clear_dynamo_and_codecache()
            res2 = compiled_fn(torch.ones([2, 2]))
            self.assertEqual(counters["aot_autograd"]["autograd_cache_miss"], 1)
            self.assertEqual(counters["aot_autograd"]["autograd_cache_hit"], 1)
            self.assertEqual(counters["aot_autograd"]["autograd_cache_saved"], 1)

            self.assertEqual(res1, res2)
            # Edit the "constant". We'll get a cache hit,
            # but it should result in a different result when run
            # because MyMod.CONSTANT is an input to the graph
            MyMod.CONSTANT = torch.tensor([[3, 3], [3, 3]])
            self._clear_dynamo_and_codecache()
            res3 = compiled_fn(torch.ones([2, 2]))
            self.assertEqual(counters["aot_autograd"]["autograd_cache_miss"], 1)
            self.assertEqual(counters["aot_autograd"]["autograd_cache_hit"], 2)
            self.assertEqual(counters["aot_autograd"]["autograd_cache_saved"], 1)
            self.assertNotEqual(res1, res3)
            self.assertEqual(res1, res3.sub(torch.ones(2, 2)))

    @inductor_config.patch("fx_graph_cache", True)
    @inductor_config.patch("fx_graph_remote_cache", False)
    @functorch_config.patch({"enable_autograd_cache": True})
    @unittest.skipIf(not TEST_MULTIGPU, "only one GPU detected")
    def test_constant_tensor_device_guards(self):
        """
        Usually, when there are example inputs, the device index of the inputs
        is sufficient to make sure we don't cache hit with the results from different
        cuda devices.
        When the input has no arguments, we still need to have the cuda
        device index in the cache key.
        """

        @torch.compile
        def f():
            y = torch.tensor([5], device="cuda")
            return (y,)

        with torch.cuda._DeviceGuard(0):
            torch.cuda.set_device(0)
            result = f()
            self.assertEqual(result[0].device, torch.device("cuda:0"))

        self._clear_dynamo_and_codecache()

        with torch.cuda._DeviceGuard(1):
            torch.cuda.set_device(1)
            result = f()
            self.assertEqual(result[0].device, torch.device("cuda:1"))

    @requires_cuda
    @inductor_config.patch("fx_graph_cache", True)
    @inductor_config.patch("fx_graph_remote_cache", False)
    @functorch_config.patch({"enable_autograd_cache": True})
    def test_multiple_compile_triton_kernels(self):
        """
        When we cache hit on AOTAutogradCache, we need to still clear
        CompiledTritonKernels after compiling the kernel.
        """
        from torch._inductor.async_compile import CompiledTritonKernels

        @torch.compile
        def f(x, y):
            return x.sin() + y

        x = torch.randn(10, device="cuda")
        y = torch.randn(10, device="cuda")
        with torch.no_grad():
            result = f(x, y)
            self.assertEqual(result, x.sin() + y)
        self.assertEqual(counters["aot_autograd"]["autograd_cache_miss"], 1)
        self.assertEqual(len(CompiledTritonKernels._cache), 0)

        self._clear_dynamo_and_codecache()
        with torch.no_grad():
            result = f(x, y)
            self.assertEqual(result, x.sin() + y)
        self.assertEqual(counters["aot_autograd"]["autograd_cache_miss"], 1)
        self.assertEqual(counters["aot_autograd"]["autograd_cache_hit"], 1)
        self.assertEqual(len(CompiledTritonKernels._cache), 0)

    @inductor_config.patch("fx_graph_remote_cache", False)
    @inductor_config.patch("fx_graph_cache", True)
    @functorch_config.patch({"enable_autograd_cache": True})
    @functorch_config.patch({"strict_autograd_cache": True})
    def test_dynamic_shapes_different_sizes(self):
        # The forward and backward function have different symint inputs,
        # but the same underlying symbols
        def fn(x, y):
            z = x * y
            return (torch.cat((x, x), dim=0), z)

        (x1, y1) = torch.randn(5, requires_grad=True), torch.randn(5)
        compiled_fn = torch.compile(fn, backend="inductor", dynamic=True)
        x_compiled, _ = compiled_fn(x1, y1)
        x_compiled.sum().backward()

        self.assertEqual(counters["aot_autograd"]["autograd_cache_miss"], 1)
        self.assertEqual(counters["aot_autograd"]["autograd_cache_hit"], 0)
        self.assertEqual(counters["aot_autograd"]["autograd_cache_saved"], 1)
        self._clear_dynamo_and_codecache()

        # Run a second time and see it cache hit instead of erroring
        (x2, y2) = torch.randn(5, requires_grad=True), torch.randn(5)
        x_compiled, _ = compiled_fn(x2, y2)
        x_compiled.sum().backward()

        self.assertEqual(counters["aot_autograd"]["autograd_cache_miss"], 1)
        self.assertEqual(counters["aot_autograd"]["autograd_cache_hit"], 1)
        self.assertEqual(counters["aot_autograd"]["autograd_cache_saved"], 1)

    @unittest.skipIf(not torch.cuda.is_available(), "CUDA is unavailable")
    @unittest.skipIf(not SM80OrLater, "bfloat16, float8")
    @inductor_config.patch("fx_graph_remote_cache", False)
    @inductor_config.patch("fx_graph_cache", True)
    @functorch_config.patch({"enable_autograd_cache": True})
    @functorch_config.patch({"activation_memory_budget": 1.0})
    @functorch_config.patch({"activation_memory_budget_runtime_estimator": "testing"})
    @functorch_config.patch({"saved_tensors_hooks_filtering_mode": "all"})
    def test_saved_tensors_hooks_autograd_cache(self):
        ctx = torch.autograd.graph.saved_tensors_hooks
        device = torch.device("cuda:0")

        def pack_cpu(x):
            return x.to(device="cpu")

        def unpack_cpu(x):
            return x.to(device=device)

        def pack_cpu2(x):
            return x.to(device="cpu")

        def unpack_cpu2(x):
            return x.to(device=device)

        def pack_mul2(x):
            return x * 2

        def unpack_mul2(x):
            return x / 2

        # Can not use custom AutogradFunction here,
        # Cache bypasses AutogradFunction Ctx usage.
        # Can not save in ctx non floating point dtypes.
        # For non-symbolic tracing all dtypes and devices and burned in the graph.

        def fn(x):
            x = x + 1
            x = x.sin().cos()
            x = x.relu()
            x = x.exp()
            x = 2 * x
            return x

        backend = "inductor"

        def inp_fn():
            x = torch.ones(2, 3, device=device, requires_grad=True)
            torch._dynamo.mark_dynamic(x, 0)
            torch._dynamo.mark_dynamic(x, 1)
            return x

        x = inp_fn()
        fn_compiled = torch.compile(fn, backend=backend, fullgraph=True)
        y = fn_compiled(x)
        y.sum().backward()
        self.assertEqual(counters["aot_autograd"]["autograd_cache_miss"], 1)
        self.assertEqual(counters["aot_autograd"]["autograd_cache_saved"], 1)

        with ctx(
            *saved_tensors_hooks_to_gm(
                pack_cpu,
                unpack_cpu,
                symbolic_tracing=False,
                inp_fn=inp_fn,
                pack_cache_hash="cpu_offload",
                unpack_cache_hash="cpu_offload",
            )
        ):
            x = inp_fn()
            y = fn_compiled(x)
            y.sum().backward()
        self.assertEqual(counters["aot_autograd"]["autograd_cache_miss"], 2)
        self.assertEqual(counters["aot_autograd"]["autograd_cache_saved"], 2)

        with ctx(
            *saved_tensors_hooks_to_gm(
                pack_cpu2,
                unpack_cpu2,
                symbolic_tracing=False,
                inp_fn=inp_fn,
                pack_cache_hash="cpu_offload",
                unpack_cache_hash="cpu_offload",
            )
        ):
            x = inp_fn()
            y = fn_compiled(x)
            y.sum().backward()

        self.assertEqual(counters["aot_autograd"]["autograd_cache_hit"], 1)
        self.assertEqual(counters["aot_autograd"]["autograd_cache_miss"], 2)
        self.assertEqual(counters["aot_autograd"]["autograd_cache_saved"], 2)

        with ctx(
            *saved_tensors_hooks_to_gm(pack_mul2, unpack_mul2, symbolic_tracing=False)
        ):
            x = inp_fn()
            y = fn_compiled(x)
            y.sum().backward()
        self.assertEqual(counters["aot_autograd"]["autograd_cache_hit"], 1)
        self.assertEqual(counters["aot_autograd"]["autograd_cache_miss"], 3)
        self.assertEqual(counters["aot_autograd"]["autograd_cache_saved"], 3)

    @unittest.skipIf(not torch.cuda.is_available(), "CUDA is unavailable")
    @unittest.skipIf(not SM80OrLater, "bfloat16, float8")
    @inductor_config.patch("fx_graph_remote_cache", False)
    @inductor_config.patch("fx_graph_cache", True)
    @functorch_config.patch({"enable_autograd_cache": True})
    def test_saved_tensors_hooks_autograd_cache_symbolic(self):
        def pack_fp8_with_scale(x):
            return _pack_fp8_with_scale_wrap(x)

        def unpack_fp8_with_scale(packed):
            return _unpack_fp8_with_scale_wrap(packed)

        ctx = torch.autograd.graph.saved_tensors_hooks

        def fn(x):
            x = x + 1
            # Relu saves bitmask in AutogradContext
            x = x.relu()
            x = x.relu()
            return x

        device = torch.device("cuda:0")
        backend = "inductor"

        def inp_fn():
            x = torch.ones(2, 3, device=device, requires_grad=True)
            torch._dynamo.mark_dynamic(x, 0)
            torch._dynamo.mark_dynamic(x, 1)
            return x

        x = inp_fn()
        fn_compiled = torch.compile(fn, backend=backend, fullgraph=True)
        y = fn_compiled(x)
        y.sum().backward()
        self.assertEqual(counters["aot_autograd"]["autograd_cache_miss"], 1)
        self.assertEqual(counters["aot_autograd"]["autograd_cache_saved"], 1)

        with ctx(
            *saved_tensors_hooks_to_gm(
                pack_fp8_with_scale,
                unpack_fp8_with_scale,
                "fp8_with_scale_dtype_floating_point",
                "fp8_with_scale_dtype_floating_point",
            )
        ):
            x = inp_fn()
            y = fn_compiled(x)
            y.sum().backward()
        self.assertEqual(counters["aot_autograd"]["autograd_cache_miss"], 2)
        self.assertEqual(counters["aot_autograd"]["autograd_cache_saved"], 2)

        with ctx(
            *saved_tensors_hooks_to_gm(
                pack_fp8_with_scale,
                unpack_fp8_with_scale,
                "fp8_with_scale_dtype_floating_point",
                "fp8_with_scale_dtype_floating_point",
            )
        ):
            x = inp_fn()
            y = fn_compiled(x)
            y.sum().backward()
        self.assertEqual(counters["aot_autograd"]["autograd_cache_hit"], 1)
        self.assertEqual(counters["aot_autograd"]["autograd_cache_miss"], 2)
        self.assertEqual(counters["aot_autograd"]["autograd_cache_saved"], 2)

        with ctx(
            *saved_tensors_hooks_to_gm(
                pack_fp8_with_scale,
                unpack_fp8_with_scale,
                "fp8_with_scale_dtype_floating_point_MISS",
                "fp8_with_scale_dtype_floating_point_MISS",
            )
        ):
            x = inp_fn()
            y = fn_compiled(x)
            y.sum().backward()
        self.assertEqual(counters["aot_autograd"]["autograd_cache_hit"], 1)
        self.assertEqual(counters["aot_autograd"]["autograd_cache_miss"], 3)

    @functorch_config.patch({"enable_autograd_cache": True})
    @inductor_config.patch(
        {
            "fx_graph_cache": True,
            "fx_graph_remote_cache": False,
            "autotune_local_cache": True,
        }
    )
    def test_cache_lazy_backward_for_compiled_autograd(self):
        device = "cpu"
        dtype = torch.float32
        dynamic = True
        """
        Verify that we can populate and hot load functions from the cache.
        """
        if device == GPU_TYPE and not HAS_GPU:
            raise unittest.SkipTest(f"requires {GPU_TYPE}")
        if device == "cuda" and dtype == torch.bfloat16 and not SM80OrLater:
            raise unittest.SkipTest("requires SM80 or later")

        def fn(x, y):
            return x.sin() @ y

        a = torch.rand(100, 100, dtype=dtype, device=device, requires_grad=True)
        b = torch.rand(100, 100, dtype=dtype, device=device, requires_grad=True)

        # Record artifacts
<<<<<<< HEAD
        with fresh_inductor_cache():
=======
        with fresh_cache():
>>>>>>> e2c9d8d6
            compiled_fn = torch.compile(fn, dynamic=dynamic)

            # A first call should miss in the cache.
            eager_result = fn(a, b)
            expected_grads = torch.autograd.grad(eager_result.sum(), inputs=(a, b))
            compiled_result = compiled_fn(a, b)
            with torch._dynamo.compiled_autograd._enable(
                torch.compile(dynamic=dynamic)
            ):
                actual_grads = torch.autograd.grad(compiled_result.sum(), inputs=(a, b))
            if hasattr(a, "_dynamo_weak_dynamic_indices"):
                del a._dynamo_weak_dynamic_indices
            self.assertEqual(eager_result, compiled_result)
            self.assertEqual(expected_grads[0], actual_grads[0])
            self.assertEqual(expected_grads[1], actual_grads[1])
            self.assertEqual(counters["inductor"]["fxgraph_cache_miss"], 3)
            self.assertEqual(counters["inductor"]["fxgraph_cache_hit"], 0)
            self.assertEqual(counters["inductor"]["fxgraph_lookup_write_file"], 0)
            self.assertEqual(counters["aot_autograd"]["autograd_cache_miss"], 1)
            self.assertEqual(counters["aot_autograd"]["autograd_cache_hit"], 0)
            self.assertEqual(counters["aot_autograd"]["autograd_cache_saved"], 1)
            self.assertEqual(counters["compiled_autograd"]["captures"], 1)

        artifacts = torch.compiler.save_cache_artifacts()

        self.assertIsNotNone(artifacts)

        artifact_bytes, cache_info = artifacts

        autotune_expect = 2 if device == GPU_TYPE else 0

        self.assertEqual(len(cache_info.inductor_artifacts), 3)
        self.assertEqual(len(cache_info.autotune_artifacts), autotune_expect)
        self.assertEqual(len(cache_info.aot_autograd_artifacts), 1)
        self.assertEqual(len(cache_info.pgo_artifacts), 0)

        self._clear_all_caches()

        # Clean triton kernels
        shutil.rmtree(os.path.join(cache_dir(), "triton"), ignore_errors=True)

        # Hot load and hit, should not recompile
<<<<<<< HEAD
        with fresh_inductor_cache():
=======
        with fresh_cache():
>>>>>>> e2c9d8d6
            cache_info = torch.compiler.load_cache_artifacts(artifact_bytes)

            self.assertEqual(len(cache_info.inductor_artifacts), 3)
            self.assertEqual(len(cache_info.autotune_artifacts), autotune_expect)
            self.assertEqual(len(cache_info.aot_autograd_artifacts), 1)
            self.assertEqual(len(cache_info.pgo_artifacts), 0)

            for i in range(3):
                counters.clear()
                eager_result = fn(a, b)
                expected_grads = torch.autograd.grad(eager_result.sum(), inputs=(a, b))
                compiled_result = compiled_fn(a, b)
                with torch._dynamo.compiled_autograd._enable(
                    torch.compile(dynamic=dynamic)
                ):
                    actual_grads = torch.autograd.grad(
                        compiled_result.sum(), inputs=(a, b)
                    )
                if hasattr(a, "_dynamo_weak_dynamic_indices"):
                    del a._dynamo_weak_dynamic_indices
                self.assertEqual(eager_result, compiled_result)
                self.assertEqual(expected_grads[0], actual_grads[0])
                self.assertEqual(expected_grads[1], actual_grads[1])

                if i == 0:
                    # initial compile
                    self.assertEqual(counters["inductor"]["fxgraph_cache_miss"], 0)
                    self.assertEqual(counters["inductor"]["fxgraph_cache_hit"], 3)
                    self.assertEqual(
                        counters["inductor"]["fxgraph_lookup_write_file"], 3
                    )
                    self.assertEqual(counters["aot_autograd"]["autograd_cache_miss"], 0)
                    self.assertEqual(counters["aot_autograd"]["autograd_cache_hit"], 1)
                    self.assertEqual(
                        counters["aot_autograd"]["autograd_cache_saved"], 0
                    )
                    self.assertEqual(counters["compiled_autograd"]["captures"], 1)
                else:
                    # no recompiles
                    self.assertFalse(counters)
<<<<<<< HEAD
=======

>>>>>>> e2c9d8d6

@functorch_config.patch({"bundled_autograd_cache": True})
class AOTAutogradCacheBundledTests(AOTAutogradCacheTests):
    pass


@inductor_config.patch("fx_graph_cache", True)
class AOTAutogradCachePicklerTests(torch._dynamo.test_case.TestCase):
    @property
    def device_type(self) -> str:
        return "cuda" if torch.cuda.is_available() else "cpu"

    def default_config(self):
        return AOTConfig(
            fw_compiler=None,
            bw_compiler=None,
            inference_compiler=None,
            partition_fn=None,
            decompositions={},
            num_params_buffers=0,
            aot_id=0,
            keep_inference_input_mutations=False,
            dynamic_shapes=True,
            aot_autograd_arg_pos_to_source=None,
            is_export=False,
            no_tangents=False,
            enable_log=False,
            precompile_backend_id=None,
        )

    def _get_dynamo_output(self, fn, *args, **kwargs):
        # Reset dynamo between runs
        torch._dynamo.reset()
        fx_graph = None
        example_inputs = None

        def compiler(gm, inputs, **kwargs):
            nonlocal fx_graph
            nonlocal example_inputs
            fx_graph = gm
            example_inputs = inputs
            return gm

        g = torch.compile(fn, backend=compiler, fullgraph=True)
        result = g(*args, **kwargs)
        return (result, fx_graph, example_inputs)

    def gen_cache_key(self, f, config, inputs=None):
        if inputs is None:
            inputs = [torch.ones(3)]
        _, fx_g, example_inputs = self._get_dynamo_output(f, *inputs)
        shape_env = ShapeEnv()
        ctx = TracingContext(FakeTensorMode(shape_env=shape_env))
        # Needs a shape env for FxGraphCache.check_can_cache to pass.
        # Not needed for actual key calculation.
        with torch._guards.tracing(ctx):
            with sanitize_gm_for_cache(fx_g):
                return autograd_cache_key(fx_g, example_inputs, config, {})

    def test_basic_hash_key(self):
        def fn(x):
            return x.sin().cos()

        config = self.default_config()
        # Check hash is stable on multiple runs
        c1 = self.gen_cache_key(fn, config)
        c2 = self.gen_cache_key(fn, config)
        self.assertEqual(c1, c2)

    def test_identical_graphs_and_configs(self):
        def fn(x):
            return x.sin().cos()

        def fn2(x):  # noqa: F841
            y = x.sin()
            z = y.cos()
            return z

        # Make the id different, but otherwise identical
        config = self.default_config()
        config2 = self.default_config()
        config2.aot_id = 1

        c1 = self.gen_cache_key(fn, config)
        c2 = self.gen_cache_key(fn, config2)
        self.assertEqual(c1, c2)

    def test_different_graphs(self):
        def fn(x):
            return x.cos().sin()

        def fn2(x):
            return x.sin().cos()

        config = self.default_config()
        c1 = self.gen_cache_key(fn, config)
        c2 = self.gen_cache_key(fn2, config)
        self.assertNotEqual(c1, c2)

    def test_different_configs(self):
        def fn(x):
            return x.cos().sin()

        config = self.default_config()
        config2 = self.default_config()
        config2.dynamic_shapes = False
        c1 = self.gen_cache_key(fn, config)
        c2 = self.gen_cache_key(fn, config2)
        self.assertNotEqual(c1, c2)

    def test_different_inputs(self):
        def fn(x):
            return x.cos().sin()

        config = self.default_config()
        c1 = self.gen_cache_key(fn, config, inputs=[torch.ones(3)])
        c2 = self.gen_cache_key(fn, config, inputs=[torch.ones(2)])
        self.assertNotEqual(c1, c2)

    def test_different_global_configs(self):
        def fn(x):
            return x.cos().sin()

        config = self.default_config()

        c1 = self.gen_cache_key(fn, config)
        c2 = self.gen_cache_key(fn, config)
        self.assertEqual(c1, c2)

        c1 = self.gen_cache_key(fn, config)

        # Change functorch config
        with functorch_config.patch(
            {"debug_assert": not functorch_config.debug_assert}
        ):
            c2 = self.gen_cache_key(fn, config)

        self.assertNotEqual(c1, c2)

        c1 = self.gen_cache_key(fn, config)
        # Change inductor config
        with inductor_config.patch({"debug": not inductor_config.debug}):
            c2 = self.gen_cache_key(fn, config)

        self.assertNotEqual(c1, c2)

        c1 = self.gen_cache_key(fn, config)
        # Change torch grad enabled
        with torch.no_grad():
            c2 = self.gen_cache_key(fn, config)
        self.assertNotEqual(c1, c2)

    def test_incompatible_function(self):
        @torch._dynamo.allow_in_graph
        class AllowInGraphFunc(torch.autograd.Function):
            @staticmethod
            def forward(_, x):
                torch._dynamo.graph_break()
                return x.sin()

        def fn(x):
            return AllowInGraphFunc.apply(x)

        config = self.default_config()
        self.assertRaises(
            BypassAOTAutogradCache, lambda: self.gen_cache_key(fn, config)
        )

    def test_private_namespace(self):
        # TODO: anyone who monkeypatches a **public** function into torch namespace with @allow_in_graph
        # could still break our sanity check and cache something bad. But that's an edge case we'll take the risk on.
        # Monkeypatch some random private function into torch, see that it fails
        @torch._dynamo.allow_in_graph
        def my_private_fun(x):
            return x.sin()

        with patch("torch._my_priv", new=my_private_fun, create=True):

            def fn(x):
                return torch._my_priv(x)

            config = self.default_config()
            self.assertRaises(
                BypassAOTAutogradCache, lambda: self.gen_cache_key(fn, config)
            )

    @torch._inductor.config.patch({"freezing": True})
    def test_freezing(self):
        def fn(x):
            return x.cos().sin()

        config = self.default_config()
        self.assertRaises(
            BypassAOTAutogradCache, lambda: self.gen_cache_key(fn, config)
        )

    def test_private_builtin(self):
        # _foreach_add is a private torch function, but
        # it's also a builtin_function_or_method, so it should be allowed to be cached
        # since dynamo allows it in the graph
        def fn(x, b):
            y = (x, x)
            return torch._foreach_add(y, b)

        config = self.default_config()
        r1 = self.gen_cache_key(fn, config, inputs=[torch.ones(3), 1])
        r2 = self.gen_cache_key(fn, config, inputs=[torch.ones(3), 2])
        self.assertNotEqual(r1, r2)

    def test_nn_module_with_params(self):
        class MyMod(torch.nn.Module):
            def __init__(self) -> None:
                super().__init__()
                self.seq = torch.nn.Parameter(torch.ones((3, 3)))

            def forward(self, x):
                return self.seq + x

        config = self.default_config()
        # Different inputs and parameters, but all the same size
        c1 = self.gen_cache_key(MyMod(), config, inputs=[torch.ones((3, 3))])
        c2 = self.gen_cache_key(MyMod(), config, inputs=[torch.ones((3, 3))])
        self.assertEqual(c1, c2)

    def test_normal_torch_function(self):
        @torch._dynamo.allow_in_graph
        def fn(x):
            y = torch.sin(x)
            z = torch.cos(x)
            w = y + z
            w.abs()
            return w

        config = self.default_config()
        self.gen_cache_key(fn, config)

    def test_safe_torchfunction(self):
        def fn(x):
            a = x.size()
            b = torch.Size([3, 3])
            c = a == b
            x = torch.sym_int(9)
            y = torch.sym_float(x)
            z = torch.sym_int(torch.sym_sqrt(y))
            result = torch.sym_sum([x, y, z])
            return (c, result)

        config = self.default_config()
        self.gen_cache_key(fn, config, inputs=[torch.ones((3, 3))])

    def test_sanitize_gm_for_cache(self):
        def fn(x):
            y = torch.sin(x)
            z = torch.cos(x)
            w = y + z
            w.abs()
            return w

        _, fx_g, example_inputs = self._get_dynamo_output(fn, torch.ones(3))

        ctx = TracingContext(FakeTensorMode(shape_env=ShapeEnv()))
        with torch._guards.tracing(ctx):
            fx_g.meta = {"foo": "bar"}
            fx_g.compile_subgraph_reason = "Blah"
            config = self.default_config()
            with sanitize_gm_for_cache(fx_g):
                c1 = autograd_cache_key(fx_g, example_inputs, config, {})
            c3 = autograd_cache_key(fx_g, example_inputs, config, {})

            fx_g.meta = {"foo": "baz"}
            fx_g.compile_subgraph_reason = None
            with sanitize_gm_for_cache(fx_g):
                c2 = autograd_cache_key(fx_g, example_inputs, config, {})
            c4 = autograd_cache_key(fx_g, example_inputs, config, {})

            self.assertEqual(c1, c2)
            self.assertNotEqual(c3, c4)


if __name__ == "__main__":
    from torch._dynamo.test_case import run_tests

    run_tests()<|MERGE_RESOLUTION|>--- conflicted
+++ resolved
@@ -1481,11 +1481,7 @@
         b = torch.rand(100, 100, dtype=dtype, device=device, requires_grad=True)
 
         # Record artifacts
-<<<<<<< HEAD
-        with fresh_inductor_cache():
-=======
         with fresh_cache():
->>>>>>> e2c9d8d6
             compiled_fn = torch.compile(fn, dynamic=dynamic)
 
             # A first call should miss in the cache.
@@ -1528,11 +1524,7 @@
         shutil.rmtree(os.path.join(cache_dir(), "triton"), ignore_errors=True)
 
         # Hot load and hit, should not recompile
-<<<<<<< HEAD
-        with fresh_inductor_cache():
-=======
         with fresh_cache():
->>>>>>> e2c9d8d6
             cache_info = torch.compiler.load_cache_artifacts(artifact_bytes)
 
             self.assertEqual(len(cache_info.inductor_artifacts), 3)
@@ -1573,10 +1565,7 @@
                 else:
                     # no recompiles
                     self.assertFalse(counters)
-<<<<<<< HEAD
-=======
-
->>>>>>> e2c9d8d6
+
 
 @functorch_config.patch({"bundled_autograd_cache": True})
 class AOTAutogradCacheBundledTests(AOTAutogradCacheTests):
