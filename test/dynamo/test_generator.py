--- conflicted
+++ resolved
@@ -355,12 +355,7 @@
         ctx = whoo()
         next(ctx)
         with self.assertRaisesRegex(
-<<<<<<< HEAD
-            Unsupported,
-            "Generator as graph argument is not supported",
-=======
             Unsupported, "Detected a method call to a user-defined generator object."
->>>>>>> 325e0a78
         ):
             fn(t, ctx)
 
@@ -379,12 +374,7 @@
         ctx = whoo(t)
         next(ctx)
         with self.assertRaisesRegex(
-<<<<<<< HEAD
-            Unsupported,
-            "Generator as graph argument is not supported",
-=======
             Unsupported, "Detected a method call to a user-defined generator object."
->>>>>>> 325e0a78
         ):
             fn(t, ctx)
 
@@ -405,12 +395,7 @@
         t = torch.randn(2)
         ctx = whoo()
         with self.assertRaisesRegex(
-<<<<<<< HEAD
-            Unsupported,
-            "Generator as graph argument is not supported",
-=======
             Unsupported, "Detected a method call to a user-defined generator object."
->>>>>>> 325e0a78
         ):
             fn(t, ctx)
 
@@ -429,11 +414,7 @@
         ctx = whoo(t)
         with self.assertRaisesRegex(
             Unsupported,
-<<<<<<< HEAD
-            "Generator as graph argument is not supported",
-=======
             "Detected a method call to a user-defined generator object.",
->>>>>>> 325e0a78
         ):
             fn(t, ctx)
 
