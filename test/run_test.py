--- conflicted
+++ resolved
@@ -1540,11 +1540,8 @@
             "test_view_ops",
             "test_nn",
             "inductor/test_mps_basic",
-<<<<<<< HEAD
+            "inductor/test_torchinductor",
             "test_lazy_clone",
-=======
-            "inductor/test_torchinductor",
->>>>>>> 2c5c7930
         ]
     else:
         # Exclude all mps tests otherwise
