--- conflicted
+++ resolved
@@ -44,11 +44,7 @@
     skipIfXpu,
     TEST_WITH_ROCM,
 )
-<<<<<<< HEAD
-from torch.testing._internal.inductor_utils import HAS_CPU
-=======
-from torch.testing._internal.inductor_utils import GPU_TYPE
->>>>>>> b25fef15
+from torch.testing._internal.inductor_utils import GPU_TYPE, HAS_CPU
 from torch.testing._internal.logging_utils import LoggingTestCase, make_logging_test
 from torch.testing._internal.triton_utils import HAS_GPU, requires_gpu
 from torch.utils import _pytree as pytree
@@ -685,30 +681,18 @@
 
         dtype = torch.float16
 
-<<<<<<< HEAD
         a_scale = torch.Tensor([1.0]).to(device=self.device)
         b_scale = torch.Tensor([1.0]).to(device=self.device)
         input_bias = torch.rand(32, device=self.device, dtype=dtype)
         weight_shape = (32, 16)
         weight = torch.rand(*weight_shape, device=self.device, dtype=dtype).T
-=======
-        a_scale = torch.Tensor([1.0]).to(device=GPU_TYPE)
-        b_scale = torch.Tensor([1.0]).to(device=GPU_TYPE)
-        input_bias = torch.rand(32, device=GPU_TYPE, dtype=dtype)
-        weight_shape = (32, 16)
-        weight = torch.rand(*weight_shape, device=GPU_TYPE, dtype=dtype).T
->>>>>>> b25fef15
         a_inverse_scale = 1 / a_scale
         b_inverse_scale = 1 / b_scale
 
         x_shape = (16, 16)
-<<<<<<< HEAD
         x = torch.rand(*x_shape, device=self.device, dtype=dtype).to(
             torch.float8_e4m3fn
         )
-=======
-        x = torch.rand(*x_shape, device=GPU_TYPE, dtype=dtype).to(torch.float8_e4m3fn)
->>>>>>> b25fef15
         dim0_x = Dim("dim0_x", min=1, max=2048)
         dynamic_shapes = ({0: dim0_x}, None, None, None, None)
         self.check_model(
@@ -720,14 +704,8 @@
     @skipIfRocm  # _scaled_mm_out_cuda  is not compiled for ROCm platform
     @skipIfXpu
     def test_fp8_view_of_param(self):
-<<<<<<< HEAD
         if self.device == "cuda" and not SM90OrLater:
             raise unittest.SkipTest("FP8 is only supported on H100+")
-=======
-        # cuda only
-        if self.device != GPU_TYPE:
-            return
->>>>>>> b25fef15
 
         class Model(torch.nn.Module):
             def __init__(self, dtype, weight):
@@ -1431,11 +1409,7 @@
             example_inputs,
             dynamic_shapes=dynamic_shapes,
         )
-<<<<<<< HEAD
         aot_inductor_module = AOTIRunnerUtil.load(self.device, so_path)
-=======
-        aot_inductor_module = AOTIRunnerUtil.load(GPU_TYPE, so_path)
->>>>>>> b25fef15
         aot_inductor_module(*example_inputs)
 
         # Re-run where dynamic dim size is 0.
@@ -4182,16 +4156,9 @@
 
 
 @unittest.skipIf(sys.platform == "darwin", "No CUDA on MacOS")
-<<<<<<< HEAD
-@unittest.skipIf(not HAS_CUDA, "No CUDA")
-class AOTInductorTestABICompatibleCuda(TestCase):
-    device = "cuda"
-    device_type = "cuda"
-=======
 class AOTInductorTestABICompatibleGpu(TestCase):
     device = GPU_TYPE
     device_type = GPU_TYPE
->>>>>>> b25fef15
     check_model = check_model
     check_model_with_multiple_inputs = check_model_with_multiple_inputs
     code_check_count = code_check_count
@@ -4210,9 +4177,5 @@
     from torch._inductor.test_case import run_tests
 
     # cpp_extension N/A in fbcode
-<<<<<<< HEAD
-    if HAS_CUDA or sys.platform == "darwin" or HAS_CPU:
-=======
-    if HAS_GPU or sys.platform == "darwin":
->>>>>>> b25fef15
+    if HAS_GPU or sys.platform == "darwin" or HAS_CPU:
         run_tests(needs="filelock")