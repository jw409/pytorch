--- conflicted
+++ resolved
@@ -6785,11 +6785,6 @@
 }
 
 MPS_TEST_FAILURES = {
-<<<<<<< HEAD
-=======
-    # Expected supportedFloatingType(scalar_type) || scalar_type == kInt || scalar_type == kBool
-    "test_index_put_fallback": fail_mps(),
->>>>>>> 4060f300
     # aten::_embedding_bag is not currently implemented for the MPS device.
     "test_embedding_bag": fail_mps(),
     # aten::_embedding_bag is not currently implemented for the MPS device.
@@ -6805,27 +6800,15 @@
     # MPS doesn't support float8
     "test_fp8": fail_mps(),
     "test_fp8_view_of_param": fail_mps(),
-<<<<<<< HEAD
     # unsupported operator: aten._scaled_dot_product_attention_math_for_mps.default
     "test_issue_140766": fail_mps(),
-=======
->>>>>>> 4060f300
     # Compilation Error
     "test_fallback_kernel_with_symexpr_output": fail_mps(),
     "test_while_loop_with_mixed_device": fail_mps(),
     "test_while_loop_nested": fail_mps(),
-<<<<<<< HEAD
     "test_index_put_with_none_index": fail_mps(),
     "test_size_from_multi_ouptut": fail_mps(),
     "test_simple_embed_kernel_binary_False": fail_mps(),
-=======
-    "test_assert_async": fail_mps(),
-    "test_index_put_with_none_index": fail_mps(),
-    "test_size_from_multi_ouptut": fail_mps(),
-    "test_simple_embed_kernel_binary_False": fail_mps(),
-    "test_while_loop_with_mixed_device_dynamic_False": fail_mps(),
-    "test_while_loop_with_mixed_device_dynamic_True": fail_mps(),
->>>>>>> 4060f300
     "test_simple_embed_cubin_False": fail_mps(is_skip=True),
     "test_simple_embed_cubin_True": fail_mps(is_skip=True),
     "test_simple_embed_kernel_binary_True": fail_mps(),
@@ -6839,38 +6822,12 @@
     "test_cond_non_tensor_predicates_dynamic_True": fail_mps(),
     "test_zero_grid_with_unbacked_symbols": fail_mps(),
     "test_reuse_kernel_dynamic": fail_mps(is_skip=True),
-<<<<<<< HEAD
     "test_cond_with_parameters": fail_mps(is_skip=True),
     "test_cond_share_predicte": fail_mps(is_skip=True),
     # Error device may not be nil
     "test_zero_size_weight": fail_mps(is_skip=True),
     # RuntimeError: Cannot compare two tensors on different devices. Got: cpu and mps:0
     "test_aoti_constant_tensor_name_collision": fail_mps(is_skip=True),
-=======
-    "test_while_loop_with_parameters": fail_mps(is_skip=True),
-    "test_cond_with_parameters": fail_mps(is_skip=True),
-    "test_cond_share_predicte": fail_mps(is_skip=True),
-    # SetStorage incorrect
-    "test_small_constant": fail_mps(is_skip=True),
-    "test_free_inactive_buffer": fail_mps(is_skip=True),
-    "test_extract_constants_map": fail_mps(is_skip=True),
-    "test_linear_freezing": fail_mps(is_skip=True),
-    "test_model_modified_weights": fail_mps(is_skip=True),
-    # Error device may not be nil
-    "test_zero_size_weight": fail_mps(is_skip=True),
-    # Constants update (segfault)
-    "test_update_inactive_constant_buffer": fail_mps(is_skip=True),
-    "test_update_constant_buffer": fail_mps(is_skip=True),
-    "test_so_without_weight": fail_mps(is_skip=True),
-    "test_constant_folding_with_update": fail_mps(is_skip=True),
-    "test_nested_tensor_from_jagged": fail_mps(is_skip=True),
-    "test_issue_140766": fail_mps(is_skip=True),
-    "test_buffer_mutation_and_force_mmap_weights": fail_mps(is_skip=True),
-    "test_aoti_constant_tensor_name_collision": fail_mps(is_skip=True),
-    "test_large_mmaped_weights": fail_mps(is_skip=True),
-    "test_subclasses": fail_mps(is_skip=True),
-    "test_autotune_with_constant_folding": fail_mps(is_skip=True),
->>>>>>> 4060f300
     # MPS doesn't support triton
     "test_autotuning_args_reuse": fail_mps(),
     "test_triton_autotuning": fail_mps(),
