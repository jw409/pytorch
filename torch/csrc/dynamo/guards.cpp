--- conflicted
+++ resolved
@@ -559,8 +559,6 @@
   }
 }
 
-<<<<<<< HEAD
-=======
 PyObject* GlobalStateGuard_reason(
     GlobalStateGuard* self,
     PyObject* args,
@@ -568,7 +566,6 @@
   return PyUnicode_FromString(self->reason().c_str());
 }
 
->>>>>>> f34905f6
 // NOLINTNEXTLINE(*array*)
 static PyMethodDef GlobalStateGuard_methods[] = {
     {"check",
@@ -659,20 +656,7 @@
   if (!PyDict_Check(obj)) {
     return nullptr;
   }
-<<<<<<< HEAD
-#if IS_PYTHON_3_12_PLUS
-  TORCH_CHECK(false, "Dynamo does not support CPython 3.12 yet.");
-  return nullptr;
-#else
-  // ma_version_tag is deprecated since 3.12. We will need to transition
-  // to use the appropriate API for later versions.
-  // This warning is an error on some clang builds, so we have to ifdef it
-  // away for now.
-  return THPUtils_packUInt64(((PyDictObject*)obj)->ma_version_tag);
-#endif
-=======
   return THPUtils_packUInt64(get_dict_version_unchecked(obj));
->>>>>>> f34905f6
 }
 
 static PyObject* assert_size_stride(PyObject* dummy, PyObject* args) {
@@ -1084,15 +1068,9 @@
   Py_ssize_t _length;
 };
 
-<<<<<<< HEAD
-class WEAKREF_ALIVE : public LeafGuard {
- public:
-  WEAKREF_ALIVE(py::object verbose_code_parts)
-=======
 class NOT_NONE : public LeafGuard {
  public:
   NOT_NONE(py::object verbose_code_parts)
->>>>>>> f34905f6
       : LeafGuard(std::move(verbose_code_parts)) {}
 
   bool check_nopybind(PyObject* value) override { // borrowed ref
@@ -1149,8 +1127,6 @@
     return _guard->check();
   }
 
-<<<<<<< HEAD
-=======
   GuardDebugInfo check_verbose_nopybind(PyObject* value) override {
     if (!_guard->check()) {
       return GuardDebugInfo(
@@ -1159,7 +1135,6 @@
     return GuardDebugInfo(true, 1);
   }
 
->>>>>>> f34905f6
  private:
   std::unique_ptr<GlobalStateGuard> _guard;
 };
@@ -1199,136 +1174,6 @@
 
   bool check_nopybind(PyObject* value) override { // borrowed ref
     return PyObject_HasAttr(value, _attr_name.ptr()) == 0;
-<<<<<<< HEAD
-  }
-
- private:
-  py::object _attr_name;
-};
-
-// Checks that dict contains or does not contain a key. This happens for
-// PythonSysModulesVariable tracker.
-// TODO(janimesh) - Check if we can use DictGuardManager. The downside could be
-// large number of keys for sys module, so DICT_CONTAINS might still end up
-// being faster.
-class DICT_CONTAINS : public LeafGuard {
- public:
-  DICT_CONTAINS(bool contains, py::object key, py::object verbose_code_parts)
-      : LeafGuard(std::move(verbose_code_parts)),
-        _contains(contains ? 1 : 0),
-        _key(std::move(key)) {}
-
-  bool check_nopybind(PyObject* value) override { // borrowed ref
-    int result = PyDict_Contains(value, _key.ptr());
-    if (result == -1) {
-      PyErr_Clear();
-      return false;
-    }
-    return result == _contains;
-  }
-
- private:
-  int _contains;
-  py::object _key;
-};
-
-/**
- * Relational guards compare more than one value. We implement Relational
- * guards by capturing some state in the guard object. For example for tensor
- * aliasing guards - tensor X is not tensor Y - we construct one leaf guard
- * and and install it at as a leaf of two guard managers (one for X and
- * another for Y). Therefore, this guard is run twice. In the first
- * invocation, it saves the first value (state) and returns True. In the
- * second invocation, it compares the saved value with the new value and
- * returns True if they do not alias.
- *
- * We have to be careful about resetting in case the other guards fail and we
- * have some state in the relational guard. This is done by virtual method
- * reset_state(). This is called by the GuardManager whenever
- * there is a guard failure. In the event that the Guard evals to true, we do
- * not need to reset the state. THe check_nopybind method should itself reset
- * the state if it was called N times. So, fast path is unaffected.
- *
- * There is a question on which GuardManager node calls the
- * reset_state. This is done by registering the guard as a
- * relational_guard_resetter on the root node, which calls the resets all the
- * relational guards on guard evaluation to False.
- */
-class RelationalGuard : public LeafGuard {
- public:
-  RelationalGuard(py::object verbose_code_parts)
-      : LeafGuard(std::move(verbose_code_parts)) {}
-
-  // reset the relational guard state on guard failure. This is called by the
-  // guard manager.
-  virtual void reset_state() = 0;
-};
-
-/**
- * Checks that tensor x is tensor y.
- */
-class TENSOR_ALIASING : public RelationalGuard {
- public:
-  TENSOR_ALIASING(py::object verbose_code_parts)
-      : RelationalGuard(std::move(verbose_code_parts)) {}
-
-  bool check_nopybind(PyObject* value) override { // borrowed ref
-    if (_is_first_call) {
-      _first_tensor = value;
-      _is_first_call = false;
-      return true;
-    }
-    bool result = _first_tensor == value;
-    reset_state();
-    return result;
-  }
-
-  void reset_state() final {
-    _is_first_call = true;
-  }
-
- private:
-  bool _is_first_call{true};
-  PyObject* _first_tensor{nullptr};
-};
-
-/**
- * Checks that none of the tensors alias.
- */
-class NO_TENSOR_ALIASING : public RelationalGuard {
- public:
-  NO_TENSOR_ALIASING(
-      long unsigned int num_tensors,
-      py::object tensor_names,
-      py::object verbose_code_parts)
-      : RelationalGuard(std::move(verbose_code_parts)),
-        _num_tensors(num_tensors),
-        _tensor_names(std::move(tensor_names)) {
-    _unique_tensors.reserve(num_tensors);
-  }
-
-  bool check_nopybind(PyObject* value) override { // borrowed ref
-    // Typically we don't have to increment the ref count here because the
-    // tensors are held in f_locals. But there is a special case for
-    // `from_numpy` source. `from_numpy` converts integers and such into tensors
-    // and these tensors are ephemeral. If we don't incref, those tensors can be
-    // garbage collected, and the next time from_numpy can reuse the memory
-    // address. Therefore, we incref here. They are decref'd in reset_state.
-    Py_INCREF(value);
-    auto insertion = _unique_tensors.insert({value, nullptr});
-    if (!insertion.second) {
-      // No need to clear _unique_tensors, reset_state will do
-      // it.
-      return false;
-    }
-    _counter++;
-    if (_counter == _num_tensors) {
-      reset_state();
-    }
-    return true;
-  }
-
-=======
   }
 
  private:
@@ -1444,7 +1289,6 @@
     return true;
   }
 
->>>>>>> f34905f6
   GuardDebugInfo check_verbose_nopybind(PyObject* value) override {
     bool result = check_nopybind(value);
 
@@ -1452,33 +1296,20 @@
       std::stringstream fail_reason;
       fail_reason << "Duplicate tensor found where not expected! ";
       fail_reason << py::cast<std::string>(_tensor_names[_counter])
-<<<<<<< HEAD
-                  << " should not alias to anything, but is aliased";
-      return GuardDebugInfo(false, fail_reason.str(), 0);
-    }
-=======
                   << " should not alias to anything, but is aliased."
                   << " Total number of tensors are " << _num_tensors;
       return GuardDebugInfo(false, fail_reason.str(), 0);
     }
     _counter += 1;
->>>>>>> f34905f6
     return GuardDebugInfo(true, 1);
   }
 
   void reset_state() final {
-<<<<<<< HEAD
-=======
     _counter = 0;
->>>>>>> f34905f6
     for (auto item : _unique_tensors) {
       Py_DECREF(item.first);
     }
     _unique_tensors.clear();
-<<<<<<< HEAD
-    _counter = 0;
-=======
->>>>>>> f34905f6
   }
 
  private:
@@ -1532,30 +1363,10 @@
     if (!PyDict_Check(value.ptr())) {
       throw py::type_error("DICT_VERSION expects a dict");
     }
-<<<<<<< HEAD
-    _tag = get_dict_version(value.ptr());
-  }
-  bool check_nopybind(PyObject* value) override { // borrowed ref
-    return PyDict_Check(value) && get_dict_version(value) == _tag;
-  }
-
- private:
-  uint64_t get_dict_version(PyObject* dict) {
-#if IS_PYTHON_3_12_PLUS
-    throw std::runtime_error("Dynamo does not support CPython 3.12 yet.");
-#else
-    // ma_version_tag is deprecated since 3.12. We will need to transition
-    // to use the appropriate API for later versions.
-    // This warning is an error on some clang builds, so we have to ifdef it
-    // away for now.
-    return ((PyDictObject*)dict)->ma_version_tag;
-#endif
-=======
     _tag = get_dict_version_unchecked(value.ptr());
   }
   bool check_nopybind(PyObject* value) override { // borrowed ref
     return PyDict_Check(value) && get_dict_version_unchecked(value) == _tag;
->>>>>>> f34905f6
   }
 
   // Saved dict version.
@@ -1932,15 +1743,10 @@
     Py_BLOCK_THREADS; // ; is added to avoid clang-formatting
 
     // Get the local state. This will be used for TENSOR_MATCH guards.
-<<<<<<< HEAD
-    LocalState state;
-    _local_state = state;
-=======
     if (_init_local_state) {
       LocalState state;
       _local_state = state;
     }
->>>>>>> f34905f6
 
     if (!GuardManager::check_nopybind(value)) {
       _reset_relational_guard_state();
@@ -1954,10 +1760,7 @@
         return false;
       }
     }
-<<<<<<< HEAD
-=======
     _reset_relational_guard_state();
->>>>>>> f34905f6
     return true;
   }
 
@@ -1972,15 +1775,10 @@
     Py_BLOCK_THREADS; // ; is added to avoid clang-formatting
 
     // Get the local state. This will be used for TENSOR_MATCH guards.
-<<<<<<< HEAD
-    LocalState state;
-    _local_state = state;
-=======
     if (_init_local_state) {
       LocalState state;
       _local_state = state;
     }
->>>>>>> f34905f6
 
     GuardDebugInfo debug_info = GuardManager::check_verbose_nopybind(value);
     if (!debug_info.result) {
@@ -2001,10 +1799,7 @@
             false, tmp_debug_info.verbose_code_parts, num_guards_executed);
       }
     }
-<<<<<<< HEAD
-=======
     _reset_relational_guard_state();
->>>>>>> f34905f6
     return GuardDebugInfo(true, num_guards_executed);
   }
 
@@ -2012,13 +1807,10 @@
     _epilogue_lambda_guards.emplace_back(std::move(leaf_guard));
   }
 
-<<<<<<< HEAD
-=======
   void set_init_local_state_flag() {
     _init_local_state = true;
   }
 
->>>>>>> f34905f6
   // DEBUG function - Returning raw pointers because we can't return unique_ptr
   // and pybind does not accept a unique_ptr reference return type.
   std::vector<LeafGuard*> get_epilogue_lambda_guards() const {
@@ -2076,13 +1868,10 @@
   // then acquires the GIL again after acquiring the mutex lock by using
   // Py_BLOCK_THREADS and Py_UNBLOCK_THREADS. This avoids the deadlock.
   std::mutex _lock;
-<<<<<<< HEAD
-=======
 
   // We init LocalState only when this flag it set. This flag is set during
   // TENSOR_MATCH guard init.
   bool _init_local_state = false;
->>>>>>> f34905f6
 };
 
 /*
@@ -2145,14 +1934,11 @@
       return false;
     }
 
-<<<<<<< HEAD
-=======
     // Early return
     if (_size == 0) {
       return true;
     }
 
->>>>>>> f34905f6
     // Invokes the base class's check_nopybind method. We permit a limited set
     // of leaf guards and accessors within the DictGuardManager framework.
     // Integrating certain guards or accessors directly within the
@@ -2206,14 +1992,11 @@
           false, "len(" + get_source() + ") != " + std::to_string(_size), 0);
     }
 
-<<<<<<< HEAD
-=======
     // Early return
     if (_size == 0) {
       return GuardDebugInfo(true, 0);
     }
 
->>>>>>> f34905f6
     // Invokes the base class's check_nopybind method. We permit a limited set
     // of leaf guards and accessors within the DictGuardManager framework.
     // Integrating certain guards or accessors directly within the
@@ -2331,11 +2114,7 @@
     return _key_value_managers[index];
   }
 
-<<<<<<< HEAD
- private:
-=======
  protected: // also used by DictSubclassGuardManager
->>>>>>> f34905f6
   Py_ssize_t _size;
   // DictGuardManager supports both exact dict type and non-exact dict type.
   // Therefore, we have to compare the type to early exit.
@@ -2345,8 +2124,6 @@
   std::unordered_map<Py_ssize_t, KeyValueManager> _key_value_managers;
 };
 
-<<<<<<< HEAD
-=======
 /**
  * The DictSubclassGuardManager is designed to work with dict subclasses,
  * specifically focusing on OrderedDicts. Standard dictionaries leverage the
@@ -2519,16 +2296,10 @@
   return obj_keys.ptr() == dict_keys.ptr();
 }
 
->>>>>>> f34905f6
 std::unique_ptr<GuardManager> make_guard_manager(
     RootGuardManager* root,
     std::string source,
     py::handle example_value) {
-<<<<<<< HEAD
-  // Check if example_value is a dict
-  if (py::isinstance<py::dict>(example_value)) {
-    return std::make_unique<DictGuardManager>(
-=======
   if (py::isinstance<py::dict>(example_value)) {
     // The purpose of having both DictGuardManager and DictSubclassGuardManager
     // is to handle the variability in how dictionaries and their subclasses
@@ -2557,7 +2328,6 @@
           root, std::move(source), example_value);
     }
     return std::make_unique<DictSubclassGuardManager>(
->>>>>>> f34905f6
         root, std::move(source), example_value);
   }
   return std::make_unique<GuardManager>(root, std::move(source));
@@ -2574,10 +2344,7 @@
       py::object verbose_code_parts)
       : LeafGuard(root_guard_manager, std::move(verbose_code_parts)),
         _tensor_name(py::cast<py::str>(std::move(tensor_name))) {
-<<<<<<< HEAD
-=======
     root_guard_manager->set_init_local_state_flag();
->>>>>>> f34905f6
     PyObject* item = value.ptr();
     if (!THPVariable_CheckExact(item) && !THPVariable_Check(item)) {
       PyErr_SetString(PyExc_TypeError, "expected Tensor()");
@@ -2798,8 +2565,6 @@
 };
 
 /**
-<<<<<<< HEAD
-=======
  * Represents list[index] accessor. It is faster than generic
  * GetItemGuardAccessor.
  */
@@ -2943,7 +2708,6 @@
 };
 
 /**
->>>>>>> f34905f6
  * Represents func.__defaults__ accessor.
  */
 class FuncDefaultsGuardAccessor : public GuardAccessor {
@@ -3443,16 +3207,9 @@
       py_m, "DEFAULT_DEVICE")
       .def(py::init<py::list>())
       .def("__call__", &DEFAULT_DEVICE::check);
-<<<<<<< HEAD
-  py::class_<WEAKREF_ALIVE, LeafGuard, std::shared_ptr<WEAKREF_ALIVE>>(
-      py_m, "WEAKREF_ALIVE")
-      .def(py::init<py::list>())
-      .def("__call__", &WEAKREF_ALIVE::check);
-=======
   py::class_<NOT_NONE, LeafGuard, std::shared_ptr<NOT_NONE>>(py_m, "NOT_NONE")
       .def(py::init<py::list>())
       .def("__call__", &NOT_NONE::check);
->>>>>>> f34905f6
   py::class_<
       TUPLE_ITERATOR_LEN,
       LeafGuard,
@@ -3462,10 +3219,7 @@
   py::class_<GLOBAL_STATE, LeafGuard, std::shared_ptr<GLOBAL_STATE>>(
       py_m, "GLOBAL_STATE")
       .def(py::init<py::list>())
-<<<<<<< HEAD
-=======
       .def("check_verbose", &GLOBAL_STATE::check_verbose)
->>>>>>> f34905f6
       .def("__call__", &GLOBAL_STATE::check);
   py::class_<DATA_PTR_MATCH, LeafGuard, std::shared_ptr<DATA_PTR_MATCH>>(
       py_m, "DATA_PTR_MATCH")
@@ -3530,8 +3284,6 @@
       py_m, "DictGetItemGuardAccessor");
   // NOLINTNEXTLINE(bugprone-unused-raii)
   py::class_<
-<<<<<<< HEAD
-=======
       ListGetItemGuardAccessor,
       GuardAccessor,
       std::unique_ptr<ListGetItemGuardAccessor>>(
@@ -3544,7 +3296,6 @@
       py_m, "TupleGetItemGuardAccessor");
   // NOLINTNEXTLINE(bugprone-unused-raii)
   py::class_<
->>>>>>> f34905f6
       FuncDefaultsGuardAccessor,
       GuardAccessor,
       std::unique_ptr<FuncDefaultsGuardAccessor>>(
@@ -3662,18 +3413,11 @@
                 std::move(verbose_code_parts)));
           })
       .def(
-<<<<<<< HEAD
-          "add_weakref_alive_guard",
-          [](GuardManager& self, py::object verbose_code_parts) -> void {
-            self.add_leaf_guard(
-                std::make_shared<WEAKREF_ALIVE>(std::move(verbose_code_parts)));
-=======
           "add_not_none_guard",
           [](GuardManager& self, py::object verbose_code_parts) -> void {
             SKIP_IF_GUARD_ALREADY_PRESENT("NOT_NONE");
             self.add_leaf_guard(
                 std::make_shared<NOT_NONE>(std::move(verbose_code_parts)));
->>>>>>> f34905f6
           })
       .def(
           "add_global_state_guard",
@@ -3762,8 +3506,6 @@
       // return by reference because GuardManager has the ownership of accessors
       // and guard managers
       .def(
-<<<<<<< HEAD
-=======
           "list_getitem_manager",
           &GuardManager::get_child_manager<ListGetItemGuardAccessor>,
           py::arg("key"),
@@ -3782,7 +3524,6 @@
       // return by reference because GuardManager has the ownership of accessors
       // and guard managers
       .def(
->>>>>>> f34905f6
           "func_defaults_manager",
           [](GuardManager& self,
              std::string source,
@@ -3866,8 +3607,6 @@
           py::arg("source"),
           py::arg("example_value"),
           py::return_value_policy::reference)
-<<<<<<< HEAD
-=======
       // return by reference because GuardManager has the ownership of accessors
       // and guard managers
       .def(
@@ -3883,7 +3622,6 @@
           py::arg("source"),
           py::arg("example_value"),
           py::return_value_policy::reference)
->>>>>>> f34905f6
       // return by reference because C++ GuardManager has the ownership of
       // accessors and guard managers
       .def(
@@ -4011,8 +3749,6 @@
           py::arg("example_value"),
           py::return_value_policy::reference);
 
-<<<<<<< HEAD
-=======
   // Dict Guard Manager
   py::class_< // NOLINT
       DictSubclassGuardManager,
@@ -4020,13 +3756,10 @@
       std::unique_ptr<DictSubclassGuardManager>>(
       py_m, "DictSubclassGuardManager"); // NOLINT
 
->>>>>>> f34905f6
   py_m.def("install_tensor_aliasing_guard", install_tensor_aliasing_guard);
   py_m.def(
       "install_no_tensor_aliasing_guard", install_no_tensor_aliasing_guard);
 
-<<<<<<< HEAD
-=======
 // initialize dict_version_map watcher for 3.12
 #if IS_PYTHON_3_12_PLUS
 
@@ -4037,6 +3770,5 @@
 
 #endif
 
->>>>>>> f34905f6
   return m;
 }