# mypy: allow-untyped-defs
import dataclasses
import io
import json
import queue
import struct
from typing import Any, Optional
<<<<<<< HEAD

import torch
from torch.distributed._shard._utils import narrow_tensor_by_index

from torch.distributed.checkpoint._fsspec_filesystem import FsspecReader, FsspecWriter
from torch.distributed.checkpoint._hf_planner import _HuggingFaceLoadPlanner
from torch.distributed.checkpoint.filesystem import _StorageInfo, SerializationFormat
=======

from torch.distributed.checkpoint._fsspec_filesystem import FsspecReader, FsspecWriter
from torch.distributed.checkpoint._hf_planner import _HuggingFaceLoadPlanner
from torch.distributed.checkpoint.filesystem import SerializationFormat
>>>>>>> 110ae0f4
from torch.distributed.checkpoint.metadata import (
    ChunkStorageMetadata,
    Metadata,
    MetadataIndex,
    STORAGE_TYPES,
    StorageMeta,
    TensorProperties,
    TensorStorageMetadata,
)
from torch.distributed.checkpoint.planner import (
    LoadPlan,
    LoadPlanner,
    ReadItem,
    SavePlan,
    SavePlanner,
    WriteItem,
)
from torch.distributed.checkpoint.storage import WriteResult
from torch.futures import Future


__all__ = ["_HuggingFaceStorageWriter", "_HuggingFaceStorageReader"]

_metadata_fn: str = "model.safetensors.index.json"

FILE_NAME = "model-{cpt_idx}-of-{num_files}"
SHARDED_FILE_NAME = "shard-{shard_idx}-model-{cpt_idx}-of-{num_files}"
SUFFIX = ".safetensors"

# metadata keys
CUSTOM_METADATA_KEY = "DCP_SHARDING_INFO"
DEFAULT_EXTRA_METADATA_KEY = "__metadata__"
SAVED_OFFSETS_KEY = "saved_offsets"
SHAPE_KEY = "shape"
DATA_KEY = "data"
DTYPE_KEY = "dtype"
DATA_OFFSETS_KEY = "data_offsets"

DTYPE_MAP = {
    "F16": torch.float16,
    "F32": torch.float32,
    "F64": torch.float64,
    "I8": torch.int8,
    "U8": torch.uint8,
    "I16": torch.int16,
    "I32": torch.int32,
    "I64": torch.int64,
    "BF16": torch.bfloat16,
}

class _HuggingFaceStorageWriter(FsspecWriter):
    """
    A writer that writes to a huggingface repository in the huggingface format.
    Uses Fsspec back-end to communicate with back-end storage.
    Fsspec registration of the storage solution is required.
    """

    def __init__(
        self,
        path: str,
        fqn_to_index_mapping: Optional[dict[str, int]] = None,
        token: Optional[str] = None,
        save_sharded: bool = False,
    ) -> None:
        """
        Initialize the huggingface writer pointing to path.

        Args:
<<<<<<< HEAD
            path: hf directory where the checkpoint will be read from. 
            Needs to have .safetensors files, but can be from any fsspec supported storage, 
            including localFS and hf://.
            fqn_to_index_mapping: A mapping from tensor FQN to the index of the file that the tensor should be written to.
                              Indices are from 1 to N, where N is the number of files. If not provided,
                              the tensors will be written to a single file.
=======
            path: hf directory where the checkpoint will be read from.
                  Needs to have .safetensors files, but can be from any fsspec supported storage,
                  including localFS and hf://.
            fqn_to_index_mapping: A mapping from tensor FQN to the index of the file that the tensor should be written to.
                              Indices are from 1 to N, where N is the number of files. If not provided,
                              the tensors will be written to a single file. If none, then all the tensors on the
                              same rank will be written to the same file.
>>>>>>> 110ae0f4
            token: The token to use to authenticate with huggingface hub.
            save_sharded: If True, save the checkpoint as a sharded checkpoint where every rank saves its own shard.
                        Default is False which assumes full tensors are being saved.

        """

        if token is not None:
            super().__init__(
                path=path,
                token=token,
                serialization_format=SerializationFormat.SAFETENSORS,
            )
        else:
            super().__init__(
                path=path,
                serialization_format=SerializationFormat.SAFETENSORS,
            )
        self._fqn_to_index_mapping: Optional[dict[str, int]] = fqn_to_index_mapping
        self._save_sharded = save_sharded

    def prepare_global_plan(self, plans: list[SavePlan]) -> list[SavePlan]:
        new_plans = []
        for i, plan in enumerate(plans, start=1):
<<<<<<< HEAD
            storage_data = {}
            if self._fqn_to_index_mapping is not None:
                storage_data["fqn_to_file_mapping"] = self._fqn_to_index_mapping
=======
            storage_data: dict[str, Any] = {}
            if self._fqn_to_index_mapping is not None:
                storage_data["fqn_to_index_mapping"] = self._fqn_to_index_mapping
>>>>>>> 110ae0f4
            if self._save_sharded:
                storage_data["shard_index"] = i

            new_plans.append(dataclasses.replace(plan, storage_data=storage_data))

        return new_plans

    def write_data(
        self,
        plan: SavePlan,
        planner: SavePlanner,
    ) -> Future[list[WriteResult]]:
        if len(plan.items) == 0:
            fut: Future = Future()
            fut.set_result([])
            return fut

        # storage_plan is a map from key to file index
        storage_data: dict[str, Any] = plan.storage_data
        storage_plan: Optional[dict[str, int]] = None
        shard_index: Optional[int] = None
<<<<<<< HEAD
        if "fqn_to_file_mapping" in storage_data:
            storage_plan = storage_data["fqn_to_file_mapping"]
=======
        if "fqn_to_index_mapping" in storage_data:
            storage_plan = storage_data["fqn_to_index_mapping"]
>>>>>>> 110ae0f4
        if "shard_index" in storage_data:
            shard_index = storage_data["shard_index"]

        buckets = self._split_by_storage_plan(storage_plan, plan.items)
        highest_index = max(storage_plan.values()) if storage_plan is not None else 1

        file_queue: queue.Queue = queue.Queue()
        for file_index, write_items in buckets.items():
            file_name = self._gen_file_name(file_index, highest_index, shard_index)
            file_queue.put(
                (self.fs.concat_path(self.path, file_name), file_name, write_items)
            )

        return super()._write_data(planner, file_queue)

    def finish(self, metadata: Metadata, results: list[list[WriteResult]]) -> None:
        if self._save_sharded:
            return

        metadata_to_write = {}
        storage_md = {}
        total_size = 0
        for wr_list in results:
            storage_md.update(
                {wr.index.fqn: wr.storage_data.relative_path for wr in wr_list}
            )
            total_size += sum([wr.storage_data.length for wr in wr_list])
        metadata_to_write["metadata"] = {"total_size": total_size}
        metadata_to_write["weight_map"] = storage_md

        metadata_path = self.fs.concat_path(self.path, f"{_metadata_fn}")
        with self.fs.create_stream(metadata_path, "w") as metadata_file:
            json.dump(metadata_to_write, metadata_file, indent=2)

    def _split_by_storage_plan(
        self, storage_plan: Optional[dict[str, int]], items: list[WriteItem]
    ) -> dict[int, list[WriteItem]]:
        # storage_plan is a map from key to index
        if storage_plan is None:
            return {1: items}

        buckets = {}
        for item in items:
            key = item.index.fqn
            idx = storage_plan[key]
            if idx not in buckets:
                buckets[idx] = [item]
            else:
                buckets[idx].append(item)

        return buckets

<<<<<<< HEAD
    def _gen_file_name(self, index: int, largest_index: int, shard_index: Optional[int]) -> str:
        if shard_index is not None:
            return SHARDED_FILE_NAME.format(
                shard_idx=f"{shard_index}".zfill(5), cpt_idx=f"{index}".zfill(5), num_files=f"{largest_index}".zfill(5)
            ) + SUFFIX
        else:
            return (
                FILE_NAME.format(
                cpt_idx=f"{index}".zfill(5), num_files=f"{largest_index}".zfill(5)
=======
    def _gen_file_name(
        self, index: int, largest_index: int, shard_index: Optional[int]
    ) -> str:
        if shard_index is not None:
            return (
                SHARDED_FILE_NAME.format(
                    shard_idx=f"{shard_index}".zfill(5),
                    cpt_idx=f"{index}".zfill(5),
                    num_files=f"{largest_index}".zfill(5),
                )
                + SUFFIX
            )
        else:
            return (
                FILE_NAME.format(
                    cpt_idx=f"{index}".zfill(5), num_files=f"{largest_index}".zfill(5)
>>>>>>> 110ae0f4
                )
                + SUFFIX
            )

    @property
    def metadata_path(self) -> str:
        return _metadata_fn


class _HuggingFaceStorageReader(FsspecReader):
    """
    A reader that reads from a huggingface repository in the huggingface format.
    Uses in Fsspec back-end to communicate with storage.
    Fsspec registration of the storage solution is required.
    """

    def __init__(self, path: str, token: Optional[str] = None) -> None:
        """
        Initialize the huggingface reader pointing to path.

        Args:
<<<<<<< HEAD
            path: hf directory where the checkpoint will be read from. 
            Needs to have .safetensors file, but can be from any fsspec supported storage, 
            including localFS and hf://.
            token: The token to use to authenticate with huggingface hub.
        """

=======
            path: hf directory where the checkpoint will be read from.
            Needs to have .safetensors file, but can be from any fsspec supported storage,
            including localFS and hf://.
            token: The token to use to authenticate with huggingface hub.
        """
>>>>>>> 110ae0f4
        if token is not None:
            super().__init__(path=path, token=token)
        else:
            super().__init__(path=path)

    def read_data(self, plan: LoadPlan, planner: LoadPlanner) -> Future[None]:
        from safetensors import deserialize  # type: ignore[import-not-found]
        per_file: dict[str, list[ReadItem]] = {}

        for read_item in plan.items:
            item_md: _StorageInfo = self.storage_data[read_item.storage_index]
            file_name = item_md.relative_path
            per_file.setdefault(file_name, []).append(read_item)

        for file_name, reqs in per_file.items():
            with self.fs.create_stream(file_name, "rb") as stream:
                # TODO: make this more efficient by doing offset reads instead of a
                # full deserialization of the file
                deserialized : list[str, dict[str, dict[str, any]]] = deserialize(stream.read())
                deserialized_dict : dict[str, dict[str, dict[str, any]]] = {tensor_info[0]: tensor_info[1] for tensor_info in deserialized}

                for req in reqs:
                    tensor_bytes = deserialized_dict[req.dest_index.fqn][DATA_KEY]
                    tensor = torch.frombuffer(tensor_bytes, dtype=planner.metadata.state_dict_metadata[req.dest_index.fqn].properties.dtype)
                    # TODO: update this to req.lengths once I get rid of allow_tensor_resize, shouldn't need to look at the deserialized
                    # dict for metadat as we've already done that in read_metadata file
                    tensor = tensor.reshape(deserialized_dict[req.dest_index.fqn][SHAPE_KEY])

                    if (
                        isinstance(planner, _HuggingFaceLoadPlanner)
                        and planner.allow_tensor_resize
                    ):
                        # this is to support the case when users are calling load on
                        # an empty state dict without specifying the correct size of the tensors
                        # in the state dict. Resizing is a hacky way to support this use case.
                        # But will migrate users to _load_state_dict_from_keys method and deprecate this.
                        target_tensor = planner.resolve_tensor(req)
                        target_tensor.resize_(tensor.size())
                        target_tensor = target_tensor.detach()
                    else:
                        tensor = narrow_tensor_by_index(
                            tensor, req.storage_offsets, req.lengths
                        )
                        target_tensor = planner.resolve_tensor(req).detach()

                        assert target_tensor.size() == tensor.size(), (
                            f"req {req.storage_index} mismatch sizes {target_tensor.size()} vs {tensor.size()}"
                        )

                    target_tensor.copy_(tensor)
                    planner.commit_tensor(req, target_tensor)

        fut: Future = Future()
        fut.set_result(None)
        return fut

    def read_metadata(self) -> Metadata:
        state_dict_metadata: dict[str, STORAGE_TYPES] = {}
        storage_data: dict[MetadataIndex, _StorageInfo] = {}

        safetensors_files = []
        for file in self.fs.ls(self.path):
            if file.endswith(SUFFIX):
                safetensors_files.append(file)

        for safetensor_file in safetensors_files:
            with self.fs.create_stream(safetensor_file, "rb") as f:
                safetensors_metadata = _get_safetensors_file_metadata(f)
                custom_metadata = safetensors_metadata.get(DEFAULT_EXTRA_METADATA_KEY)

                dcp_sharding_info = None
                if custom_metadata and custom_metadata.get(CUSTOM_METADATA_KEY):
                    dcp_sharding_info = json.loads(custom_metadata.get(CUSTOM_METADATA_KEY))

                for key, val in safetensors_metadata.items():
                    if key == DEFAULT_EXTRA_METADATA_KEY:
                        continue

                    # construct state_dict_metadata
                    if dcp_sharding_info is not None:
                        offset = dcp_sharding_info[key][SAVED_OFFSETS_KEY]
                    else:
                        offset = [0] * len(val[SHAPE_KEY])

                    if key not in state_dict_metadata:
                        state_dict_metadata[key] = TensorStorageMetadata(
                                properties=TensorProperties(dtype=_get_dtype(val[DTYPE_KEY])),
                                size=torch.Size([saved + offset for saved, offset in zip(val[SHAPE_KEY], offset)]),
                                chunks=[ChunkStorageMetadata(offsets=torch.Size(offset), sizes=torch.Size(val[SHAPE_KEY]))],
                            )
                    else:
                        state_dict_metadata[key].chunks.append(ChunkStorageMetadata(torch.Size(offset), sizes=torch.Size(val[SHAPE_KEY])))
                        size = list(state_dict_metadata[key].size)
                        for i in range(len(size)):
                            size[i] = max(size[i], val[SHAPE_KEY][i] + offset[i])
                        state_dict_metadata[key].size = torch.Size(size)

                    # construct storage data
                    if dcp_sharding_info is not None:
                        metadata_index = MetadataIndex(fqn=key, offset=dcp_sharding_info[key][SAVED_OFFSETS_KEY])
                    else:
                        metadata_index = MetadataIndex(fqn=key, offset=[0] * len(val[SHAPE_KEY]))
                    storage_data[metadata_index] = _StorageInfo(
                        safetensor_file,
                        val[DATA_OFFSETS_KEY][0],
                        val[DATA_OFFSETS_KEY][1] - val[DATA_OFFSETS_KEY][0],
                    )
        
        metadata = Metadata(
            state_dict_metadata=state_dict_metadata,
            storage_data=storage_data,
        )

        if getattr(metadata, "storage_meta", None) is None:
            metadata.storage_meta = StorageMeta()
        metadata.storage_meta.load_id = self.load_id

        return metadata


def _get_safetensors_file_metadata(file_bytes: io.IOBase) -> Any:
    # this uses the same logic that's done in HF code base
    # https://github.com/2404589803/huggingface_hub/blob/main/src/huggingface_hub/hf_api.py#L5308
    # and follows their documentation on how their files are serialized
    # https://huggingface.co/docs/safetensors/index#format

    header_len_bytes = file_bytes.read(8)
    header_len = struct.unpack("<Q", header_len_bytes)[0]
    header_json = file_bytes.read(header_len)
    metadata = json.loads(header_json)
    return metadata

def _get_dtype(dtype: str) -> torch.dtype:
    try:
        dtype = DTYPE_MAP[dtype]
    except KeyError:
        dtype = torch.get_default_dtype

    return dtype<|MERGE_RESOLUTION|>--- conflicted
+++ resolved
@@ -4,21 +4,13 @@
 import json
 import queue
 import struct
-from typing import Any, Optional
-<<<<<<< HEAD
-
 import torch
 from torch.distributed._shard._utils import narrow_tensor_by_index
+from typing import Any, Optional
 
 from torch.distributed.checkpoint._fsspec_filesystem import FsspecReader, FsspecWriter
 from torch.distributed.checkpoint._hf_planner import _HuggingFaceLoadPlanner
 from torch.distributed.checkpoint.filesystem import _StorageInfo, SerializationFormat
-=======
-
-from torch.distributed.checkpoint._fsspec_filesystem import FsspecReader, FsspecWriter
-from torch.distributed.checkpoint._hf_planner import _HuggingFaceLoadPlanner
-from torch.distributed.checkpoint.filesystem import SerializationFormat
->>>>>>> 110ae0f4
 from torch.distributed.checkpoint.metadata import (
     ChunkStorageMetadata,
     Metadata,
@@ -69,6 +61,7 @@
     "BF16": torch.bfloat16,
 }
 
+
 class _HuggingFaceStorageWriter(FsspecWriter):
     """
     A writer that writes to a huggingface repository in the huggingface format.
@@ -87,14 +80,6 @@
         Initialize the huggingface writer pointing to path.
 
         Args:
-<<<<<<< HEAD
-            path: hf directory where the checkpoint will be read from. 
-            Needs to have .safetensors files, but can be from any fsspec supported storage, 
-            including localFS and hf://.
-            fqn_to_index_mapping: A mapping from tensor FQN to the index of the file that the tensor should be written to.
-                              Indices are from 1 to N, where N is the number of files. If not provided,
-                              the tensors will be written to a single file.
-=======
             path: hf directory where the checkpoint will be read from.
                   Needs to have .safetensors files, but can be from any fsspec supported storage,
                   including localFS and hf://.
@@ -102,7 +87,6 @@
                               Indices are from 1 to N, where N is the number of files. If not provided,
                               the tensors will be written to a single file. If none, then all the tensors on the
                               same rank will be written to the same file.
->>>>>>> 110ae0f4
             token: The token to use to authenticate with huggingface hub.
             save_sharded: If True, save the checkpoint as a sharded checkpoint where every rank saves its own shard.
                         Default is False which assumes full tensors are being saved.
@@ -126,15 +110,9 @@
     def prepare_global_plan(self, plans: list[SavePlan]) -> list[SavePlan]:
         new_plans = []
         for i, plan in enumerate(plans, start=1):
-<<<<<<< HEAD
-            storage_data = {}
-            if self._fqn_to_index_mapping is not None:
-                storage_data["fqn_to_file_mapping"] = self._fqn_to_index_mapping
-=======
             storage_data: dict[str, Any] = {}
             if self._fqn_to_index_mapping is not None:
                 storage_data["fqn_to_index_mapping"] = self._fqn_to_index_mapping
->>>>>>> 110ae0f4
             if self._save_sharded:
                 storage_data["shard_index"] = i
 
@@ -156,13 +134,8 @@
         storage_data: dict[str, Any] = plan.storage_data
         storage_plan: Optional[dict[str, int]] = None
         shard_index: Optional[int] = None
-<<<<<<< HEAD
-        if "fqn_to_file_mapping" in storage_data:
-            storage_plan = storage_data["fqn_to_file_mapping"]
-=======
         if "fqn_to_index_mapping" in storage_data:
             storage_plan = storage_data["fqn_to_index_mapping"]
->>>>>>> 110ae0f4
         if "shard_index" in storage_data:
             shard_index = storage_data["shard_index"]
 
@@ -215,17 +188,6 @@
 
         return buckets
 
-<<<<<<< HEAD
-    def _gen_file_name(self, index: int, largest_index: int, shard_index: Optional[int]) -> str:
-        if shard_index is not None:
-            return SHARDED_FILE_NAME.format(
-                shard_idx=f"{shard_index}".zfill(5), cpt_idx=f"{index}".zfill(5), num_files=f"{largest_index}".zfill(5)
-            ) + SUFFIX
-        else:
-            return (
-                FILE_NAME.format(
-                cpt_idx=f"{index}".zfill(5), num_files=f"{largest_index}".zfill(5)
-=======
     def _gen_file_name(
         self, index: int, largest_index: int, shard_index: Optional[int]
     ) -> str:
@@ -242,7 +204,6 @@
             return (
                 FILE_NAME.format(
                     cpt_idx=f"{index}".zfill(5), num_files=f"{largest_index}".zfill(5)
->>>>>>> 110ae0f4
                 )
                 + SUFFIX
             )
@@ -264,20 +225,11 @@
         Initialize the huggingface reader pointing to path.
 
         Args:
-<<<<<<< HEAD
-            path: hf directory where the checkpoint will be read from. 
-            Needs to have .safetensors file, but can be from any fsspec supported storage, 
-            including localFS and hf://.
-            token: The token to use to authenticate with huggingface hub.
-        """
-
-=======
             path: hf directory where the checkpoint will be read from.
             Needs to have .safetensors file, but can be from any fsspec supported storage,
             including localFS and hf://.
             token: The token to use to authenticate with huggingface hub.
         """
->>>>>>> 110ae0f4
         if token is not None:
             super().__init__(path=path, token=token)
         else:
@@ -285,6 +237,7 @@
 
     def read_data(self, plan: LoadPlan, planner: LoadPlanner) -> Future[None]:
         from safetensors import deserialize  # type: ignore[import-not-found]
+
         per_file: dict[str, list[ReadItem]] = {}
 
         for read_item in plan.items:
@@ -296,15 +249,27 @@
             with self.fs.create_stream(file_name, "rb") as stream:
                 # TODO: make this more efficient by doing offset reads instead of a
                 # full deserialization of the file
-                deserialized : list[str, dict[str, dict[str, any]]] = deserialize(stream.read())
-                deserialized_dict : dict[str, dict[str, dict[str, any]]] = {tensor_info[0]: tensor_info[1] for tensor_info in deserialized}
+                deserialized: list[tuple(str, dict[str, Any])] = deserialize(
+                    stream.read()
+                )
+                deserialized_dict: dict[str, dict[str, Any]] = {
+                    tensor_info[0]: tensor_info[1] for tensor_info in deserialized
+                }
 
                 for req in reqs:
-                    tensor_bytes = deserialized_dict[req.dest_index.fqn][DATA_KEY]
-                    tensor = torch.frombuffer(tensor_bytes, dtype=planner.metadata.state_dict_metadata[req.dest_index.fqn].properties.dtype)
+                    tensor_bytes = deserialized_dict[req.dest_index.fqn]["data"]
+                    assert planner.metadata is not None
+                    tensor = torch.frombuffer(
+                        tensor_bytes,
+                        dtype=planner.metadata.state_dict_metadata[
+                            req.dest_index.fqn
+                        ].properties.dtype,
+                    )
                     # TODO: update this to req.lengths once I get rid of allow_tensor_resize, shouldn't need to look at the deserialized
-                    # dict for metadat as we've already done that in read_metadata file
-                    tensor = tensor.reshape(deserialized_dict[req.dest_index.fqn][SHAPE_KEY])
+                    # dict for metadata as we've already done that in read_metadata file
+                    tensor = tensor.reshape(
+                        deserialized_dict[req.dest_index.fqn]["shape"]
+                    )
 
                     if (
                         isinstance(planner, _HuggingFaceLoadPlanner)
@@ -345,8 +310,19 @@
 
         for safetensor_file in safetensors_files:
             with self.fs.create_stream(safetensor_file, "rb") as f:
-                safetensors_metadata = _get_safetensors_file_metadata(f)
-                custom_metadata = safetensors_metadata.get(DEFAULT_EXTRA_METADATA_KEY)
+                metadata = _get_safetensors_file_metadata(f)
+
+                for key, val in metadata.items():
+                    state_dict_metadata[key] = TensorStorageMetadata(
+                        properties=TensorProperties(dtype=_get_dtype(val[DTYPE_KEY])),
+                        size=torch.Size(val[SHAPE_KEY]),
+                        chunks=[
+                            ChunkStorageMetadata(
+                                offsets=torch.Size([0] * len(val[SHAPE_KEY])),
+                                sizes=torch.Size(val[SHAPE_KEY]),
+                            )
+                        ],
+                    )
 
                 dcp_sharding_info = None
                 if custom_metadata and custom_metadata.get(CUSTOM_METADATA_KEY):
@@ -410,9 +386,10 @@
     metadata = json.loads(header_json)
     return metadata
 
-def _get_dtype(dtype: str) -> torch.dtype:
+
+def _get_dtype(dtype_str: str) -> torch.dtype:
     try:
-        dtype = DTYPE_MAP[dtype]
+        dtype = DTYPE_MAP[dtype_str]
     except KeyError:
         dtype = torch.get_default_dtype
 
