# pyre-strict

import concurrent.futures
import glob
import json
import logging
import math
import mmap
import os
import struct
import time
from dataclasses import dataclass, field
from typing import Any, Optional

import torch
from torch import distributed as dist
from torch.distributed.checkpoint._hf_utils import (
    _gen_file_name,
    _get_dcp_custom_metadata,
    _get_dtype,
    _get_safetensors_file_metadata,
    _metadata_fn,
    DATA_OFFSETS_KEY,
    DEFAULT_EXTRA_METADATA_KEY,
    DTYPE_KEY,
    SAVED_OFFSETS_KEY,
    SHAPE_KEY,
    SUFFIX,
)


logger: logging.Logger = logging.getLogger(__name__)


@dataclass
class _FqnData:
    """
    Dataclass to store information about a tensor (identified by its fully qualified name).

    Attributes:
        offset_in_file: Byte offset where this tensor's data begins in the output file
        shape_in_file: Shape of the tensor in the output file
        dtype_size: Size of the tensor's data type in bytes
        dtype_str: String representation of the tensor's data type
    """

    offset_in_file: int = 0
    shape_in_file: list[int] = field(default_factory=list)
    dtype_size: int = 0
    dtype_str: str = ""


@dataclass
class _OutputFileData:
    """
    Dataclass to store information about an output safetensors file.

    Attributes:
        metadata_size: Size of the metadata section in bytes
        fqn_data: Dictionary mapping tensor names to their metadata
    """

    metadata_size: int = 0
    fqn_data: dict[str, _FqnData] = field(default_factory=dict)


@dataclass
class _InputFileData:
    """
    Dataclass to store information about an input safetensors file.

    Attributes:
        metadata_size: Size of the metadata section in bytes
        metadata: Json metadata from the safetensors file
    """

    metadata_size: int = 0
    metadata: Any = None


def _parse_input_metadata(
    input_files_data: dict[str, _InputFileData],
    output_files_data: dict[str, _OutputFileData],
) -> None:
    """
    Parse metadata from input safetensors files to determine the full tensor shapes and types.

    This function analyzes the metadata from all input files to determine the complete shape
    of each tensor after consolidation. It updates the output_files_data with this information.

    Args:
        input_files_data: dict of metadata from input safetensors files
        output_files_data: Dictionary mapping output file paths to their metadata

    Raises:
        ValueError: If no DCP custom metadata is found in a safetensors file
    """
    # Dictionary to track the full size of each tensor across all shards
    fqn_to_size_mapping: dict[str, tuple[list[int], str]] = {}

    for file_data in input_files_data.values():
        safetensors_metadata = file_data.metadata
        dcp_sharding_info = _get_dcp_custom_metadata(safetensors_metadata)
        if not dcp_sharding_info:
            raise ValueError(
                "No DCP custom metadata found in safetensors file. The file must be saved with DCP to be consolidated."
            )

        for key, val in safetensors_metadata.items():
            if key == DEFAULT_EXTRA_METADATA_KEY:
                continue

            # Get the shape of this tensor shard and its offset in the full tensor
            sizes = val[SHAPE_KEY]
            offsets = dcp_sharding_info[key][SAVED_OFFSETS_KEY]

            if key not in fqn_to_size_mapping:
                # First time seeing this tensor - calculate its full size by adding offsets to dimensions
                cur_size = [size + offset for size, offset in zip(sizes, offsets)]
                fqn_to_size_mapping[key] = (cur_size, val[DTYPE_KEY])
            else:
                # We've seen this tensor before - update its size if this shard extends beyond current known dimensions
                cur_size = fqn_to_size_mapping[key][0]
                for i in range(len(sizes)):
                    cur_size[i] = max(cur_size[i], sizes[i] + offsets[i])

    # Now that we know the full size of each tensor, populate the output file data
    for fqn, tensor_info in fqn_to_size_mapping.items():
        tensor_size = tensor_info[0]
        dtype_str = tensor_info[1]
        for output_data in output_files_data.values():
            # Add this tensor to the output file if it's already assigned there
            if fqn in output_data.fqn_data:
                output_data.fqn_data[fqn] = _FqnData(
                    shape_in_file=tensor_size,
                    dtype_size=torch.finfo(_get_dtype(dtype_str)).bits
                    // 8,  # Convert bits to bytes
                    dtype_str=dtype_str,
                )


def _write_metadata(
    output_files_data: dict[str, _OutputFileData],
) -> None:
    """
    Write metadata to the beginning of each output safetensors file.

    This function writes the metadata section to each output file, including information
    about tensor shapes, data types, and offsets. It also updates the offset_in_file
    field for each tensor in the output_files_data.

    Args:
        output_files_data: Dictionary mapping output file paths to their metadata
    """
    # Process each output file
    for file_path, output_data in output_files_data.items():
        with open(file_path, "wb") as f:
            metadata = {}
            curr_offset = 0

            # Calculate offsets for each tensor in the file
            for fqn, fqn_data in output_data.fqn_data.items():
                # Calculate the end offset by multiplying all dimensions and the data type size
                end_offset = (
                    curr_offset
                    + math.prod(fqn_data.shape_in_file) * fqn_data.dtype_size
                )

                # Store metadata for this tensor
                metadata[fqn] = {
                    SHAPE_KEY: fqn_data.shape_in_file,
                    DTYPE_KEY: fqn_data.dtype_str,
                    DATA_OFFSETS_KEY: [
                        curr_offset,
                        end_offset,
                    ],  # Start and end byte offsets
                }
                # Store the offset for later use when writing the actual tensor data
                fqn_data.offset_in_file = curr_offset

                # Update current offset for the next tensor
                curr_offset = end_offset

            # Convert metadata to JSON and encode as bytes
            json_metadata = json.dumps(metadata)
            json_bytes = json_metadata.encode("utf-8")

            # Write the metadata size as an 8-byte unsigned integer (little-endian)
            size_in_bytes = len(json_bytes)
            header_len = struct.pack("<Q", size_in_bytes)

            # Write the header length and metadata to the file
            f.write(header_len)
            f.write(json_bytes)

            # Store the total metadata size (header + JSON) for later use
            output_data.metadata_size = f.tell()


def _read_tensor_data_mmap(
    file_path: str,
    start_offset: int,
    end_offset: int,
    metadata_size: int,
) -> bytes:
    """
    Read tensor data from a safetensors file using memory mapping for efficiency.

    Args:
        file_path: Path to the safetensors file
        start_offset: Start offset of tensor data within the data section
        end_offset: End offset of tensor data within the data section
        metadata_size: Size of the metadata header

    Returns:
        Raw tensor data as bytes
    """
    # Use mmap for efficient access
    with open(file_path, "rb") as f:
        with mmap.mmap(f.fileno(), 0, access=mmap.ACCESS_READ) as mm:
            absolute_start = metadata_size + start_offset
            absolute_end = metadata_size + end_offset
            return bytes(mm[absolute_start:absolute_end])


def _process_output_file(
    output_file: str,
    output_data: _OutputFileData,
    input_files_data: dict[str, _InputFileData],
) -> None:
    """
    Process a single output file by writing tensor data from input files using memory mapping.

    This function is designed to be run in parallel for different output files.

    Args:
        output_file: Path to the output file
        output_data: Metadata for the output file
        input_files_data: Dictionary mapping input file paths to their metadata
    """
    # Process each input safetensors file
    for safetensors_file in input_files_data.keys():
        file_metadata = input_files_data[safetensors_file].metadata
        input_metadata_size = input_files_data[safetensors_file].metadata_size

        for fqn, metadata in file_metadata.items():
            if fqn == DEFAULT_EXTRA_METADATA_KEY:
                continue

            # Skip if this tensor doesn't belong in this output file
            if fqn not in output_data.fqn_data:
                continue

            data_offsets = metadata[DATA_OFFSETS_KEY]

            # Use memory mapping to read tensor data efficiently
            data_to_write = _read_tensor_data_mmap(
                safetensors_file,
                data_offsets[0],
                data_offsets[1],
                input_metadata_size,
            )

            # Get the offsets of this tensor shard within the full tensor
            custom_metadata = _get_dcp_custom_metadata(file_metadata)
            offsets_of_tensor_being_read = custom_metadata[fqn][SAVED_OFFSETS_KEY]  # type: ignore[index]

            # Get metadata for this tensor in the output file
            fqn_data = output_data.fqn_data[fqn]

            # Write this tensor shard to the appropriate position in the output file
            _write_sub_tensor_to_file_optimized(
                data_to_write,
                fqn_data.dtype_size,  # Size of each element in bytes
                fqn_data.shape_in_file,  # Full tensor shape
                offsets_of_tensor_being_read,  # Where this shard belongs in the full tensor
                metadata[SHAPE_KEY],  # Shape of this shard
                output_file,
                # Calculate the exact byte position where this tensor data should start
                output_data.metadata_size + fqn_data.offset_in_file,
            )


def _write_data(
    input_files_data: dict[str, _InputFileData],
    output_files_data: dict[str, _OutputFileData],
    num_threads: int = 1,
) -> None:
    """
    Write tensor data from input files to the output files using memory mapping.

    This function reads tensor data from each input file and writes it to the appropriate
    position in the output files based on the tensor's offsets. When num_threads > 1,
    the work is split across threads with each thread handling a different output file.

    Args:
        input_files_data: Dictionary mapping input file paths to their metadata
        output_files_data: Dictionary mapping output file paths to their metadata
        num_threads: Number of threads to use for parallel processing
    """
    if num_threads <= 1 or len(output_files_data) <= 1:
        # Sequential processing
        for output_file, output_data in output_files_data.items():
            _process_output_file(output_file, output_data, input_files_data)
    else:
        # Parallel processing with ThreadPoolExecutor
        with concurrent.futures.ThreadPoolExecutor(
            max_workers=min(num_threads, len(output_files_data))
        ) as executor:
            futures = []
            for output_file, output_data in output_files_data.items():
                futures.append(
                    executor.submit(
                        _process_output_file,
                        output_file,
                        output_data,
                        input_files_data,
                    )
                )

            # Wait for all futures to complete
            for future in concurrent.futures.as_completed(futures):
                # Handle any exceptions that might have occurred
                try:
                    future.result()
                except Exception as e:
                    print(f"Error processing output file: {e}")
                    raise


def _write_sub_tensor_to_file_optimized(
    sub_tensor_bytes: bytes,
    element_size: int,
    tensor_shape: list[int],
    sub_tensor_offsets: list[int],
    sub_tensor_shape: list[int],
    output_file_path: str,
    output_start_byte: int,
) -> None:
    """
    Optimized version that writes the maximum number of contiguous bytes possible.

    Uses a unified algorithm that calculates the maximum contiguous bytes that can be
    written in each iteration and continues until the entire subtensor is written.
    Handles all sharding patterns efficiently:
    - Full sub-tensor at once for row-wise sharding
    - Row-by-row for column-wise sharding
    - Optimized chunks for other patterns

    Args:
        sub_tensor_bytes: Raw tensor data as bytes
        element_size: Size of each element in bytes
        tensor_shape: Shape of the full tensor
        sub_tensor_offsets: Starting offsets of the sub-tensor within the full tensor
        sub_tensor_shape: Shape of the sub-tensor
        output_file_path: Path to the output file
        output_start_byte: Starting byte position of the tensor in the file
    """
    # Handle empty tensors
    if not tensor_shape or not sub_tensor_shape:
        return

    # Calculate tensor strides for efficient indexing
    tensor_strides = [1]
    for i in range(len(tensor_shape) - 1, 0, -1):
        tensor_strides.insert(0, tensor_strides[0] * tensor_shape[i])

    sub_tensor_strides = [1]
    for i in range(len(sub_tensor_shape) - 1, 0, -1):
        sub_tensor_strides.insert(0, sub_tensor_strides[0] * sub_tensor_shape[i])

    total_elements = math.prod(sub_tensor_shape)

    with open(output_file_path, "r+b") as out_f:
        elements_written = 0

        while elements_written < total_elements:
            # Convert linear index to multi-dimensional indices
            temp_idx = elements_written
            indices = []
            for dim_size in reversed(sub_tensor_shape):
                indices.append(temp_idx % dim_size)
                temp_idx //= dim_size
            indices.reverse()

            # Calculate maximum contiguous elements we can write from this position
            max_contiguous = _calculate_max_contiguous_elements(
                indices, sub_tensor_shape, tensor_shape
            )

            # Calculate source position in bytes
            src_pos = sum(
                idx * stride for idx, stride in zip(indices, sub_tensor_strides)
            )
            src_byte_offset = src_pos * element_size

            # Calculate destination position in bytes
            dest_indices = [
                idx + offset for idx, offset in zip(indices, sub_tensor_offsets)
            ]
            dest_pos = sum(
                idx * stride for idx, stride in zip(dest_indices, tensor_strides)
            )
            dest_byte_offset = output_start_byte + dest_pos * element_size

            # Write the contiguous chunk
            bytes_to_write = max_contiguous * element_size
            out_f.seek(dest_byte_offset)
            chunk_data = sub_tensor_bytes[
                src_byte_offset : src_byte_offset + bytes_to_write
            ]
            out_f.write(chunk_data)

            elements_written += max_contiguous


def _calculate_max_contiguous_elements(
    indices: list[int],
    sub_tensor_shape: list[int],
    tensor_shape: list[int],
) -> int:
    """
    Calculate the maximum number of contiguous elements that can be written from current position.

    This determines the largest chunk by checking how elements are laid out in memory
    and finding natural boundaries where contiguity breaks.
    """
    # Start with elements remaining in the last dimension
    max_contiguous = sub_tensor_shape[-1] - indices[-1]

    # Check if we can extend across multiple dimensions
    # We can write across dimension boundaries if we're writing complete "rows"
    # and the layout in destination tensor maintains contiguity

    # For 2D case: check if we can write multiple complete rows
    if len(sub_tensor_shape) >= 2:
        # If we're at the start of a row and can write complete rows
        if indices[-1] == 0:  # At start of last dimension (column)
            rows_remaining = sub_tensor_shape[-2] - indices[-2]  # Rows left to write

            # Check if writing complete rows maintains contiguity in destination
            # This is true for row-wise sharding or when sub-tensor spans full width
            if sub_tensor_shape[-1] == tensor_shape[-1]:  # Full width
                max_contiguous = rows_remaining * sub_tensor_shape[-1]

            # For higher dimensions, check if we can extend further
            if len(sub_tensor_shape) >= 3 and indices[-2] == 0:
                # Check if we can write complete 2D slices
                remaining_in_dim = sub_tensor_shape[-3] - indices[-3]
                if (
                    sub_tensor_shape[-1] == tensor_shape[-1]
                    and sub_tensor_shape[-2] == tensor_shape[-2]
                ):
                    max_contiguous = (
                        remaining_in_dim * sub_tensor_shape[-2] * sub_tensor_shape[-1]
                    )

    return max_contiguous


def _write_overall_metadata_file(
    output_dir: str,
    output_files_data: dict[str, _OutputFileData],
) -> None:
    """
    Write the overall metadata file that maps tensor names to their file locations.

    This creates a model.safetensors.index.json file that HuggingFace models use
    to locate tensors across multiple files.

    Args:
        output_dir: Directory where the metadata file will be written
        output_files_data: Dictionary mapping output file paths to their metadata
    """
    total_size = 0
    weight_map = {}
    for output_path, value in output_files_data.items():
        for fqn, fqn_data in value.fqn_data.items():
            total_size += math.prod(fqn_data.shape_in_file) * fqn_data.dtype_size
            weight_map[fqn] = os.path.basename(output_path)

    metadata_to_write: dict[str, Any] = {}
    metadata_to_write["metadata"] = {"total_size": total_size}
    metadata_to_write["weight_map"] = weight_map

    metadata_path = os.path.join(output_dir, f"{_metadata_fn}")
    with open(metadata_path, "w") as metadata_file:
        json.dump(metadata_to_write, metadata_file, indent=2)


<<<<<<< HEAD
def _consolidate_safetensors_files(
    input_dir: str,
    output_dir: str,
    fqn_to_file_mapping: [dict[str, str]],
    num_threads: int
) -> dict[str, _OutputFileData]:
    output_files_data: dict[str, _OutputFileData] = {}
    # Create multiple output files based on the provided mapping
    for fqn, filename in fqn_to_file_mapping.items():
        output_path = os.path.join(output_dir, filename)

        if output_path not in output_files_data:
            output_files_data[output_path] = _OutputFileData(
                fqn_data={fqn: _FqnData()}
            )
        else:
            output_files_data[output_path].fqn_data[fqn] = _FqnData()


    # Find all safetensors files in the input directory
    safetensors_files = []
    for file in os.listdir(input_dir):
        if file.endswith(SUFFIX):
            safetensors_files.append(os.path.join(input_dir, file))

    # Read metadata from all input files
    input_files_data: dict[str, _InputFileData] = {}
    for safetensor_file in safetensors_files:
        with open(safetensor_file, "rb") as f:
            metadata, size = _get_safetensors_file_metadata(f)
            input_files_data[safetensor_file] = _InputFileData(
                metadata_size=size, metadata=metadata
            )
    # Step 1: Parse metadata to determine tensor shapes and types
    _parse_input_metadata(input_files_data, output_files_data)

    # Step 2: Write metadata headers to output files
    _write_metadata(output_files_data)
    # Step 3: Write actual tensor data from input files to output files
    _write_data(input_files_data, output_files_data, num_threads)

    return output_files_data


=======
>>>>>>> 6fe3fa7d
def consolidate_safetensors_files(
    input_dir: str,
    output_dir: str,
    fqn_to_index_mapping: dict[str, int],
    num_threads: int = 1,
) -> None:
    """
    Main function to consolidate sharded safetensors files into one or more output files.

    This function orchestrates the entire consolidation process:
    1. Sets up the output file structure based on the fqn_to_index_mapping
    2. Finds all safetensors files in the input directory
    3. Parses metadata from all input files
    4. Writes metadata to the output files
    5. Writes tensor data from input files to output files
    6. Writes overall model.index.safetensors.json file with weight map

    Args:
        input_dir: Directory containing sharded safetensors files
        output_dir: Directory where consolidated files will be written
        fqn_to_index_mapping: Optional mapping of tensor names to output file indices.
                             If None, all tensors will be consolidated into a single file.
        num_threads: Number of threads to use for parallel processing of saving data to output files.
    """
    start_time = time.time()
    logger.info(
        "Consolidating safetensors files from %s to %s. Beginning at time %f",
        input_dir,
        output_dir,
        start_time,
    )

    max_index = max(fqn_to_index_mapping.values())
    fqn_to_file_mapping = {
        fqn: _gen_file_name(idx, max_index)
        for fqn, idx in fqn_to_index_mapping.items()
    }

<<<<<<< HEAD
    output_files_data = _consolidate_safetensors_files(input_dir, output_dir, fqn_to_file_mapping, num_threads)
=======
    # Find all safetensors files in the input directory
    safetensors_files = glob.glob(os.path.join(input_dir,f"*{SUFFIX}"))
>>>>>>> 6fe3fa7d

    # Step 4: Write overall model.index.safetensors.json file with weight map
    _write_overall_metadata_file(output_dir, output_files_data)

    logger.info("Done consolidating. Took %.2f secs.", time.time() - start_time)


def consolidate_safetensors_files_on_every_rank(
    input_dir: str,
    output_dir: str,
    fqn_to_index_mapping: dict[str, int],
    num_threads: int = 1,
    rank: Optional[int] = None,
    world_size: Optional[int] = None,
) -> None:
    """
    Consolidate sharded safetensors files across multiple ranks, with each rank handling a subset of output files.
    
    This function distributes the consolidation work by assigning output files to different ranks.
    All tensors with the same index in fqn_to_index_mapping are processed by the same rank,
    as they belong to the same output file.
    
    If rank and world_size are not provided, they will be automatically detected from the
    distributed environment if available.
    
    Args:
        input_dir: Directory containing sharded safetensors files
        output_dir: Directory where consolidated files will be written
        fqn_to_index_mapping: Mapping of tensor names to output file indices
        num_threads: Number of threads to use for parallel processing on each rank
        rank: Current process rank (default: None, will be auto-detected)
        world_size: Total number of ranks/processes (default: None, will be auto-detected)
    """

    start_time = time.time()
    # Auto-detect rank and world_size if not provided
    if rank is None or world_size is None:
        if dist.is_available() and dist.is_initialized():
            if rank is None:
                rank = dist.get_rank()
            if world_size is None:
                world_size = dist.get_world_size()
        else:
            # Default to single process mode if distributed is not initialized
            rank = 0
            world_size = 1
            logger.warning(
                "Distributed environment not initialized. Running in single process mode."
            )
    
    start_time = time.time()
    logger.info(
        "Rank %d/%d: Consolidating safetensors files from %s to %s",
        rank, world_size, input_dir, output_dir
    )
    
    # Find all unique indices in the mapping
    unique_indices = set(fqn_to_index_mapping.values())
    
    # Distribute indices across ranks
    indices_for_this_rank = []
    for idx in unique_indices:
        # Simple distribution: index % world_size == rank
        if idx % world_size == rank:
            indices_for_this_rank.append(idx)
    
    logger.info(
        "Rank %d: Assigned %d output files out of %d total files",
        rank, len(indices_for_this_rank), len(unique_indices)
    )
    
    # Filter the fqn_to_index_mapping to only include tensors for this rank
    filtered_mapping = {
        fqn: idx for fqn, idx in fqn_to_index_mapping.items()
        if idx in indices_for_this_rank
    }

    if not filtered_mapping:
        logger.info("Rank %d: No files to process, exiting early", rank)
        # Wait for all ranks to complete
        if dist.is_available() and dist.is_initialized():
            dist.barrier()
        return
    
    # Convert index mapping to filename mapping
    max_index = max(unique_indices)
    filtered_filename_mapping = {}
    for fqn, idx in filtered_mapping.items():
        filename = _gen_file_name(idx, max_index)
        filtered_filename_mapping[fqn] = filename
    
    # Call the existing consolidation function with the filtered mapping
    _consolidate_safetensors_files(
        input_dir=input_dir,
        output_dir=output_dir,
        fqn_to_file_mapping=filtered_filename_mapping,
        num_threads=num_threads
    )
    
    logger.info(
        "Rank %d: Done consolidating. Processed %d unique indices in %.2f secs.",
        rank, len(indices_for_this_rank), time.time() - start_time
    )
    
    # Wait for all ranks to complete
    if dist.is_available() and dist.is_initialized():
        logger.info("Rank %d: Waiting for all ranks to complete...", rank)
        dist.barrier()
        logger.info("Rank %d: All ranks have completed.", rank)
        if rank == 0:
            logger.info("Total time taken: %.2f secs.", time.time() - start_time)<|MERGE_RESOLUTION|>--- conflicted
+++ resolved
@@ -488,12 +488,11 @@
         json.dump(metadata_to_write, metadata_file, indent=2)
 
 
-<<<<<<< HEAD
 def _consolidate_safetensors_files(
     input_dir: str,
     output_dir: str,
     fqn_to_file_mapping: [dict[str, str]],
-    num_threads: int
+    num_threads: int,
 ) -> dict[str, _OutputFileData]:
     output_files_data: dict[str, _OutputFileData] = {}
     # Create multiple output files based on the provided mapping
@@ -501,18 +500,12 @@
         output_path = os.path.join(output_dir, filename)
 
         if output_path not in output_files_data:
-            output_files_data[output_path] = _OutputFileData(
-                fqn_data={fqn: _FqnData()}
-            )
+            output_files_data[output_path] = _OutputFileData(fqn_data={fqn: _FqnData()})
         else:
             output_files_data[output_path].fqn_data[fqn] = _FqnData()
 
-
     # Find all safetensors files in the input directory
-    safetensors_files = []
-    for file in os.listdir(input_dir):
-        if file.endswith(SUFFIX):
-            safetensors_files.append(os.path.join(input_dir, file))
+    safetensors_files = glob.glob(os.path.join(input_dir,f"*{SUFFIX}"))
 
     # Read metadata from all input files
     input_files_data: dict[str, _InputFileData] = {}
@@ -533,8 +526,6 @@
     return output_files_data
 
 
-=======
->>>>>>> 6fe3fa7d
 def consolidate_safetensors_files(
     input_dir: str,
     output_dir: str,
@@ -569,16 +560,12 @@
 
     max_index = max(fqn_to_index_mapping.values())
     fqn_to_file_mapping = {
-        fqn: _gen_file_name(idx, max_index)
-        for fqn, idx in fqn_to_index_mapping.items()
+        fqn: _gen_file_name(idx, max_index) for fqn, idx in fqn_to_index_mapping.items()
     }
 
-<<<<<<< HEAD
-    output_files_data = _consolidate_safetensors_files(input_dir, output_dir, fqn_to_file_mapping, num_threads)
-=======
-    # Find all safetensors files in the input directory
-    safetensors_files = glob.glob(os.path.join(input_dir,f"*{SUFFIX}"))
->>>>>>> 6fe3fa7d
+    output_files_data = _consolidate_safetensors_files(
+        input_dir, output_dir, fqn_to_file_mapping, num_threads
+    )
 
     # Step 4: Write overall model.index.safetensors.json file with weight map
     _write_overall_metadata_file(output_dir, output_files_data)
@@ -596,14 +583,14 @@
 ) -> None:
     """
     Consolidate sharded safetensors files across multiple ranks, with each rank handling a subset of output files.
-    
+
     This function distributes the consolidation work by assigning output files to different ranks.
     All tensors with the same index in fqn_to_index_mapping are processed by the same rank,
     as they belong to the same output file.
-    
+
     If rank and world_size are not provided, they will be automatically detected from the
     distributed environment if available.
-    
+
     Args:
         input_dir: Directory containing sharded safetensors files
         output_dir: Directory where consolidated files will be written
@@ -628,31 +615,37 @@
             logger.warning(
                 "Distributed environment not initialized. Running in single process mode."
             )
-    
+
     start_time = time.time()
     logger.info(
         "Rank %d/%d: Consolidating safetensors files from %s to %s",
-        rank, world_size, input_dir, output_dir
+        rank,
+        world_size,
+        input_dir,
+        output_dir,
     )
-    
+
     # Find all unique indices in the mapping
     unique_indices = set(fqn_to_index_mapping.values())
-    
+
     # Distribute indices across ranks
     indices_for_this_rank = []
     for idx in unique_indices:
         # Simple distribution: index % world_size == rank
         if idx % world_size == rank:
             indices_for_this_rank.append(idx)
-    
+
     logger.info(
         "Rank %d: Assigned %d output files out of %d total files",
-        rank, len(indices_for_this_rank), len(unique_indices)
+        rank,
+        len(indices_for_this_rank),
+        len(unique_indices),
     )
-    
+
     # Filter the fqn_to_index_mapping to only include tensors for this rank
     filtered_mapping = {
-        fqn: idx for fqn, idx in fqn_to_index_mapping.items()
+        fqn: idx
+        for fqn, idx in fqn_to_index_mapping.items()
         if idx in indices_for_this_rank
     }
 
@@ -662,27 +655,29 @@
         if dist.is_available() and dist.is_initialized():
             dist.barrier()
         return
-    
+
     # Convert index mapping to filename mapping
     max_index = max(unique_indices)
     filtered_filename_mapping = {}
     for fqn, idx in filtered_mapping.items():
         filename = _gen_file_name(idx, max_index)
         filtered_filename_mapping[fqn] = filename
-    
+
     # Call the existing consolidation function with the filtered mapping
     _consolidate_safetensors_files(
         input_dir=input_dir,
         output_dir=output_dir,
         fqn_to_file_mapping=filtered_filename_mapping,
-        num_threads=num_threads
+        num_threads=num_threads,
     )
-    
+
     logger.info(
         "Rank %d: Done consolidating. Processed %d unique indices in %.2f secs.",
-        rank, len(indices_for_this_rank), time.time() - start_time
+        rank,
+        len(indices_for_this_rank),
+        time.time() - start_time,
     )
-    
+
     # Wait for all ranks to complete
     if dist.is_available() and dist.is_initialized():
         logger.info("Rank %d: Waiting for all ranks to complete...", rank)
