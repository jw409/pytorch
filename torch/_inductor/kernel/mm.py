# mypy: allow-untyped-defs
import functools
import logging
from typing import Any, Optional

import sympy

import torch
from torch._dynamo.utils import counters
from torch._inductor.autoheuristic.autoheuristic import AutoHeuristicSelectAlgorithm
from torch._inductor.autoheuristic.autoheuristic_utils import (
    AHContext,
    context_add_strides,
    context_add_using_tf32,
    mm_operations,
)
from torch._inductor.codegen.cpp_gemm_template import CppGemmTemplate
from torch._inductor.virtualized import V
from torch.fx.experimental.proxy_tensor import make_fx
from torch.torch_version import TorchVersion

from .. import config as inductor_config
from ..codegen.cuda.gemm_template import CUTLASS2xGemmTemplate, CUTLASS3xGemmTemplate
from ..codegen.rocm.ck_tile_universal_gemm_template import CKTileGemmTemplate
from ..codegen.rocm.ck_universal_gemm_template import CKGemmTemplate
from ..codegen.subgraph import SubgraphTemplate
from ..ir import is_triton
from ..kernel_inputs import MMKernelInputs
from ..lookup_table import (
    lookup_op_config_entries,
    lookup_table_extract_choices,
    lookup_template_configs_from_op,
)
from ..lowering import (
    add_layout_constraint,
    constrain_to_fx_strides,
    lowerings as L,
    register_lowering,
)
from ..select_algorithm import (
    autotune_select_algorithm,
    ExternKernelChoice,
    realize_inputs,
    TritonTemplate,
)
from ..utils import (
    _use_cutlass_for_op,
    get_k_splits,
    get_tma_workspace_arg,
    use_aten_gemm_kernels,
    use_ck_gemm_template,
    use_ck_tile_gemm_template,
    use_cpp_gemm_template,
    use_cutlass_template,
    use_decompose_k_choice,
    use_triton_template,
    use_triton_tma_template,
)
from .mm_common import (
    _is_static_problem,
    addmm_epilogue,
    mm_args,
    mm_grid,
    persistent_mm_grid,
    scale_mm_epilogue,
)


try:
    import triton

    triton_version = TorchVersion(triton.__version__)
    has_triton = True
except ImportError:
    triton_version = TorchVersion("0.0.0")
    has_triton = False

log = logging.getLogger(__name__)
aten = torch.ops.aten
prims = torch.ops.prims

mm_template = TritonTemplate(
    name="mm",
    grid=mm_grid,
    source=(
        r"""
{{def_kernel("A", "B")}}
    M = {{size("A", 0)}}
    N = {{size("B", 1)}}
    K = {{size("A", 1)}}
    if M * N == 0:
        # early exit due to zero-size input(s)
        return
    stride_am = {{stride("A", 0)}}
    stride_ak = {{stride("A", 1)}}
    stride_bk = {{stride("B", 0)}}
    stride_bn = {{stride("B", 1)}}

    # based on triton.ops.matmul
    pid = tl.program_id(0)
    grid_m = (M + BLOCK_M - 1) // BLOCK_M
    grid_n = (N + BLOCK_N - 1) // BLOCK_N

    # re-order program ID for better L2 performance
    width = GROUP_M * grid_n
    group_id = pid // width
    group_size = min(grid_m - group_id * GROUP_M, GROUP_M)
    pid_m = group_id * GROUP_M + (pid % group_size)
    pid_n = (pid % width) // (group_size)
    tl.assume(pid_m >= 0)
    tl.assume(pid_n >= 0)

    rm = pid_m * BLOCK_M + tl.arange(0, BLOCK_M)
    rn = pid_n * BLOCK_N + tl.arange(0, BLOCK_N)
    if ((stride_am == 1 and stride_ak == M) or (stride_am == K and stride_ak == 1)) and M >= BLOCK_M:
        offs_a_m = tl.max_contiguous(tl.multiple_of(rm % M, BLOCK_M), BLOCK_M)
    else:
        offs_a_m = rm % M
    if ((stride_bk == 1 and stride_bn == K) or (stride_bk == N and stride_bn == 1)) and N >= BLOCK_N:
        offs_b_n = tl.max_contiguous(tl.multiple_of(rn % N, BLOCK_N), BLOCK_N)
    else:
        offs_b_n = rn % N
    offs_k = tl.arange(0, BLOCK_K)
    acc = tl.zeros((BLOCK_M, BLOCK_N), dtype=ACC_TYPE)

    for k_idx in range(0, tl.cdiv(K, BLOCK_K)):
        {% if not EVEN_K %}
        a_mask = offs_k[None, :] < (K - k_idx * BLOCK_K)
        b_mask = offs_k[:, None] < (K - k_idx * BLOCK_K)
        {% endif %}
        a_k_idx_vals = offs_k[None, :] + (k_idx * BLOCK_K)
        b_k_idx_vals = offs_k[:, None] + (k_idx * BLOCK_K)

        idx_m = offs_a_m[:, None]
        idx_n = a_k_idx_vals
        {{load_input("A", "a", ("idx_m", "idx_n"), mask=None if EVEN_K else "a_mask", indent_width=8)}}

        idx_m = b_k_idx_vals
        idx_n = offs_b_n[None, :]
        {{load_input("B", "b", ("idx_m", "idx_n"), mask=None if EVEN_K else "b_mask", indent_width=8)}}

        {% if USE_FAST_ACCUM %}
        acc = tl.dot(a, b, acc, allow_tf32=ALLOW_TF32, out_dtype=ACC_TYPE)
        {% else %}
        acc += tl.dot(a, b, allow_tf32=ALLOW_TF32, out_dtype=ACC_TYPE)
        {% endif %}

    # rematerialize rm and rn to save registers
    rm = pid_m * BLOCK_M + tl.arange(0, BLOCK_M)
    rn = pid_n * BLOCK_N + tl.arange(0, BLOCK_N)
    idx_m = rm[:, None]
    idx_n = rn[None, :]
    mask = (idx_m < M) & (idx_n < N)

    # inductor generates a suffix
    {{store_output(("idx_m", "idx_n"), "acc", "mask")}}
"""
        if (torch.version.hip is None) or triton_version >= "3.3.0"
        # FIXME: To get around rocm failures like https://github.com/pytorch/pytorch/actions/runs/13123783322/job/36617154943
        # The only difference between the two templates is M >= BLOCK_M and N >= BLOCK_N checking.
        # See more details in https://github.com/pytorch/pytorch/pull/146293
        else r"""
{{def_kernel("A", "B")}}
    M = {{size("A", 0)}}
    N = {{size("B", 1)}}
    K = {{size("A", 1)}}
    if M * N == 0:
        # early exit due to zero-size input(s)
        return
    stride_am = {{stride("A", 0)}}
    stride_ak = {{stride("A", 1)}}
    stride_bk = {{stride("B", 0)}}
    stride_bn = {{stride("B", 1)}}

    # based on triton.ops.matmul
    pid = tl.program_id(0)
    grid_m = (M + BLOCK_M - 1) // BLOCK_M
    grid_n = (N + BLOCK_N - 1) // BLOCK_N

    # re-order program ID for better L2 performance
    width = GROUP_M * grid_n
    group_id = pid // width
    group_size = min(grid_m - group_id * GROUP_M, GROUP_M)
    pid_m = group_id * GROUP_M + (pid % group_size)
    pid_n = (pid % width) // (group_size)
    tl.assume(pid_m >= 0)
    tl.assume(pid_n >= 0)

    rm = pid_m * BLOCK_M + tl.arange(0, BLOCK_M)
    rn = pid_n * BLOCK_N + tl.arange(0, BLOCK_N)
    if (stride_am == 1 and stride_ak == M) or (stride_am == K and stride_ak == 1):
        offs_a_m = tl.max_contiguous(tl.multiple_of(rm % M, BLOCK_M), BLOCK_M)
    else:
        offs_a_m = rm % M
    if (stride_bk == 1 and stride_bn == K) or (stride_bk == N and stride_bn == 1):
        offs_b_n = tl.max_contiguous(tl.multiple_of(rn % N, BLOCK_N), BLOCK_N)
    else:
        offs_b_n = rn % N
    offs_k = tl.arange(0, BLOCK_K)
    acc = tl.zeros((BLOCK_M, BLOCK_N), dtype=ACC_TYPE)

    for k_idx in range(0, tl.cdiv(K, BLOCK_K)):
        {% if not EVEN_K %}
        a_mask = offs_k[None, :] < (K - k_idx * BLOCK_K)
        b_mask = offs_k[:, None] < (K - k_idx * BLOCK_K)
        {% endif %}
        a_k_idx_vals = offs_k[None, :] + (k_idx * BLOCK_K)
        b_k_idx_vals = offs_k[:, None] + (k_idx * BLOCK_K)

        idx_m = offs_a_m[:, None]
        idx_n = a_k_idx_vals
        {{load_input("A", "a", ("idx_m", "idx_n"), mask=None if EVEN_K else "a_mask", indent_width=8)}}

        idx_m = b_k_idx_vals
        idx_n = offs_b_n[None, :]
        {{load_input("B", "b", ("idx_m", "idx_n"), mask=None if EVEN_K else "b_mask", indent_width=8)}}
        {% if USE_FAST_ACCUM %}
        acc = tl.dot(a, b, acc, allow_tf32=ALLOW_TF32, out_dtype=ACC_TYPE)
        {% else %}
        acc += tl.dot(a, b, allow_tf32=ALLOW_TF32, out_dtype=ACC_TYPE)
        {% endif %}

    # rematerialize rm and rn to save registers
    rm = pid_m * BLOCK_M + tl.arange(0, BLOCK_M)
    rn = pid_n * BLOCK_N + tl.arange(0, BLOCK_N)
    idx_m = rm[:, None]
    idx_n = rn[None, :]
    mask = (idx_m < M) & (idx_n < N)

    # inductor generates a suffix
    {{store_output(("idx_m", "idx_n"), "acc", "mask")}}
"""
    ),
    cache_codegen_enabled_for_template=True,
    prologue_loads_all_inputs=True,
)

persistent_tma_mm_template = TritonTemplate(
    name="mm_persistent_tma",
    grid=persistent_mm_grid,
    source=r"""
{{def_kernel("A", "B")}}
    M = {{size("A", 0)}}
    N = {{size("B", 1)}}
    K = {{size("A", 1)}}
    if M * N == 0:
        # early exit due to zero-size input(s)
        return

    start_pid = tl.program_id(0)
    grid_m = tl.cdiv(M, BLOCK_M)
    grid_n = tl.cdiv(N, BLOCK_N)
    k_tiles = tl.cdiv(K, BLOCK_K)
    num_tiles = grid_m * grid_n
    tiles_per_SM = num_tiles // NUM_SMS
    if start_pid < num_tiles % NUM_SMS:
        tiles_per_SM += 1

    tile_id = start_pid - NUM_SMS
    ki = -1

    width = GROUP_M * grid_n
    rk_for_mask = tl.arange(0, BLOCK_K)
    acc = tl.zeros((BLOCK_M, BLOCK_N), dtype=ACC_TYPE)

    workspace_base = ws_ptr + start_pid * 2 * TMA_SIZE
    a_desc_ptr = workspace_base
    b_desc_ptr = workspace_base + TMA_SIZE

    {%- if TMA_EXPERIMENTAL_API %}
    triton.language.extra.cuda.experimental_device_tensormap_create2d(
        desc_ptr=a_desc_ptr,
        global_address=A,
        load_size=[BLOCK_M, BLOCK_K] if A_ROW_MAJOR else [BLOCK_K, BLOCK_M],
        global_size=[M, K] if A_ROW_MAJOR else [K, M],
        element_ty=A.dtype.element_ty,
    )
    triton.language.extra.cuda.experimental_device_tensormap_create2d(
        desc_ptr=b_desc_ptr,
        global_address=B,
        load_size=[BLOCK_K, BLOCK_N] if B_ROW_MAJOR else [BLOCK_N, BLOCK_K],
        global_size=[K, N] if B_ROW_MAJOR else [N, K],
        element_ty=B.dtype.element_ty,
    )

    tl.extra.cuda.experimental_tensormap_fenceproxy_acquire(a_desc_ptr)
    tl.extra.cuda.experimental_tensormap_fenceproxy_acquire(b_desc_ptr)

    a_desc = a_desc_ptr
    b_desc = b_desc_ptr
    {%- else %}
    a_desc = triton.language.make_tensor_descriptor(
        base=A,
        shape=[M, K] if A_ROW_MAJOR else [K, M],
        strides=[K, 1] if A_ROW_MAJOR else [M, 1],
        block_shape=[BLOCK_M, BLOCK_K] if A_ROW_MAJOR else [BLOCK_K, BLOCK_M],
    )
    b_desc = triton.language.make_tensor_descriptor(
        base=B,
        shape=[K, N] if B_ROW_MAJOR else [N, K],
        strides=[N, 1] if B_ROW_MAJOR else [K, 1],
        block_shape=[BLOCK_K, BLOCK_N] if B_ROW_MAJOR else [BLOCK_N, BLOCK_K],
    )
    {%- endif %}

    pid_m = 0
    pid_n = 0
    rm = 0
    rn = 0

    for _ in range(0, k_tiles * tiles_per_SM):
        ki = tl.where(ki == k_tiles - 1, 0, ki + 1)
        if ki == 0:
            tile_id += NUM_SMS
            # re-order program ID for better L2 performance
            group_id = tile_id // width
            group_size = min(grid_m - group_id * GROUP_M, GROUP_M)
            pid_m = group_id * GROUP_M + (tile_id % group_size)
            pid_n = (tile_id % width) // (group_size)

            rm = pid_m * BLOCK_M
            rn = pid_n * BLOCK_N

        rk = ki * BLOCK_K

        {%- if TMA_EXPERIMENTAL_API %}
        a = tl._experimental_descriptor_load(
            a_desc,
            [rm, rk] if A_ROW_MAJOR else [rk, rm],
            [BLOCK_M, BLOCK_K] if A_ROW_MAJOR else [BLOCK_K, BLOCK_M],
            A.dtype.element_ty,
        )
        b = tl._experimental_descriptor_load(
            b_desc,
            [rk, rn] if B_ROW_MAJOR else [rn, rk],
            [BLOCK_K, BLOCK_N] if B_ROW_MAJOR else [BLOCK_N, BLOCK_K],
            B.dtype.element_ty,
        )
        {%- else %}
        a = tl.load_tensor_descriptor(
            a_desc,
            [rm, rk] if A_ROW_MAJOR else [rk, rm],
        )
        b = tl.load_tensor_descriptor(
            b_desc,
            [rk, rn] if B_ROW_MAJOR else [rn, rk],
        )
        {%- endif %}
        acc += tl.dot(
            a if A_ROW_MAJOR else a.T,
            b if B_ROW_MAJOR else b.T,
            allow_tf32=ALLOW_TF32,
        )

        if ki == k_tiles - 1:
            # rematerialize rm and rn to save registers
            rcm = rm + tl.arange(0, BLOCK_M)
            rcn = rn + tl.arange(0, BLOCK_N)
            idx_m = rcm[:, None]
            idx_n = rcn[None, :]
            mask = (idx_m < M) & (idx_n < N)

            # inductor generates a suffix
            {{store_output(("idx_m", "idx_n"), "acc", "mask", indent_width=12)}}
            acc = tl.zeros((BLOCK_M, BLOCK_N), dtype=ACC_TYPE)

""",
)

load_scales = r"""
@triton.jit
def load_scales(a_scale_ptr, b_scale_ptr, SCALING_ROWWISE: tl.constexpr):
    if SCALING_ROWWISE:
        # For row-wise scaling, we'll return the pointers
        return a_scale_ptr, b_scale_ptr
    else:
        # For per-tensor scaling, we'll load the scalar values
        a_scale = tl.load(a_scale_ptr)
        b_scale = tl.load(b_scale_ptr)
        return a_scale, b_scale
"""


apply_scaling = r"""
@triton.jit
def apply_scaling(
    accumulator,
    a_scale,
    b_scale,
    SCALING_ROWWISE: tl.constexpr,
    offs_cm,
    offs_cn,
    M,
    N,
    stride_a_scale_m,
    stride_b_scale_n,
):
    if SCALING_ROWWISE:
        # For row-wise scaling, we need to load the scales for each row/column
        a_scales = tl.load(
            a_scale + (offs_cm * stride_a_scale_m),
            mask=offs_cm < M,
            other=0.0,
        )
        b_scales = tl.load(
            b_scale + (offs_cn * stride_b_scale_n),
            mask=offs_cn < N,
            other=0.0,
        )
        acc_scale = a_scales[:, None] * b_scales[None, :]
    else:
        # For per-tensor scaling, we can directly use the loaded scalar values
        acc_scale = a_scale * b_scale

    return accumulator * acc_scale
"""


device_tma = r"""
{{def_kernel("A", "B", "A_inverse_scale", "B_inverse_scale")}}
    M = {{size("A", 0)}}
    N = {{size("B", 1)}}
    K = {{size("A", 1)}}
    if M * N == 0:
        # early exit due to zero-size input(s)
        return

    stride_am = {{stride("A", 0)}}
    stride_ak = {{stride("A", 1)}}
    stride_bk = {{stride("B", 0)}}
    stride_bn = {{stride("B", 1)}}

    if SCALING_ROWWISE:
        stride_a_scale_m = 1
        stride_b_scale_n = 1
    else:
        stride_a_scale_m = 0
        stride_b_scale_n = 0

    start_pid = tl.program_id(axis=0)
    num_pid_m = tl.cdiv(M, BLOCK_M)
    num_pid_n = tl.cdiv(N, BLOCK_N)
    k_tiles = tl.cdiv(K, BLOCK_K)
    num_tiles = num_pid_m * num_pid_n

    workspace_base = ws_ptr + start_pid * 2 * TMA_SIZE
    a_desc_ptr = workspace_base
    b_desc_ptr = workspace_base + TMA_SIZE

    {%- if TMA_EXPERIMENTAL_API %}
    triton.language.extra.cuda.experimental_device_tensormap_create2d(
        desc_ptr=a_desc_ptr,
        global_address=A,
        load_size=[BLOCK_M, BLOCK_K],
        global_size=[M, K],
        element_ty=A.dtype.element_ty,
    )
    triton.language.extra.cuda.experimental_device_tensormap_create2d(
        desc_ptr=b_desc_ptr,
        global_address=B,
        load_size=[BLOCK_N, BLOCK_K],
        global_size=[N, K],
        element_ty=B.dtype.element_ty,
    )

    tl.extra.cuda.experimental_tensormap_fenceproxy_acquire(a_desc_ptr)
    tl.extra.cuda.experimental_tensormap_fenceproxy_acquire(b_desc_ptr)

    a_desc = a_desc_ptr
    b_desc = a_desc_ptr
    {%- else %}
    a_desc = triton.language.make_tensor_descriptor(
        base=A,
        shape=[M, K],
        strides=[K, 1],
        block_shape=[BLOCK_M, BLOCK_K],
    )
    b_desc = triton.language.make_tensor_descriptor(
        base=B,
        shape=[N, K],
        strides=[K, 1],
        block_shape=[BLOCK_N, BLOCK_K],
    )
    {%- endif %}

    tiles_per_SM = num_tiles // NUM_SMS
    if start_pid < num_tiles % NUM_SMS:
        tiles_per_SM += 1

    tile_id = start_pid - NUM_SMS
    ki = -1

    pid_m = 0
    pid_n = 0
    offs_am = 0
    offs_bn = 0

    num_pid_in_group = GROUP_M * num_pid_n
    accumulator = tl.zeros((BLOCK_M, BLOCK_N), dtype=ACC_TYPE)
    a_scale, b_scale = load_scales(A_inverse_scale, B_inverse_scale, SCALING_ROWWISE)

    for _ in range(0, k_tiles * tiles_per_SM):
        ki = tl.where(ki == k_tiles - 1, 0, ki + 1)
        if ki == 0:
            tile_id += NUM_SMS
            group_id = tile_id // num_pid_in_group
            first_pid_m = group_id * GROUP_M
            group_size_m = min(num_pid_m - first_pid_m, GROUP_M)
            pid_m = first_pid_m + (tile_id % group_size_m)
            pid_n = (tile_id % num_pid_in_group) // group_size_m

            offs_am = pid_m * BLOCK_M
            offs_bn = pid_n * BLOCK_N

        offs_k = ki * BLOCK_K

        {%- if TMA_EXPERIMENTAL_API %}
        a = tl._experimental_descriptor_load(
            a_desc_ptr, [offs_am, offs_k], [BLOCK_M, BLOCK_K],  A.dtype.element_ty
        )
        b = tl._experimental_descriptor_load(
            b_desc_ptr, [offs_bn, offs_k], [BLOCK_N, BLOCK_K],  B.dtype.element_ty
        )
        {%- else %}
        a = tl.load_tensor_descriptor(a_desc, [offs_am, offs_k])
        b = tl.load_tensor_descriptor(b_desc, [offs_bn, offs_k])
        {%- endif %}
        if USE_FAST_ACCUM:
            accumulator = tl.dot(a, b.T, accumulator)
        else:
            accumulator += tl.dot(a, b.T)

        if ki == k_tiles - 1:
            # Apply inverse scaling
            offs_cm = offs_am + tl.arange(0, BLOCK_M)
            offs_cn = offs_bn + tl.arange(0, BLOCK_N)
            # Apply scaling
            accumulator = apply_scaling(
                accumulator,
                a_scale,
                b_scale,
                SCALING_ROWWISE,
                offs_cm,
                offs_cn,
                M,
                N,
                stride_a_scale_m,
                stride_b_scale_n,
            )

            idx_m = offs_cm[:, None]
            idx_n = offs_cn[None, :]
            mask = (idx_m < M) & (idx_n < N)
            # inductor generates a suffix
            {{store_output(("idx_m", "idx_n"), "accumulator", "mask", indent_width=12)}}
            accumulator = tl.zeros((BLOCK_M, BLOCK_N), dtype=tl.float32)
"""


scaled_mm_device_tma_template = TritonTemplate(
    name="scaled_mm_device_tma",
    grid=persistent_mm_grid,
    source=device_tma + load_scales + apply_scaling,
)


# prevent duplication registration of extern functions
@functools.cache
def lazy_register_extern_choice(fn):
    return ExternKernelChoice(fn)


aten_mm = ExternKernelChoice(torch.mm, "at::mm_out")

aten_addmm = ExternKernelChoice(
    torch.addmm, "at::addmm_out", op_overload=aten.addmm.default
)

aten__int_mm = ExternKernelChoice(torch._int_mm, "at::_int_mm_out")

aten__sparse_semi_structured_mm = ExternKernelChoice(
    torch._sparse_semi_structured_mm,
    "at::_sparse_semi_structured_mm",
    has_out_variant=False,
)

aten__fp8_mm = ExternKernelChoice(
    torch._scaled_mm, "at::_scaled_mm_out", op_overload=aten._scaled_mm.out
)


def _is_int8_mat(mat):
    return mat.get_dtype() in (torch.int8, torch.uint8)


@functools.lru_cache
def using_b200() -> bool:
    """Returns true if the device is a NVIDIA B200, otherwise returns false."""
    if not torch.cuda.is_available():
        return False
    # compute capability 10.0 or 10.0a is NVIDIA B200
    device_properties = torch.cuda.get_device_properties(torch.cuda.current_device())
    return device_properties.major == 10


def bias_addmm(inp, mat1, mat2, *, out=None, alpha=1, beta=1):
    """
    Giving torch.addmm a 1D tensor calls a different (faster) cublasLt
    kernel under the hood.  There are a few shapes where this is slower,
    but they are rare.
    """
    if inp.stride(0) == 0 or inp.size(0) == 1:
        return torch.addmm(inp[0], mat1, mat2, out=out, alpha=alpha, beta=beta)
    return torch.addmm(inp, mat1, mat2, out=out, alpha=alpha, beta=beta)


def check_supported_striding(mat_a, mat_b) -> None:
    def is_row_major(stride) -> bool:
        return V.graph.sizevars.statically_known_equals(stride[1], 1)

    def is_col_major(stride) -> bool:
        return V.graph.sizevars.statically_known_equals(stride[0], 1)

    def has_zero_dim(size) -> bool:
        return bool(
            V.graph.sizevars.statically_known_equals(size[0], 0)
            or V.graph.sizevars.statically_known_equals(size[1], 0)
        )

    # Check mat_a (self) stride requirements
    torch._check(
        is_row_major(mat_a.get_stride()) or has_zero_dim(mat_a.get_size()),
        lambda: f"mat_a must be row_major, got stride {mat_a.get_stride()}",
    )

    # Check mat_b stride requirements
    torch._check(
        is_col_major(mat_b.get_stride()) or has_zero_dim(mat_b.get_size()),
        lambda: f"mat_b must be col_major, got stride {mat_b.get_stride()}",
    )


aten_bias_addmm = ExternKernelChoice(bias_addmm, None)


def decomposeK(a, b, k_splits):
    m = a.shape[0]
    n = b.shape[1]
    k = a.shape[1]

    k_parts = k // k_splits
    B = k_splits
    a_reshaped = torch.permute(a.reshape(m, B, k_parts), (1, 0, 2))
    b_reshaped = b.reshape(B, k_parts, n)
    result = torch.bmm(a_reshaped, b_reshaped, out_dtype=torch.float32)
    reduced_buf = torch.sum(result, 0)
    return reduced_buf.to(a.dtype)


def _flexible_layout(layout):
    """
    provide flexible layout from |layout| if not already
    """
    # TODO(coconutruben): make hashable to use lru_cache here
    from torch._inductor.ir import FlexibleLayout

    if isinstance(layout, FlexibleLayout):
        return layout
    assert layout is not None
    return FlexibleLayout(device=layout.device, dtype=layout.dtype, size=layout.size)


@register_lowering(aten.mm, type_promotion_kind=None)
def tuned_mm(mat1, mat2, *, layout=None):
    """
    Lowering for autotuning aten.mm with different backends (Aten, Triton, CUTLASS, etc.)
    """
    # TODO(coconutruben): integrate into MMKernelInputs when all callsites use that
    m, n, k, layout, mat1, mat2 = mm_args(mat1, mat2, layout=layout)
    static_shape, is_nonzero = _is_static_problem(layout)
    name = "mm"

    # Create MMKernelInputs for standard MM at the top
    kernel_inputs = MMKernelInputs([mat1, mat2])

    # below is for getting an overview logging info of inductor mms
    counters["aten_mm_info"][f"aten.mm_{m}_{n}_{k}"] += 1
    log.info(
        "Tuned aten.mm: m=%s, n=%s, k=%s, mat1_dtype=%s, mat2_dtype=%s, output_layout=%s",
        m,
        n,
        k,
        mat1.get_dtype(),
        mat2.get_dtype(),
        layout,
    )

    aten_layout = layout
    if not (inductor_config.max_autotune or inductor_config.max_autotune_gemm):
        aten_layout = _flexible_layout(aten_layout)

    # Get lookup table configs grouped by template_id
    op_lookup_dict = lookup_op_config_entries(kernel_inputs.nodes(), name)
    aten_params = lookup_template_configs_from_op(op_lookup_dict, "aten")
    # options to tune from
    choices: list[Any] = []
    if use_aten_gemm_kernels():
        if aten_params is None or len(aten_params) > 0:
            # Either the lookup table asked for ATEN, or the lookup table is not
            # in use in which case, we should add ATEN
            choices = choices + [aten_mm.bind(kernel_inputs.nodes(), aten_layout)]

    static_shape, is_nonzero = _is_static_problem(layout)

    if is_nonzero and use_triton_template(layout):
        # Get template params using the new unified function
        for kwargs in V.choices.get_mm_configs(
            kernel_inputs, layout, mm_template.name, "mm"
        ):
            mm_template.maybe_append_choice(
                choices,
                input_nodes=kernel_inputs.nodes(),
                layout=layout,
                **kwargs,
            )

        if use_triton_tma_template(mat1, mat2):
            # Get TMA template params using the new unified function
            for kwargs in V.choices.get_mm_configs(
                kernel_inputs, layout, persistent_tma_mm_template.name, "mm"
            ):
                persistent_tma_mm_template.maybe_append_choice(
                    choices,
                    input_nodes=kernel_inputs.nodes(),
                    layout=layout,
                    workspace_arg=get_tma_workspace_arg(
                        num_tma_descriptors=2,
                        device=mat1.get_device(),
                    ),
                    **kwargs,
                )

        from torch._inductor.ir import get_free_symbols

        # Only do split-k optimization if K is much larger than m, n and m, n are small
        # and if there aren't any unbacked symbols
        unbacked_symbols = any(
            len(get_free_symbols(itr, unbacked_only=True)) > 0
            for itr in (
                mat1.get_size(),
                mat1.get_stride(),
                mat2.get_size(),
                mat2.get_stride(),
            )
        )
        if use_decompose_k_choice(m, n, k) and not unbacked_symbols:
            decompose_k_params = lookup_template_configs_from_op(
                op_lookup_dict, "decompose_k"
            )
            if decompose_k_params is None:
                # Fallback to default configs if no lookup table exists
                k_splits = get_k_splits(m, n, k)
            else:
                # if the lookup table exists and has a decompose_k entries, we use them
                k_splits = [int(entry["k"]) for entry in decompose_k_params]

            from torch._dispatch.python import enable_python_dispatcher

            from ..decomposition import select_decomp_table

            for k_split in k_splits:
                if not V.graph.sizevars.statically_known_true(
                    sympy.Eq(sympy.Mod(k, k_split), 0)
                ):
                    continue

                with enable_python_dispatcher():
                    decompositions = select_decomp_table()

                    decompose_k_subgraph_template = SubgraphTemplate(
                        name=f"decompose_k_mm_{k_split}_split",
                        make_fx_graph=make_fx(
                            functools.partial(decomposeK, k_splits=k_split),
                            decompositions,
                        ),
                    )

                decompose_k_subgraph_template.maybe_append_choice(
                    choices,
                    input_nodes=(mat1, mat2),
                    layout=layout,
                )

    if (
        is_nonzero
        and use_cutlass_template(layout, m, n, k)
        and _use_cutlass_for_op("mm")
    ):
        CUTLASS3xGemmTemplate.add_cutlass_gemm_choices(
            choices, layout, kernel_inputs.nodes()
        )

    if is_nonzero and use_ck_gemm_template(layout, m, n, k):
        CKGemmTemplate.add_ck_gemm_choices(choices, layout, kernel_inputs.nodes())
    if is_nonzero and use_ck_tile_gemm_template(layout, m, n, k):
        CKTileGemmTemplate.add_choices(choices, layout, kernel_inputs.nodes())

    if use_cpp_gemm_template(layout, mat1, mat2):
        CppGemmTemplate.add_choices(
            choices,
            layout,
            kernel_inputs.nodes(),
        )

    input_nodes = [mat1, mat2]
    if (
        is_nonzero
        and use_triton_template(layout)
        and torch._inductor.config.run_autoheuristic(name)
        and is_triton(mat1)
    ):
        always_included = []
        if use_aten_gemm_kernels():
            always_included.append("extern_mm")
        num_choices_before_extra_configs = len(choices)
        for kwargs in V.choices.get_mm_configs(
            # TODO(coconutruben): remove once we deprecate ah
            # mm-extra is a hack to keep the ah functionality alive
            # while we transition to the unified kwargs retrieval
            kernel_inputs,
            layout,
            "mm-ah",
            "mm",
        ):
            mm_template.maybe_append_choice(
                choices,
                input_nodes=kernel_inputs.nodes(),
                layout=layout,
                **kwargs,
            )

        # using AutoHeuristic for ranking
        ah_choices = mm_autoheuristic(
            mat1,
            mat2,
            m,
            n,
            k,
            choices,
            name,
            input_nodes,
            mm_operations(),
            None,
            top_k=10,
            always_included=always_included,
        )
        if not torch._inductor.config.collect_autoheuristic(name):
            # if we are collecting data, we do not want to modify choices
            if ah_choices is not None and len(ah_choices) > 0:
                # the order in which autoheuristic returns choices is not the same as
                # as the order of choices, which affects things like epilogue fusion.
                # once epilogue fusion benchmarks choices in sorted order, I think we can
                # just use the order returned by autoheuristic
                choices = [choice for choice in choices if choice in ah_choices]
            else:
                choices = choices[:num_choices_before_extra_configs]

    for k in inductor_config.external_matmul:
        choices.append(
            lazy_register_extern_choice(k).bind(kernel_inputs.nodes(), layout)
        )

    choices = lookup_table_extract_choices(
        choices,
        lambda: [aten_mm.bind(kernel_inputs.nodes(), _flexible_layout(aten_layout))],
    )

    return autotune_select_algorithm(name, choices, kernel_inputs.nodes(), layout)


@register_lowering(aten._int_mm, type_promotion_kind=None)
def tuned_int_mm(mat1, mat2, *, layout=None):
    # TODO(coconutruben): integrate into MMKernelInputs when all callsites use that
    m, n, k, layout, mat1, mat2 = mm_args(
        mat1, mat2, layout=layout, out_dtype=torch.int32
    )

    # below is for getting an overview logging info of inductor mms
    counters["aten_mm_info"][f"aten._int_mm_{m}_{n}_{k}"] += 1
    log.info(
        "Tuned aten._int_mm: m=%s, n=%s, k=%s, mat1_dtype=%s, mat2_dtype=%s, output_layout=%s",
        m,
        n,
        k,
        mat1.get_dtype(),
        mat2.get_dtype(),
        layout,
    )

    static_shape, is_nonzero = _is_static_problem(layout)
    use_cutlass = static_shape and is_nonzero and use_cutlass_template(layout, m, n, k)

    choices = (
        [aten__int_mm.bind((mat1, mat2), layout)] if use_aten_gemm_kernels() else []
    )

    # Create MMKernelInputs for Int MM
    kernel_inputs = MMKernelInputs([mat1, mat2])

    if use_cutlass and _use_cutlass_for_op("int_mm"):
        CUTLASS3xGemmTemplate.add_cutlass_gemm_choices(
            choices, layout, kernel_inputs.nodes(), fuseable=True, non_fuseable=True
        )

    if is_nonzero and use_triton_template(layout, enable_int32=True):
        for kwargs in V.choices.get_mm_configs(
            kernel_inputs, layout, mm_template.name, "int_mm"
        ):
            mm_template.maybe_append_choice(
                choices,
                input_nodes=kernel_inputs.nodes(),
                layout=layout,
                **kwargs,
            )

    return autotune_select_algorithm("int_mm", choices, kernel_inputs.nodes(), layout)


@register_lowering(aten.addmm, type_promotion_kind=None)
def tuned_addmm(inp, mat1, mat2, *, alpha=1, beta=1, layout=None):
    # TODO(coconutruben): integrate into MMKernelInputs when all callsites use that
    m, n, k, layout, mat1, mat2, inp_expanded = mm_args(mat1, mat2, inp, layout=layout)
    static_shape, is_nonzero = _is_static_problem(layout)
    name = "addmm"
    # Create MMKernelInputs for AddMM at the top
    kernel_inputs = MMKernelInputs([inp_expanded, mat1, mat2])

    # below is for getting an overview logging info of inductor mms
    counters["aten_mm_info"][f"aten.addmm_{m}_{n}_{k}"] += 1
    log.info(
        "Tuned aten.addmm: m=%s, n=%s, k=%s, mat1_dtype=%s, mat2_dtype=%s, output_layout=%s",
        m,
        n,
        k,
        mat1.get_dtype(),
        mat2.get_dtype(),
        layout,
    )

    # options to tune from
    choices: list[Any] = []
    if (not is_nonzero) or (
        not (inductor_config.max_autotune or inductor_config.max_autotune_gemm)
    ):
        # Use a FlexibleLayout if we are not autotuning.
        # This allows padding strides for the output.
        layout = _flexible_layout(layout)
        choices = (
            [
                aten_addmm.bind(
                    # TODO(coconutruben): replace with kernel_inputs.nodes()
                    # once that supports the unexpanded nodes as well
                    [inp, mat1, mat2],
                    layout,
                    alpha=alpha,
                    beta=beta,
                )
            ]
            if use_aten_gemm_kernels()
            else []
        )
<<<<<<< HEAD
        return autotune_select_algorithm(name, choices, kernel_inputs.nodes(), layout)
=======
        return autotune_select_algorithm(
            # TODO(coconutruben): replace with kernel_inputs.nodes()
            # once that supports the unexpanded nodes as well
            "addmm",
            choices,
            [inp, mat1, mat2],
            layout,
        )
>>>>>>> d4251d1c

    # Get lookup table configs grouped by template_id
    op_lookup_dict = lookup_op_config_entries(kernel_inputs.nodes(), name)
    aten_params = lookup_template_configs_from_op(op_lookup_dict, "aten")

    def add_aten():
        return [
            aten_addmm.bind(
                kernel_inputs.nodes(),
                layout,
                alpha=alpha,
                beta=beta,
            )
        ]

    if use_aten_gemm_kernels():
        if aten_params is None or len(aten_params) > 0:
            # Either the lookup table asked for ATEN, or the lookup table is not
            # in use in which case, we should add ATEN
            choices = choices + add_aten()

    if (
        use_aten_gemm_kernels()
        and inp_expanded.get_stride()[0] == 0
        and inp_expanded.get_device().type == "cuda"
        and inductor_config.triton.autotune_cublasLt
    ):
        # Safe noop if lookup table is not in use
        bias_addmm_params = lookup_template_configs_from_op(
            op_lookup_dict,
            aten_bias_addmm.name,
        )
        if bias_addmm_params is None or len(bias_addmm_params) > 0:
            # Add the bias_addmm choice if
            # - the lookup table is not in use, or
            # - the lookup table is in use and requesting it (len > 0)
            c = aten_bias_addmm.bind(
                kernel_inputs.nodes(),
                layout,
                alpha=alpha,
                beta=beta,
            )
            # lookup table filtering behavior requires this choice to be added
            # at the end, after the default ATEN choice
            idx = len(choices) if bias_addmm_params is not None else 0
            choices.insert(idx, c)

    if is_nonzero and use_triton_template(layout):
        # Get template params using the new unified function
        for kwargs in V.choices.get_mm_configs(
            kernel_inputs, layout, mm_template.name, name
        ):
            mm_template.maybe_append_choice(
                choices,
                input_nodes=kernel_inputs.nodes(),
                layout=layout,
                **kwargs,
                prefix_args=1,
                epilogue_fn=addmm_epilogue(layout.dtype, alpha, beta),
                epilogue_fn_hash=str(["addmm_epilogue", layout.dtype, alpha, beta]),
            )

        if use_triton_tma_template(mat1, mat2):
            # Get TMA template params using the new unified function
            for kwargs in V.choices.get_mm_configs(
                kernel_inputs, layout, persistent_tma_mm_template.name, name
            ):
                persistent_tma_mm_template.maybe_append_choice(
                    choices,
                    input_nodes=kernel_inputs.nodes(),
                    layout=layout,
                    workspace_arg=get_tma_workspace_arg(
                        num_tma_descriptors=2,
                        device=mat1.get_device(),
                    ),
                    **kwargs,
                    prefix_args=1,
                    epilogue_fn=addmm_epilogue(layout.dtype, alpha, beta),
                )

    if (
        is_nonzero
        and use_cutlass_template(layout, m, n, k)
        and _use_cutlass_for_op(name)
    ):
        CUTLASS3xGemmTemplate.add_cutlass_gemm_choices(
            choices,
            layout,
            # reorder here because CUTLASS expects (x, w, bias) but torch
            # is bias, x, w
            kernel_inputs.nodes(reorder=[1, 2, 0]),
            alpha=alpha,
            beta=beta,
        )

    if use_cutlass_template(layout, m, n, k) and _use_cutlass_for_op(name):
        from ..codegen.cuda.gemm_template import CUTLASS2xGemmTemplate

        CUTLASS2xGemmTemplate.add_cutlass_gemm_choices(
            choices,
            layout,
            # reorder here because CUTLASS expects (x, w, bias) but torch
            # is bias, x, w
            kernel_inputs.nodes(reorder=[1, 2, 0]),
            input_reorder=[2, 0, 1],
        )

    if use_ck_gemm_template(layout, m, n, k):
        CKGemmTemplate.add_ck_gemm_choices(
            choices,
            layout,
            # reorder here because CK expects (x, w, bias) but torch
            # is bias, x, w
            kernel_inputs.nodes(reorder=[1, 2, 0]),
            input_reorder=[2, 0, 1],
        )

    if use_cpp_gemm_template(layout, mat1, mat2):
        CppGemmTemplate.add_choices(
            choices,
            layout,
            kernel_inputs.nodes(),
            alpha=alpha,
            beta=beta,
            has_bias=True,
        )

    # Safe noop if lookup table is not in use
    choices = lookup_table_extract_choices(choices, add_aten)
    return autotune_select_algorithm(name, choices, kernel_inputs.nodes(), layout)


@register_lowering(aten._sparse_semi_structured_mm, type_promotion_kind=None)
def tuned_sparse_semi_structured_mm(
    mat1, mat1_meta, mat2, *, out_dtype=None, layout=None
):
    from torch._inductor.select_algorithm import realize_inputs

    mat1, mat1_meta, mat2 = realize_inputs(mat1, mat1_meta, mat2)
    m1, k1 = mat1.get_size()
    m2, _ = mat1_meta.get_size()
    k2, n = mat2.get_size()
    m = V.graph.sizevars.check_equals_and_simplify(m1, m2)
    k = V.graph.sizevars.check_equals_and_simplify(2 * k1, k2)

    if layout is None:
        from torch._inductor.ir import FixedLayout

        layout = FixedLayout(
            mat2.get_device(),
            out_dtype if out_dtype else mat2.get_dtype(),
            [m, n],
            [n, 1],
        )
    else:
        assert out_dtype is None, "out_dtype is ignored if layout is specified."

    choices = (
        [
            aten__sparse_semi_structured_mm.bind(
                (mat1, mat1_meta, mat2), layout, out_dtype=out_dtype
            )
        ]
        if use_aten_gemm_kernels()
        else []
    )

    if (
        m * n != 0
        and use_cutlass_template(layout, m, n, k)
        and _use_cutlass_for_op("sparse_semi_structured_mm")
    ):
        CUTLASS2xGemmTemplate.add_cutlass_gemm_choices(
            choices, layout, [mat1, mat1_meta, mat2], fuseable=True, non_fuseable=True
        )

    return autotune_select_algorithm(
        "sparse_semi_structured_mm", choices, (mat1, mat1_meta, mat2), layout
    )


add_layout_constraint(aten._scaled_mm.default, constrain_to_fx_strides)


@register_lowering(aten._scaled_mm.default, type_promotion_kind=None)  # type: ignore[misc]
def tuned_scaled_mm(
    mat_a,
    mat_b,
    scale_a,
    scale_b,
    bias=None,
    scale_result=None,
    out_dtype=None,
    use_fast_accum=False,
    layout=None,
):
    """
    Performs an optimized matrix multiplication where scaling factors are applied
    to the inputs and/or output.

    Args:
        mat1 (Tensor): First input matrix
        mat2 (Tensor): Second input matrix
        scale1 (Tensor): Scale factor applied to mat1 (supports broadcasting)
        scale2 (Tensor): Scale factor applied to mat2 (supports broadcasting)
        bias (Tensor, optional): Optional bias tensor to add to the result
        layout: Layout hint for optimization

    Returns:
        Tensor: The result of the scaled matrix multiplication
    """
    # TODO(coconutruben): integrate into MMKernelInputs when all callsites use that
    m, n, k, layout, mat_a, mat_b = mm_args(
        mat_a, mat_b, layout=layout, out_dtype=out_dtype
    )
    # below is for getting an overview logging info of inductor mms
    counters["aten_mm_info"][f"aten._scaled_mm.default_{m}_{n}_{k}"] += 1
    log.info(
        "Tuned aten._scaled_mm.default: m=%s, n=%s, k=%s, mat1_dtype=%s, mat2_dtype=%s, output_layout=%s",
        m,
        n,
        k,
        mat_a.get_dtype(),
        mat_b.get_dtype(),
        layout,
    )

    check_supported_striding(mat_a, mat_b)

    scale_a_real, scale_b_real = realize_inputs(scale_a, scale_b)

    input_nodes: tuple[Any, ...]

    if not bias:
        input_nodes = (mat_a, mat_b, scale_a_real, scale_b_real)
    else:
        bias_real = realize_inputs(bias)
        input_nodes = (mat_a, mat_b, scale_a_real, scale_b_real, bias_real)

    aten_choice = aten__fp8_mm.bind(
        input_nodes, layout, out_dtype=out_dtype, use_fast_accum=use_fast_accum
    )

    choices = []
    if use_aten_gemm_kernels():
        choices.append(aten_choice)

    # We dont have triton lowerings for the MX variants yet
    if scale_a.dtype != torch.float32:
        return autotune_select_algorithm("scaled_mm", choices, input_nodes, layout)

    _, is_nonzero = _is_static_problem(layout)

    # Prepare triton input nodes and create kernel_inputs at the top
    triton_input_nodes: list[Any]
    if bias and len(mat_b.get_size()) == len(bias.get_size()) + 1:
        # Need to unsqueeze bias from [N] -> [1, N]
        triton_bias = L[aten.unsqueeze](bias, 0)
    else:
        triton_bias = bias

    if len(scale_a.get_size()) == 0 or len(scale_b.get_size()) == 0:
        assert len(scale_a.get_size()) == len(scale_b.get_size())
        # Need to unsqueeze scale from [] -> [1, 1]
        triton_scale_a = L[aten.unsqueeze](L[aten.unsqueeze](scale_a, 0), 1)
        triton_scale_b = L[aten.unsqueeze](L[aten.unsqueeze](scale_b, 0), 1)
    else:
        triton_scale_a = scale_a
        triton_scale_b = scale_b

    if bias:
        triton_input_nodes = [
            mat_a,
            mat_b,
            triton_scale_a,
            triton_scale_b,
            triton_bias,
        ]
        suffix_args = 3
    else:
        triton_input_nodes = [mat_a, mat_b, triton_scale_a, triton_scale_b]
        suffix_args = 2

    # Create MMKernelInputs for Scaled MM (matrices are at indices 0, 1)
    kernel_inputs = MMKernelInputs(triton_input_nodes, mat1_idx=0, mat2_idx=1)

    if is_nonzero and use_triton_template(layout, enable_float8=True):
        # TODO (paulzhan): There is no template that exists for bias and TMA
        # Don't run tma template currently if bias exists
        if use_triton_tma_template(mat_a, mat_b) and not bias:
            # Get TMA template params using the new unified function
            for kwargs in V.choices.get_mm_configs(
                kernel_inputs, layout, scaled_mm_device_tma_template.name, "scaled_mm"
            ):
                kwargs["USE_FAST_ACCUM"] = use_fast_accum
                scaled_mm_device_tma_template.maybe_append_choice(
                    choices,
                    input_nodes=kernel_inputs.nodes(),
                    layout=layout,
                    workspace_arg=get_tma_workspace_arg(
                        num_tma_descriptors=2,
                        device=mat_a.get_device(),
                    ),
                    **kwargs,
                )

        # Get template params using the new unified function
        for kwargs in V.choices.get_mm_configs(
            kernel_inputs, layout, mm_template.name, "scaled_mm"
        ):
            kwargs["USE_FAST_ACCUM"] = use_fast_accum
            if V.graph.sizevars.guard_or_false(sympy.Le(k, 16)):
                # Triton crashes however uncommon for real workloads
                continue

            # On NVIDIA B200 GPUs, K dim must be >= 32 for tcgen05.mma.kind::f8f6f4.* PTX instruction to be valid
            # source: https://docs.nvidia.com/cuda/parallel-thread-execution/#tcgen05-matrix-shape
            if using_b200() and V.graph.sizevars.guard_or_false(sympy.Lt(k, 32)):
                continue

            # possibly appends a TritonTemplateCaller to choices
            mm_template.maybe_append_choice(
                choices,
                input_nodes=kernel_inputs.nodes(),
                layout=layout,
                **kwargs,
                suffix_args=suffix_args,
                epilogue_fn=scale_mm_epilogue(),
                epilogue_fn_hash="scale_mm_epilogue",
            )

    if (
        is_nonzero
        and use_cutlass_template(layout, m, n, k)
        and _use_cutlass_for_op("scaled_mm")
    ):
        CUTLASS3xGemmTemplate.add_cutlass_gemm_choices(
            choices,
            layout,
            kernel_inputs.nodes(),  # type: ignore[arg-type]
            use_fast_accum=use_fast_accum,  # type: ignore[arg-type]
        )

    if is_nonzero and use_ck_gemm_template(layout, m, n, k):
        CKGemmTemplate.add_ck_gemm_choices(choices, layout, kernel_inputs.nodes())

    return autotune_select_algorithm(
        "scaled_mm", choices, kernel_inputs.nodes(), layout
    )


@functools.cache
def _is_sm7x_or_older_gpu(index: Optional[int]) -> bool:
    props = torch.cuda.get_device_properties(index or 0)
    return props.major <= 7


def dims_are_int(dims):
    return all(isinstance(dim, int) for dim in dims)


def mm_autoheuristic(
    mat1,
    mat2,
    m,
    n,
    k,
    choices,
    name,
    input_nodes,
    ops,
    precondition,
    top_k: Optional[int] = None,
    always_included=None,
):
    m, n, k = get_size_hints(mat1, mat2, m, n, k)
    if not dims_are_int([m, n, k]):
        return None
    mat1_stride, mat2_stride = get_size_hints_strides(mat1, mat2)

    def get_context(m, k, n, mat1, mat2, mat1_stride, mat2_stride):
        context = AHContext()
        context.add_feature("m", m)
        context.add_feature("k", k)
        context.add_feature("n", n)
        context.add_feature("mat1_dtype", mat1.layout.dtype, is_categorical=True)
        context.add_feature("mat2_dtype", mat2.layout.dtype, is_categorical=True)
        context_add_strides(context, "mat1", mat1_stride)
        context_add_strides(context, "mat2", mat2_stride)
        context.add_feature(
            "mat1_iscontig", mat1.layout.is_contiguous(), is_categorical=True
        )
        context.add_feature(
            "mat2_iscontig", mat2.layout.is_contiguous(), is_categorical=True
        )
        if name == "mm":
            context_add_using_tf32(context, mat1.layout.dtype)
        return context

    def fallback():
        return None

    context = get_context(m, k, n, mat1, mat2, mat1_stride, mat2_stride)
    autoheuristic = AutoHeuristicSelectAlgorithm(
        fallback=fallback,
        choices=choices,
        input_nodes=input_nodes,
        context=context,
        name=name,
        augment_context=ops,
        precondition=precondition,
    )

    if top_k is not None:
        # TODO: is there a cleaner way to ensure aten.mm is always included?
        return autoheuristic.get_top_k_choices_caller(
            top_k, always_included=always_included
        )

    return autoheuristic.get_choice_caller()


def get_size_hints(mat1, mat2, m, n, k):
    if not isinstance(m, int) or not isinstance(k, int):
        (m, k) = V.graph.sizevars.size_hints(
            mat1.get_size(),
            fallback=torch._inductor.config.unbacked_symint_fallback,
        )

    if not isinstance(n, int) or not isinstance(k, int):
        (k, n) = V.graph.sizevars.size_hints(
            mat2.get_size(),
            fallback=torch._inductor.config.unbacked_symint_fallback,
        )
    return m, n, k


def get_size_hints_strides(mat1, mat2):
    mat1_stride = mat1.layout.stride
    mat2_stride = mat2.layout.stride
    strides = [mat1_stride, mat2_stride]
    strides_hints = []
    for stride in strides:
        if not isinstance(stride, int):
            stride = V.graph.sizevars.size_hints(
                stride,
                fallback=torch._inductor.config.unbacked_symint_fallback,
            )
        strides_hints.append(stride)
    return strides_hints[0], strides_hints[1]<|MERGE_RESOLUTION|>--- conflicted
+++ resolved
@@ -969,18 +969,14 @@
             if use_aten_gemm_kernels()
             else []
         )
-<<<<<<< HEAD
-        return autotune_select_algorithm(name, choices, kernel_inputs.nodes(), layout)
-=======
         return autotune_select_algorithm(
             # TODO(coconutruben): replace with kernel_inputs.nodes()
             # once that supports the unexpanded nodes as well
-            "addmm",
+            name,
             choices,
             [inp, mat1, mat2],
             layout,
         )
->>>>>>> d4251d1c
 
     # Get lookup table configs grouped by template_id
     op_lookup_dict = lookup_op_config_entries(kernel_inputs.nodes(), name)
