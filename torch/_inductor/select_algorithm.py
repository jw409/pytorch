--- conflicted
+++ resolved
@@ -2309,7 +2309,6 @@
         )
         timings.update(autotune_process.benchmark_in_sub_process(triton))  # type: ignore[arg-type]
         return timings
-<<<<<<< HEAD
 
     @classmethod
     def make_benchmark_fn(
@@ -2322,20 +2321,6 @@
         if DEBUG:
             print(f"{len(choices)} tuning requests:")
 
-=======
-
-    @classmethod
-    def make_benchmark_fn(
-        cls,
-        choices: Sequence[ChoiceCaller],
-        input_nodes: list[ir.IRNode],
-        layout: ir.Layout,
-        input_gen_fns: Optional[dict[int, Callable[[ir.Buffer], torch.Tensor]]],
-    ):
-        if DEBUG:
-            print(f"{len(choices)} tuning requests:")
-
->>>>>>> f1de3f9f
         if config.autotune_in_subproc:
             return functools.partial(
                 cls.benchmark_in_sub_process,
