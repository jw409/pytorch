--- conflicted
+++ resolved
@@ -888,11 +888,7 @@
             else:
                 return f"{kwarg}=[{', '.join(threads)}]"
 
-<<<<<<< HEAD
-        # For reduction kernels, limit the maximum size over reduction dimentions to
-=======
         # For reduction kernels, limit the maximum size over reduction dimensions to
->>>>>>> 1051b931
         # a maximum threadgroup size
         if len(self.active_range_trees()) > 0:
             threads = [
@@ -976,15 +972,18 @@
             mps_lib_name = f"mps_lib_{wrapper.next_kernel_suffix()}"
 
             if V.graph.cpp_wrapper:
+                kernel_name = f"{mps_lib_name}_func"
+            else:
+                kernel_name = f"{mps_lib_name}.generated_kernel"
+
+            wrapper.src_to_kernel[src_code] = kernel_name
+
+            if V.graph.cpp_wrapper:
                 src_code = (
                     f"at::native::mps::DynamicMetalShaderLibrary {mps_lib_name}"
                     + src_code
                 )
-                kernel_name = f"{mps_lib_name}_func"
-            else:
-                kernel_name = f"{mps_lib_name}.generated_kernel"
-
-            wrapper.src_to_kernel[src_code] = kernel_name
+
             origins, detailed_origins = get_kernel_metadata(node_schedule, wrapper)
             metadata_comment = f"{origins}\n{detailed_origins}"
             wrapper.define_kernel(mps_lib_name, src_code, metadata_comment, gpu=False)
