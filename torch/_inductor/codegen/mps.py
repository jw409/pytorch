# This is not a feature-complete compiler backend
# Just an early prototype that shows that one can compile elementwise ops into a Metal shader
from __future__ import annotations

import functools
import itertools
import logging
import math
from pathlib import Path
from typing import Any, Optional, TYPE_CHECKING

import sympy
from sympy.printing.precedence import PRECEDENCE

import torch
from torch.utils._cpp_embed_headers import _embed_headers
from torch.utils._ordered_set import OrderedSet
from torch.utils._sympy.printers import CppPrinter, ExprPrinter as ExprPrinter_
from torch.utils._sympy.value_ranges import ValueRanges

from ..utils import ceildiv, get_bounds_index_expr, get_kernel_metadata
from ..virtualized import ops, OpsWrapper, V
from .common import (
    CSEVariable,
    DeferredLine,
    DTYPE_TO_COMPUTATION_DTYPE,
    IndentedBuffer,
    OpOverrides,
    PythonPrinter,
)
from .simd import IterationRangesEntry, SIMDKernel, SIMDScheduling


if TYPE_CHECKING:
    from typing import Union

    from ..ops_handler import ReductionType, StoreMode
    from ..scheduler import Scheduler, SchedulerNode
    from .common import OpVarT

log = logging.getLogger(__name__)

DTYPE_TO_METAL = {
    torch.bool: "bool",
    torch.int8: "char",
    torch.int16: "short",
    torch.int32: "int",
    torch.int64: "long",
    torch.uint8: "uchar",
    torch.float: "float",
    torch.half: "half",
    torch.bfloat16: "bfloat",
}


def value_to_metal(val: Union[float, int, bool, str, CSEVariable]) -> str:
    if isinstance(val, float):
        if val == torch.inf:
            return "HUGE_VALF"
        elif val == -torch.inf:
            return "-HUGE_VALF"
        elif val != val:  # Only float that not equal to self is nan
            return "NAN"
        return str(val)
    elif isinstance(val, bool):
        return "true" if val else "false"
    return str(val)


class MetalExprPrinter(ExprPrinter_):
    """Converts sympy expression to Metal code snippet"""

    def _print_FloorDiv(self, expr: sympy.Expr) -> str:
        x, div = expr.args
        x = self.doprint(x)
        div = self.doprint(div)
        if expr.is_integer:
            return f"c10::metal::floor_divide({x}, {div})"
        return f"metal::floor({x}) / ({div})"

    def _print_ModularIndexing(self, expr: sympy.Expr) -> str:
        x, div, mod = expr.args
        x = self.doprint(x)
        if div != 1:
            div = self.doprint(div)
            if expr.is_integer:
                x = f"({x}) / ({div})"
            else:
                x = f"metal::floor({x}) / ({div})"
        mod = self.doprint(mod)
        return f"({x}) % ({mod})"

    def _print_Min(self, expr: sympy.Expr) -> str:
        if len(expr.args) != 2:
            raise RuntimeError("metal::min only supported for 2 args")
        a, b = map(self._print, expr.args)
        typecast_a = f"static_cast<decltype({a}+{b})>({a})"
        typecast_b = f"static_cast<decltype({a}+{b})>({b})"
        return f"metal::min({typecast_a}, {typecast_b})"

    def _print_Max(self, expr: sympy.Expr) -> str:
        if len(expr.args) != 2:
            raise RuntimeError("metal::max only supported for 2 args")
        a, b = map(self._print, expr.args)
        typecast_a = f"static_cast<decltype({a}+{b})>({a})"
        typecast_b = f"static_cast<decltype({a}+{b})>({b})"
        return f"metal::max({typecast_a}, {typecast_b})"

    def _print_Abs(self, expr: sympy.Expr) -> str:
        assert len(expr.args) == 1
        return f"metal::abs({self._print(expr.args[0])})"

    def _print_RoundToInt(self, expr: sympy.Expr) -> str:
        assert len(expr.args) == 1
        return f"static_cast<long>(metal::rint({self._print(expr.args[0])}))"

    def _print_RoundDecimal(self, expr: sympy.Expr) -> str:
        assert len(expr.args) == 2
        number, ndigits = expr.args
        if number.is_integer:
            # ndigits < 0 should have been filtered by the sympy function
            assert ndigits < 0
            raise ValueError(
                f"For integer inputs, only non-negative ndigits are currently supported, but got {ndigits}."
            )
        number_str = self.parenthesize(number, PRECEDENCE["Mul"])
        return f"static_cast<float>(metal::rint(1e{ndigits} * {number_str}) * 1e{-ndigits})"

    def _print_IntTrueDiv(self, expr: sympy.Expr) -> str:
        lhs, rhs = expr.args
        # TODO: This is only accurate up to 2**23
        return f"static_cast<float>({self._print(lhs)}) / static_cast<float>({self._print(rhs)})"

    def _print_PowByNatural(self, expr: sympy.Expr) -> str:
        assert len(expr.args) == 2
        x, y = map(self.doprint, expr.args)
        return f"metal::pow(static_cast<float>({x}), static_cast<float>({y}))"

    def _print_ToFloat(self, expr: sympy.Expr) -> str:
        assert len(expr.args) == 1
        x = self.doprint(expr.args[0])
        return f"static_cast<float>({x})"

    def _print_FloorToInt(self, expr: sympy.Expr) -> str:
        assert len(expr.args) == 1
        x = self.doprint(expr.args[0])
        return f"static_cast<int>(metal::floor(static_cast<float>({x})))"

    _print_floor = _print_FloorToInt

    def _print_TruncToInt(self, expr: sympy.Expr) -> str:
        assert len(expr.args) == 1
        x = self.doprint(expr.args[0])
        return f"static_cast<int>(metal::trunc({x}))"

    def _print_OpaqueUnaryFn_log2(self, expr: sympy.Expr) -> str:
        assert len(expr.args) == 1
        x = self.doprint(expr.args[0])
        return f"metal::log2({x})"


class MetalOverrides(OpOverrides):
    """Implements Metal-specific overrides for ops. Base class emits Python-friendly overrides."""

    @staticmethod
    def to_dtype(
        x: CSEVariable,
        dtype: torch.dtype,
        src_dtype: Optional[torch.dtype] = None,
        use_compute_types: bool = True,
    ) -> str:
        if dtype == torch.double:
            log.warning(
                "float64 cast requested, probably from tensorify_python_scalars"
            )
            return f"static_cast<float>({x})"
        return f"static_cast<{DTYPE_TO_METAL[dtype]}>({x})"

    @staticmethod
    def to_dtype_bitcast(
        x: CSEVariable, dtype: torch.dtype, src_dtype: torch.dtype
    ) -> str:
        return f"as_type<{DTYPE_TO_METAL[dtype]}>(static_cast<{DTYPE_TO_METAL[src_dtype]}>({x}))"

    @staticmethod
    def constant(val: Union[bool, float, int], dtype: torch.dtype) -> str:
        return value_to_metal(val)

    @staticmethod
    def index_expr(expr: sympy.Expr, dtype: torch.dtype) -> str:
        idx_str = V.kernel.index_to_str(V.kernel.prepare_indexing(expr))
        var = V.kernel.cse.generate(
            V.kernel.compute, idx_str, bounds=get_bounds_index_expr(expr)
        )
        return ops.to_dtype(var, dtype)

    @staticmethod
    def masked(mask: CSEVariable, body: sympy.Expr, other: CSEVariable) -> str:
        # TODO: Type annotation for other is wrong, it's often float or int
        with V.kernel.mask_loads(mask, other) as new_mask:
            result = body()

        if result.bounds.is_bool:
            other = bool(other)  # type: ignore[assignment]

        return ops.where(new_mask, result, other)

    @staticmethod
    def where(a: OpVarT, b: OpVarT, c: OpVarT) -> str:
        return f"{a} ? {b} : {value_to_metal(c)}"

    @staticmethod
    def remainder(a: OpVarT, b: OpVarT) -> str:
        return f"c10::metal::remainder({a}, {b})"

    @staticmethod
    def maximum(a: CSEVariable, b: CSEVariable) -> str:
        typecast_a = f"static_cast<decltype({a}+{b})>({a})"
        typecast_b = f"static_cast<decltype({a}+{b})>({b})"
        return f"c10::metal::max({typecast_a}, {typecast_b})"

    @staticmethod
    def minimum(a: CSEVariable, b: CSEVariable) -> str:
        typecast_a = f"static_cast<decltype({a}+{b})>({a})"
        typecast_b = f"static_cast<decltype({a}+{b})>({b})"
        return f"c10::metal::min({typecast_a}, {typecast_b})"

    @staticmethod
    def logical_or(a: CSEVariable, b: CSEVariable) -> str:
        return f"{a} || {b}"

    @staticmethod
    def logical_and(a: CSEVariable, b: CSEVariable) -> str:
        return f"{a} && {b}"

    @staticmethod
    def isnan(x: CSEVariable) -> str:
        return f"metal::isnan({x})"

    @staticmethod
    def isinf(x: CSEVariable) -> str:
        return f"metal::isinf({x})"

    @staticmethod
    def log(x: CSEVariable) -> str:
        return f"metal::log({x})"

    @staticmethod
    def exp(x: CSEVariable) -> str:
        return f"metal::exp({x})"

    @staticmethod
    def abs(x: CSEVariable) -> str:
        return f"metal::abs({x})"

    @staticmethod
    def signbit(x: CSEVariable) -> str:
        return f"metal::signbit({x})"

    @staticmethod
    def sin(x: CSEVariable) -> str:
        return f"metal::precise::sin({x})"

    @staticmethod
    def sinc(x: CSEVariable) -> str:
        return f"c10::metal::sinc({x})"

    @staticmethod
    def cos(x: CSEVariable) -> str:
        return f"metal::precise::cos({x})"

    @staticmethod
    def tan(x: CSEVariable) -> str:
        return f"metal::tan({x})"

    @staticmethod
    def asin(x: CSEVariable) -> str:
        return f"metal::asin({x})"

    @staticmethod
    def acos(x: CSEVariable) -> str:
        return f"metal::acos({x})"

    @staticmethod
    def atan(x: CSEVariable) -> str:
        return f"metal::atan({x})"

    @staticmethod
    def atan2(x: CSEVariable, y: CSEVariable) -> str:
        return f"::metal::atan2({x}, {y})"

    @staticmethod
    def sqrt(x: CSEVariable) -> str:
        return f"metal::sqrt({x})"

    @staticmethod
    def neg(x: CSEVariable) -> str:
        # TODO: Does it rely on undefined behavior?
        # If so, add special logic for unsigned types
        return f"static_cast<decltype({x})>(-{x})"

    @staticmethod
    def rsqrt(x: CSEVariable) -> str:
        return f"metal::rsqrt({x})"

    @staticmethod
    def tanh(x: CSEVariable) -> str:
        return f"metal::tanh({x})"

    @staticmethod
    def atanh(x: CSEVariable) -> str:
        return f"metal::atanh({x})"

    @staticmethod
    def floordiv(a: CSEVariable, b: CSEVariable) -> str:
        # a and b must be of integer type
        return f"c10::metal::floor_divide({a}, {b})"

    @staticmethod
    def floor(x: CSEVariable) -> str:
        return f"metal::floor({x})"

    @staticmethod
    def sign(x: CSEVariable) -> str:
        return f"metal::sign({x})"

    @staticmethod
    def fmod(a: CSEVariable, b: CSEVariable) -> str:
        typecast_a = f"static_cast<decltype({a}+{b})>({a})"
        typecast_b = f"static_cast<decltype({a}+{b})>({b})"
        return f"metal::fmod({typecast_a}, {typecast_b})"

    @staticmethod
    def trunc(x: CSEVariable) -> str:
        return f"metal::trunc({x})"

    @staticmethod
    def truncdiv(a: CSEVariable, b: CSEVariable) -> str:
        quot = f"{a} / {b}"
        if (a.dtype is not None and a.dtype.is_floating_point) or (
            b.dtype is not None and b.dtype.is_floating_point
        ):
            return f"metal::trunc({quot})"
        return quot

    @staticmethod
    def ceil(x: CSEVariable) -> str:
        return f"metal::ceil({x})"

    @staticmethod
    def rand(seed: CSEVariable, offset: CSEVariable) -> str:
        V.kernel.headers.add("random")
        return f"c10::metal::rand({seed}, {offset})"

    @staticmethod
    def randn(seed: CSEVariable, offset: CSEVariable) -> str:
        V.kernel.headers.add("random")
        return f"c10::metal::randn({seed}, {offset})"

    @staticmethod
    def randint64(
        seed: CSEVariable, offset: CSEVariable, low: CSEVariable, high: CSEVariable
    ) -> str:
        V.kernel.headers.add("random")
        return f"c10::metal::randint64({seed}, {offset}, {low}, {high})"

    @staticmethod
    def round(x: CSEVariable) -> str:
        return f"metal::round({x})"

    @staticmethod
    def pow(a: CSEVariable, b: CSEVariable) -> str:
        cast_a = f"static_cast<decltype({a}+{b})>({a})"
        cast_b = f"static_cast<decltype({a}+{b})>({b})"
        return f"metal::pow({cast_a}, {cast_b})"

    def _special_unary(self, a: CSEVariable, name: str) -> str:
        V.kernel.headers.add("special_math")
        return f"c10::metal::{name}({a})"

    def _special_binary(self, a: CSEVariable, b: CSEVariable, name: str) -> str:
        V.kernel.headers.add("special_math")
        return f"c10::metal::{name}({a}, {b})"

    @classmethod
    def _initialize_special_ops(cls) -> None:
        # Unary special ops
        for name in [
            "erf",
            "erfinv",
            "i0",
            "i0e",
            "i1",
            "i1e",
            "digamma",
            "spherical_bessel_j0",
        ]:
            setattr(cls, name, functools.partialmethod(cls._special_unary, name=name))

        cls.lgamma = functools.partialmethod(cls._special_unary, name="log_gamma")  # type: ignore[assignment]

        # Unary special ops with forward in method name
        for name in [
            "bessel_j0",
            "bessel_j1",
            "bessel_y0",
            "bessel_y1",
            "modified_bessel_i0",
            "modified_bessel_i1",
            "modified_bessel_k0",
            "modified_bessel_k1",
            "scaled_modified_bessel_k0",
            "scaled_modified_bessel_k1",
        ]:
            setattr(
                cls,
                name,
                functools.partialmethod(cls._special_unary, name=name + "_forward"),
            )

        # Binary special ops
        for name in [
            "polygamma",
            "zeta",
        ]:
            setattr(cls, name, functools.partialmethod(cls._special_binary, name=name))

        # Binary special ops with forward in method name
        for name in [
            "chebyshev_polynomial_t",
            "chebyshev_polynomial_u",
            "chebyshev_polynomial_v",
            "chebyshev_polynomial_w",
            "hermite_polynomial_h",
            "hermite_polynomial_he",
            "shifted_chebyshev_polynomial_t",
            "shifted_chebyshev_polynomial_u",
            "shifted_chebyshev_polynomial_v",
            "shifted_chebyshev_polynomial_w",
        ]:
            setattr(
                cls,
                name,
                functools.partialmethod(cls._special_binary, name=name + "_forward"),
            )


MetalOverrides._initialize_pointwise_overrides("mps")
MetalOverrides._initialize_special_ops()


class MetalKernel(SIMDKernel):
    """Implement Metal codegen based on the SIMDKernel abstraction"""

    overrides = MetalOverrides  # type: ignore[assignment]
    suffix = ";"
    newvar_prefix = "auto "
    max_threadgroup_size = 1024
    simd_group_size = 32
    pexpr = PythonPrinter().doprint
    cexpr = CppPrinter().doprint
    sexpr = MetalExprPrinter().doprint
    kexpr = sexpr
    headers: OrderedSet[str] = OrderedSet(["utils"])
    multistage_reduction_entry: list[IterationRangesEntry] = []

    def __init__(
        self,
        tiling: dict[str, sympy.Expr],
        **kwargs: Any,
    ) -> None:
        super().__init__(tiling, **kwargs)
        self.acc_var_ids = itertools.count()

    def dtype_to_str(self, dtype: torch.dtype) -> str:
        return DTYPE_TO_METAL[dtype]

    def load(self, name: str, index: sympy.Expr) -> CSEVariable:
        """Codegen a load from an InputBuffer"""
        var = self.args.input(name)
        index = self.prepare_indexing(index)
        dtype = V.graph.get_dtype(name)
        line = f"{var}[{self.index_to_str(index)}]"
        if dtype in [torch.float16, torch.bfloat16]:
            # TODO(NS): Figure out the right balance between optype casts
            # op_math_t for half-precision floats should be float32
            # Otherwise it can lead to a correctness issues with eager
            line = f"static_cast<float>({line})"
            dtype = torch.float32
        return self.cse.generate(self.loads, line, dtype=dtype)

    def store(
        self, name: str, index: sympy.Expr, value: CSEVariable, mode: StoreMode = None
    ) -> None:
        var = self.args.output(name)
        index = self.prepare_indexing(index)
        dtype_str = self.dtype_to_str(V.graph.get_dtype(name))
        cast_val = f"static_cast<{dtype_str}>({value})"
        if mode is None:
            line = f"{var}[{self.index_to_str(index)}] = {cast_val};"
        elif mode == "atomic_add":
            self.headers.add("atomic")
            atomic_type = f"c10::metal::AtomicType<{dtype_str}>"
            cast_var = f"reinterpret_cast<device {atomic_type}::type *>({var})"
            line = f"{atomic_type}::atomic_add({cast_var}, {self.index_to_str(index)}, {cast_val});"
        else:
            raise RuntimeError(f"Unimplemented store mode {mode}")
        if self.inside_reduction:
            self.compute.writeline(DeferredLine(name, line))
        else:
            self.stores.writeline(DeferredLine(name, line))

    def store_reduction(self, name: str, index: sympy.Expr, value: CSEVariable) -> None:
        var = self.args.output(name)
        index = self.prepare_indexing(index)
        dtype_str = self.dtype_to_str(V.graph.get_dtype(name))
        reduction_dim = next(t for t in self.range_trees if t.is_reduction)
        # Only one thread in the reduction group needs to store the results
        line = f"{var}[{self.index_to_str(index)}] = static_cast<{dtype_str}>({value});"
        line = f"if ({reduction_dim.name} == 0) {line}"
        self.stores.writeline(DeferredLine(name, line))

    def _new_idxvar(
        self,
        dtype: Union[str | torch.dtype],
        elem_count: Optional[int] = None,
        default_value: Optional[Any] = None,
        is_threadgroup: bool = True,
        bounds: ValueRanges[Any] = ValueRanges.unknown(),
    ) -> CSEVariable:
        if isinstance(dtype, torch.dtype):
            dtype = self.dtype_to_str(dtype)
        var_name = f"tmp_acc_{next(self.acc_var_ids)}"
        var = V.kernel.create_cse_var(var_name, bounds, dtype)
        var_def = "threadgroup " if is_threadgroup else ""
        var_def += f"{dtype} {var_name}"
        if elem_count:
            var_def += f"[{elem_count}]"
        if default_value is not None:
            assert not is_threadgroup, "Thread group var can not have default value"
            var_def += f" = {default_value}"
        self.indexing_code.writeline(var_def + self.suffix)
        return var

    def reduction(
        self,
        dtype: torch.dtype,
        src_dtype: torch.dtype,
        reduction_type: ReductionType,
        value: Union[CSEVariable, tuple[CSEVariable, ...]],
    ) -> Union[CSEVariable, tuple[CSEVariable, ...]]:
        "Caching wrapper around _reduction_nocache"
        cache_key = (src_dtype, reduction_type, value)
        # Return cached reduction
        if cache_key in self.cse.reduction_cache:
            return self.cse.reduction_cache[cache_key]
        result = self._reduction_nocache(dtype, src_dtype, reduction_type, value)
        self.cse.reduction_cache[cache_key] = result  # type: ignore[assignment]
        return result

    def _reduction_nocache(
        self,
        dtype: torch.dtype,
        src_dtype: torch.dtype,
        reduction_type: ReductionType,
        value: Union[CSEVariable, tuple[CSEVariable, ...]],
    ) -> Union[CSEVariable, tuple[CSEVariable, ...]]:
        """Codegen a reduction operation.
        Only sum and prod operations are somewhat reasonable optimized"""
        assert self.inside_reduction
        assert not self._load_mask

        def _unwrap_helper(res3: CSEVariable) -> tuple[CSEVariable, ...]:
            # Uwraps vec3 dtype into individual components
            return OpsWrapper._unwrap(
                [CSEVariable(f"{res3}.{t}", res3.bounds, res3.dtype) for t in "xyz"]
            )

        # Establish reduction buffer size and index expression
        reduction_idx = ""
        acc_buf_size = 1
        for rd in self.range_trees:
            if not rd.is_reduction:
                continue
            if reduction_idx:
                reduction_idx += " + "
            reduction_idx += f"{rd.name} * {acc_buf_size}"
<<<<<<< HEAD

            if isinstance(rd.numel, sympy.Integer):
                acc_buf_size *= rd.numel
            else:
                acc_buf_size *= sympy.Symbol(
                    f"{rd.prefix}numel", integer=True, positive=True
                )

        acc_buf_size = sympy.Min(acc_buf_size, self.max_threadgroup_size)
        acc_buf_size_str = self.sexpr(acc_buf_size)
=======
            acc_buf_size *= rd.numel
        acc_buf_size = min(acc_buf_size, self.max_threadgroup_size)
        shmem_buf_size = ceildiv(acc_buf_size, self.simd_group_size)
>>>>>>> bb62e1f7

        if reduction_type == "any":
            acc = self._new_idxvar(dtype)
            self.indexing_code.writeline(f"{acc} = false;")
            self.indexing_code.writeline(
                "threadgroup_barrier(metal::mem_flags::mem_threadgroup);"
            )
            self.compute.splice(
                f"""
                if ({value}) {{
                    {acc} = true;
                }}
            """
            )
            self.stores.writeline(
                "threadgroup_barrier(metal::mem_flags::mem_threadgroup);"
            )
            return acc

        self.headers.add("reduction_utils")

        if reduction_type in ["prod", "sum"]:
            acc_dtype = DTYPE_TO_COMPUTATION_DTYPE[src_dtype]
<<<<<<< HEAD
            # Set it to the max simd group size if it's a dynamic value
            elem_cout = (
                ceildiv(acc_buf_size, self.simd_group_size)
                if isinstance(acc_buf_size, sympy.Integer)
                else self.simd_group_size
            )
            acc_buf = self._new_idxvar(acc_dtype, elem_cout)

=======
            acc_buf = self._new_idxvar(acc_dtype, shmem_buf_size)
>>>>>>> bb62e1f7
            if not self.multistage_reduction_entry:
                val = value
            else:
                default_val, reduction_op = (
                    (0, "+") if reduction_type == "sum" else (1, "*")
                )
                val = self._new_idxvar(
                    acc_dtype, default_value=default_val, is_threadgroup=False
                )
                self.compute.splice(f"{val} {reduction_op}= {value};")

            return self.cse.generate(
                self.stores,
                f"c10::metal::threadgroup_{reduction_type}({acc_buf}, {val}, {reduction_idx}, {acc_buf_size_str})",
                dtype=DTYPE_TO_COMPUTATION_DTYPE[dtype],
            )
        if reduction_type in ["max", "min"]:
            acc_buf = self._new_idxvar(src_dtype, shmem_buf_size)
            src_metal_type = DTYPE_TO_METAL[src_dtype]
            cast_value = f"static_cast<{src_metal_type}>({value})"
            if not self.multistage_reduction_entry:
                val = cast_value  # type: ignore[assignment]
            else:
                lim_fn = "lowest" if reduction_type.endswith("max") else "max"
                limit_val = f"::metal::numeric_limits<{src_metal_type}>::{lim_fn}()"
                val = self._new_idxvar(
                    src_dtype, default_value=limit_val, is_threadgroup=False
                )
                self.compute.splice(
                    f"{val} = ::c10::metal::{reduction_type}({val}, {cast_value});"
                )
            return self.cse.generate(
                self.stores,
                f"c10::metal::threadgroup_{reduction_type}({acc_buf}, {val}, {reduction_idx}, {acc_buf_size})",
                dtype=DTYPE_TO_COMPUTATION_DTYPE[dtype],
            )
        if reduction_type in ["argmin", "argmax"]:
            data_acc_buf = self._new_idxvar(src_dtype, shmem_buf_size)
            idx_acc_buf = self._new_idxvar(dtype, shmem_buf_size)
            src_metal_type = DTYPE_TO_METAL[src_dtype]
            cast_value = f"static_cast<{src_metal_type}>({value})"
            if not self.multistage_reduction_entry:
                val = cast_value  # type: ignore[assignment]
                idx_val = f"static_cast<{DTYPE_TO_METAL[dtype]}>({reduction_idx})"
            else:
                lim_fn = "lowest" if reduction_type.endswith("max") else "max"
                limit_val = f"::metal::numeric_limits<{src_metal_type}>::{lim_fn}()"
                val = self._new_idxvar(
                    src_dtype, default_value=limit_val, is_threadgroup=False
                )
                idx_val = self._new_idxvar(dtype, default_value=0, is_threadgroup=False)  # type: ignore[assignment]
                idx_var = next(
                    t for t in self.range_tree_nodes.values() if t.is_reduction
                )
                cmp_op = ">" if reduction_type == "argmax" else "<"
                nan_suffix = (
                    f" || ::metal::isnan({value}) "
                    if src_dtype.is_floating_point
                    else ""
                )
                self.compute.splice(f"""
                if ({value} {cmp_op} {val}{nan_suffix}) {{
                    {val} = {value};
                    {idx_val} = {idx_var.name};
                }}
                """)
            return self.cse.generate(
                self.stores,
                f"c10::metal::threadgroup_{reduction_type}({data_acc_buf}, {idx_acc_buf}, "
                f"{val}, {idx_val}, {reduction_idx}, {acc_buf_size})",
                dtype=dtype,
            )
        if reduction_type == "welford_reduce":
            if not self.multistage_reduction_entry:
                acc_buf = self._new_idxvar(src_dtype, acc_buf_size)
                self.compute.splice(f"{acc_buf}[{reduction_idx}] = {value};")
                wf_res = self.cse.generate(
                    self.compute,
                    f"c10::metal::threadgroup_{reduction_type}({acc_buf}, {acc_buf_size})",
                    dtype=torch.float32,
                )
                return _unwrap_helper(wf_res)
            acc_buf = self._new_idxvar("float3", acc_buf_size)
            acc_thread_var = f"{acc_buf}[{reduction_idx}]"
            self.indexing_code.splice(f"{acc_thread_var} = 0.0;")
            self.compute.writeline(
                f"{acc_thread_var} = ::c10::metal::welford_combine({acc_thread_var}, float3({value}, 0.0, 1.0));"
            )
            wf_res = self.cse.generate(
                self.stores,
                f"c10::metal::threadgroup_welford_combine({acc_buf}, {acc_buf_size})",
                dtype=torch.float32,
            )
            return _unwrap_helper(wf_res)
        if reduction_type == "welford_combine":
            assert isinstance(value, tuple), "Input to welford combine must be tuple"
            acc_buf = self._new_idxvar("float3", acc_buf_size)
            acc_thread_var = f"{acc_buf}[{reduction_idx}]"
            inp_value = f"float3({value[0]}, {value[1]}, {value[2]})"
            self.indexing_code.splice(f"{acc_thread_var} = 0.0;")
            if self.multistage_reduction_entry:
                self.indexing_code.splice(f"{acc_thread_var} = 0.0;")
                self.compute.writeline(
                    f"{acc_thread_var} = ::c10::metal::welford_combine({acc_thread_var}, {inp_value});"
                )
            else:
                self.compute.writeline(f"{acc_thread_var} = {inp_value};")
            wf_res = self.cse.generate(
                self.stores if self.multistage_reduction_entry else self.compute,
                f"c10::metal::threadgroup_{reduction_type}({acc_buf}, {acc_buf_size})",
                dtype=torch.float32,
            )
            return _unwrap_helper(wf_res)
        raise NotImplementedError(reduction_type)

    def codegen_iteration_ranges_entry(self, entry: IterationRangesEntry) -> None:
        index_expr = self.rename_indexing(entry.expr)
        index_str = self.sexpr(index_expr)  # type: ignore[misc]

        if not entry.is_reduction or (
            isinstance(entry.root.numel, sympy.Integer)
            and entry.root.numel <= self.max_threadgroup_size
        ):
            self.indexing_code.writeline(
                f"{self.index_dtype} {entry.name} = {index_str};"
            )
            return

        acc_size = (
            entry.root.numel
            if isinstance(entry.root.numel, sympy.Integer)
            else sympy.Symbol(f"{entry.root.prefix}numel", integer=True, positive=True)
        )

        self.multistage_reduction_entry.append(entry)
        # When reducing the tensor whose size exceeds max threadgroup size
        # loop over extra indices per reduction thread and perform part of the operation
        # using values in the shared memory

        # Use floats so that it doesn't do integer division
        loop_size = (acc_size + float(self.max_threadgroup_size - 1)) // float(
            self.max_threadgroup_size
        )
        loop_size_str = self.sexpr(loop_size)

        self.body.writeline(
            f"for(auto {entry.name}_cnt = 0; {entry.name}_cnt < {loop_size_str}; ++{entry.name}_cnt) {{"
        )
        with self.body.indent():
            if isinstance(acc_size, sympy.Symbol):
                self.body.writeline(
                    f"{self.index_dtype} {entry.name} = {self.max_threadgroup_size} * {entry.name}_cnt + {index_str};"
                )
            else:
                self.body.writeline(
                    f"{self.index_dtype} {entry.name} = {loop_size_str} * {index_str} + {entry.name}_cnt;"
                )

            # Check that reduction is performed only within tensor boundary
            if (
                isinstance(acc_size, sympy.Symbol)
                or loop_size * self.max_threadgroup_size != acc_size
            ):
                self.body.writeline(f"if ({entry.name} >= {acc_size}) break;")

    def codegen_body(self) -> None:
        """
        Concat output code from index_code, loads, compute, stores,
        suffix into self.body.

        For pointwise kernels, this is called just once at the end.

        For reduction kernels, this generates a loop over the reduction
        axis.
        """
        if self.multistage_reduction_entry:
            with self.body.indent():
                self.body.splice(self.loads)
                self.body.splice(self.compute)
            self.body.writeline("}" * len(self.multistage_reduction_entry))
            # Invalidate variables instantiated inside loop
            # But results of reduction alive. Reduction cache values can be
            # either CSEVariable or tuple of CSEVariables, in which case all
            # variables in the tuple must be preserved
            self.cse.invalidate(
                OrderedSet(
                    v
                    for item in self.cse.reduction_cache.values()
                    for v in (item if isinstance(item, tuple) else (item,))
                )
            )
            # And loop codegen
            while self.multistage_reduction_entry:
                self.multistage_reduction_entry.pop().cache_clear()
        else:
            self.body.splice(self.loads)
            self.body.splice(self.compute)
        self.body.splice(self.stores)
        self.loads.clear()
        self.compute.clear()
        self.stores.clear()

    def codegen_kernel(self, name: Optional[str] = None) -> str:
        """Called at the end to generate a final kernel string"""
        self.codegen_body()
        code = IndentedBuffer()

        if V.graph.cpp_wrapper:
            code.writeline('(R"MTL(')
        else:
            code.writeline("compile_mps_shader('''")

        idx_vars = self.active_range_trees()
        with code.indent():
            if not V.graph.cpp_wrapper:
                for header in self.headers:
                    code.writeline(f"#include <c10/metal/{header}.h>")
            else:
                headers = [
                    f"#include <c10/metal/{header}.h>" for header in self.headers
                ]
                header_contents = _embed_headers(
                    headers,
                    [Path(__file__).parent.parent.parent / "include"],
                    OrderedSet(),  # type: ignore[arg-type]
                )
                code.writeline(header_contents)

            if self.inside_reduction:
                total_reduction_size = math.prod(
                    t.numel for t in self.range_trees if t.is_reduction
                )
                # If using dynamic shapes, set the threadgroup size to be the
                # max possible size
                threadgroup_size = (
                    min(total_reduction_size, self.max_threadgroup_size)
                    if isinstance(total_reduction_size, sympy.Integer)
                    else self.max_threadgroup_size
                )
                code.writeline(
                    f"[[max_total_threads_per_threadgroup({threadgroup_size})]]"
                )
            code.writeline("kernel void generated_kernel(")
            with code.indent():
                for outer, inner in self.args.output_buffers.items():
                    if outer in self.removed_buffers:
                        continue
                    dtype_str = self.dtype_to_str(V.graph.get_dtype(outer))
                    code.writeline(f"device {dtype_str}* {inner},")
                for outer, inner in self.args.input_buffers.items():
                    dtype = V.graph.get_dtype(outer)
                    # MPS does not support float64, but scalar inputs are fine
                    if dtype == torch.float64:
                        outer_buf = V.graph.try_get_buffer(outer)
                        if outer_buf is None or outer_buf.get_size() != []:
                            raise RuntimeError("float64 is not supported by MPS")
                        dtype_str = "float"
                    else:
                        dtype_str = self.dtype_to_str(dtype)
                    code.writeline(f"constant {dtype_str}* {inner},")
                for outer, inner in self.args.sizevars.items():
                    code.writeline(f"constant long& {inner},")

                # Write dynamic values as inputs
                for idx_var in idx_vars:
                    if isinstance(idx_var.numel, sympy.Integer):
                        pass
                    else:
                        code.writeline(f"constant long& {idx_var.prefix}numel,")

                assert len(idx_vars) < 4, "Up to 3 index variables are supported"
                thread_pos_dtype = (
                    f"uint{len(idx_vars)}" if len(idx_vars) > 1 else "uint"
                )
                thread_pos_var_name = (
                    idx_vars[0].name if len(idx_vars) == 1 else "thread_pos"
                )
                thread_pos_suffix = "," if self.inside_reduction else ""
                code.writeline(
                    f"{thread_pos_dtype} {thread_pos_var_name} [[thread_position_in_grid]]{thread_pos_suffix}"
                )
                if self.inside_reduction:
                    code.writeline(
                        f"{thread_pos_dtype} group_pos [[thread_position_in_threadgroup]]"
                    )
            code.writeline(") {")
            with code.indent():
                if len(idx_vars) > 1:
                    for idx, var in enumerate(idx_vars):
                        code.writeline(
                            f"auto {var.name} = thread_pos.{chr(120 + idx)};"
                        )
                code.splice(self.indexing_code)
                code.splice(self.body)
            code.writeline("}")

        if V.graph.cpp_wrapper:
            code.writeline(')MTL");')
        else:
            code.writeline("''')")

        return code.getvalue()

    def call_kernel(self, name: str, node: Any = None) -> None:
        """
        Codegens a call to this kernel
        """
        wrapper = V.graph.wrapper_code
        # Make sure sizevars has been computed
        for v in self.args.sizevars.keys():
            wrapper.ensure_size_computed(v)

        _, call_args, _, arg_types = self.args.python_argdefs()
        arg_name_to_type = {
            str(call_arg): arg_type for call_arg, arg_type in zip(call_args, arg_types)
        }

        args = [*self.args.output_buffers.keys(), *self.args.input_buffers.keys()]
        args = [arg for arg in args if arg not in self.removed_buffers]
        args += [str(v) for v in self.args.sizevars.keys()]
        arg_types = [arg_name_to_type[arg] for arg in args]

        # Add any dynamic ints as inputs
        for tree in self.range_trees:
            if isinstance(tree.numel, (sympy.Integer, int)):
                # Don't need to pass in integers as inputs
                continue
            elif isinstance(tree.numel, sympy.Symbol):
                expr = tree.numel
            else:
                expr = V.graph.wrapper_code.generate_numel_expr(name, tree).inner

            if not tree.is_reduction or self.inside_reduction:
                args.append(str(expr))
                arg_types.append(int)

        expr_printer = self.cexpr if V.graph.cpp_wrapper else self.pexpr

        def format_threads(threads: list[str], kwarg: str) -> str:
            if V.graph.cpp_wrapper:
                threads = [f"static_cast<uint64_t>({t})" for t in threads]
                return f"{{{', '.join(threads)}}}"
            else:
                return f"{kwarg}=[{', '.join(threads)}]"

        # For reduction kernels, limit the maximum size over reduction dimensions to
        # a maximum threadgroup size
        if len(self.active_range_trees()) > 0:
            threads = [
                expr_printer(
                    sympy.Min(v.numel, self.max_threadgroup_size)  # type: ignore[misc]
                    if v.is_reduction
                    else v.numel
                )
                for v in self.active_range_trees()
            ]

            args.append(format_threads(threads, "threads"))
            arg_types.append(list)
        else:
            if V.graph.cpp_wrapper:
                raise RuntimeError("We should always have threads?")

        if self.inside_reduction:
            threads = [
                expr_printer(sympy.Min(v.numel, self.max_threadgroup_size))  # type: ignore[misc]
                if v.is_reduction
                else "1"
                for v in self.active_range_trees()
            ]
            args.append(format_threads(threads, "group_size"))
            arg_types.append(list)
        else:
            if V.graph.cpp_wrapper:
                # Add a None so that we always have a group_size in the
                # arguments. We won't use it if the value is None.
                args += [None]  # type: ignore[list-item]
                arg_types.append(None)

        wrapper.generate_kernel_call(
            name,
            args,
            device=torch.device("mps"),
            triton=False,
            arg_types=arg_types,
        )

    def check_bounds(
        self, expr: sympy.Expr, size: sympy.Expr, lower: bool, upper: bool
    ) -> None:
        if not (lower or upper):
            return
        # TODO(malfet): support asserts
        # See https://github.com/pytorch/pytorch/issues/144634
        expr_str = self.index_to_str(expr)
        lower_expr = f"{expr_str} < 0" if lower else ""
        # TODO(malfet): Is upper bound inclusive or exclusive?
        upper_expr = f"{expr_str} > {self.index_to_str(size)}" if upper else ""
        if lower and upper:
            line = f"if (({lower_expr}) && ({upper_expr})) return"
        else:
            line = f"if ({lower_expr}{upper_expr}) return"
        self.cse.generate(self.compute, line, assignment=False)


class MetalScheduling(SIMDScheduling):
    kernel_type = MetalKernel  # type: ignore[assignment]

    def __init__(self, scheduler: Optional[Scheduler]) -> None:
        super().__init__(scheduler)
        wrapper = V.graph.wrapper_code
        if wrapper is not None:
            if not V.graph.cpp_wrapper:
                wrapper.header.splice(
                    "from torch._inductor.runtime.runtime_utils import compile_mps_shader"
                )

    def define_kernel(
        self, src_code: str, node_schedule: list[SchedulerNode], kernel: MetalKernel
    ) -> str:
        wrapper = V.graph.wrapper_code
        if src_code in wrapper.src_to_kernel:
            kernel_name = wrapper.src_to_kernel[src_code]
        else:
            # TODO: Merge multiple kernels into a single library
            # Either using MultiKernel concept or overriding SIMDScheduling.codegen_node_scheduling
            mps_lib_name = f"mps_lib_{wrapper.next_kernel_suffix()}"

            if V.graph.cpp_wrapper:
                kernel_name = f"{mps_lib_name}_func"
            else:
                kernel_name = f"{mps_lib_name}"

            wrapper.src_to_kernel[src_code] = kernel_name

            if V.graph.cpp_wrapper:
                src_code = (
                    f"at::native::mps::DynamicMetalShaderLibrary {mps_lib_name}"
                    + src_code
                )

            origins, detailed_origins = get_kernel_metadata(node_schedule, wrapper)
            metadata_comment = f"{origins}\n{detailed_origins}"
            wrapper.define_kernel(mps_lib_name, src_code, metadata_comment, gpu=False)

        return kernel_name<|MERGE_RESOLUTION|>--- conflicted
+++ resolved
@@ -585,7 +585,6 @@
             if reduction_idx:
                 reduction_idx += " + "
             reduction_idx += f"{rd.name} * {acc_buf_size}"
-<<<<<<< HEAD
 
             if isinstance(rd.numel, sympy.Integer):
                 acc_buf_size *= rd.numel
@@ -596,11 +595,11 @@
 
         acc_buf_size = sympy.Min(acc_buf_size, self.max_threadgroup_size)
         acc_buf_size_str = self.sexpr(acc_buf_size)
-=======
-            acc_buf_size *= rd.numel
-        acc_buf_size = min(acc_buf_size, self.max_threadgroup_size)
-        shmem_buf_size = ceildiv(acc_buf_size, self.simd_group_size)
->>>>>>> bb62e1f7
+        shmem_buf_size = (
+            ceildiv(acc_buf_size, self.simd_group_size)
+            if isinstance(acc_buf_size, sympy.Integer)
+            else self.simd_group_size
+        )
 
         if reduction_type == "any":
             acc = self._new_idxvar(dtype)
@@ -624,18 +623,7 @@
 
         if reduction_type in ["prod", "sum"]:
             acc_dtype = DTYPE_TO_COMPUTATION_DTYPE[src_dtype]
-<<<<<<< HEAD
-            # Set it to the max simd group size if it's a dynamic value
-            elem_cout = (
-                ceildiv(acc_buf_size, self.simd_group_size)
-                if isinstance(acc_buf_size, sympy.Integer)
-                else self.simd_group_size
-            )
-            acc_buf = self._new_idxvar(acc_dtype, elem_cout)
-
-=======
             acc_buf = self._new_idxvar(acc_dtype, shmem_buf_size)
->>>>>>> bb62e1f7
             if not self.multistage_reduction_entry:
                 val = value
             else:
