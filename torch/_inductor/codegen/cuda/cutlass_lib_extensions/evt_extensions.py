<<<<<<< HEAD
# mypy: allow-untyped-defs
=======
from typing import Any, Union

from torch._inductor.ir import (
    ComputedBuffer,
    InputBuffer,
    is_contiguous_strides_for_shape,
)
from torch.utils._ordered_set import OrderedSet
>>>>>>> 119f64d0

from ..cutlass_utils import torch_dtype_to_cutlass_type, try_import_cutlass


if try_import_cutlass():
    import ast
    import textwrap
    from typing import Union

    from cutlass.backend.evt import (  # type: ignore[import-untyped, import-not-found]
        EpilogueFunctorVisitor,
    )
    from cutlass.backend.evt.backend.emitter_base import (  # type: ignore[import-untyped, import-not-found]
        FusionCallbacks,
    )
    from cutlass.backend.evt.backend.sm90_emitter import (  # type: ignore[import-untyped, import-not-found]
        CollectiveEpilogue,
    )
    from cutlass.backend.evt.frontend import (  # type: ignore[import-untyped, import-not-found]
        PythonASTFrontend,
    )
    from cutlass.backend.evt.ir.tensor import (  # type: ignore[import-untyped, import-not-found]
        Tensor as CutlassTensor,
    )
    from cutlass_library import (
        DataType,
        EpilogueScheduleType,
        LayoutType,
        TileDescription,
    )

    import torch
    from torch._inductor.codegen.cuda import cuda_env

    TORCH_TO_CUTLASS_DTYPE = {
        torch.float32: DataType.f32,
        torch.float16: DataType.f16,
        torch.bfloat16: DataType.bf16,
    }

    def create_example_tensors(
        read_names: list[str],
        write_names: list[str],
        buffer_renames: dict[str, str],
        name_to_buffer: dict[str, Buffer],
    ) -> dict[str, CutlassTensor]:
        example_tensors = {}

        def cutlass_tensor_from_buffer(buffer: Buffer) -> CutlassTensor:
            shape = buffer.get_layout().size
            stride = buffer.get_layout().stride
            assert all(isinstance(x, int) for x in buffer.get_layout().stride), (
                f"{buffer.get_name()}'s shape {shape} contains symints which aren't supported for cutlass EVT"
            )
            assert all(isinstance(x, int) for x in buffer.get_layout().stride), (
                f"{buffer.get_name()}'s stride {stride} contains symints which aren't supported for cutlass EVT"
            )
            shape = tuple(int(x) for x in shape)
            stride = tuple(int(x) for x in stride)

            is_row_major = is_contiguous_strides_for_shape(stride, shape)
            is_column_major = is_contiguous_strides_for_shape(stride[::-1], shape[::-1])

            if not is_row_major and not is_column_major:
                raise RuntimeError(
                    f"Cannot create example tensor for {buffer.get_name()} with \
non-contiguous layout, recieved stride: {stride} and shape: {shape}"
                )

            return CutlassTensor(
                shape=shape,
                layout_tag=LayoutType.RowMajor
                if is_row_major
                else LayoutType.ColumnMajor,
                element=torch_dtype_to_cutlass_type(buffer.get_layout().dtype),
            )

        for name in read_names + write_names:
            key = name

            if name in buffer_renames:
                key = buffer_renames[
                    name
                ]  # Need to rewrite some special args (e.g. acc is a required arg name)

            example_tensors[key] = cutlass_tensor_from_buffer(name_to_buffer[name])

        return example_tensors

    def trace(
        fn_src: str,
        example_tensors: dict[str, CutlassTensor],
        accum_type: DataType,
        output_type: DataType,
        tile_description: TileDescription,
        epilogue_schedule: EpilogueScheduleType,
        **kwargs,
    ):
        cuda_arch = int(cuda_env.get_cuda_arch())  # type: ignore[arg-type]
        assert cuda_arch >= 90, "Only SM90+ is supported for EVT"
        epilogue_functor = _trace(fn_src, example_tensors, **kwargs)
        visitor = EpilogueFunctorVisitor(cuda_arch, epilogue_functor)
        fusion_callbacks = FusionCallbacks(visitor.graph, cuda_arch, emit_CD=False)
        collective_epilogue = CollectiveEpilogue(
            tile_description,
            epilogue_schedule,
            accum_type,
            output_type,
            fusion_callbacks,
        )

        return collective_epilogue.emit()

    # Based off of
    # https://github.com/NVIDIA/cutlass/blob/df18f5e4f5de76bed8be1de8e4c245f2f5ec3020/python/cutlass/epilogue/epilogue.py#L117
    # This is modified to enable directly passing the source code of the epilogue vs getting it from a bona-fide python function
    # The reason for this is that inspect.getsource does not work with functions defined at runtime via exec/eval
    def _trace(fn_src, example_tensors, **kwargs):
        class EpilogueFunctor(PythonASTFrontend):
            def __init__(self, **kwargs):
                self.source = textwrap.dedent(fn_src)
                super().__init__(**kwargs)

            def parse(self, example_inputs):
                self.example_inputs = example_inputs
                self.ast = ast.parse(self.source)
                self.visit(self.ast)

        epilogue_functor = EpilogueFunctor(**kwargs)
        epilogue_functor.trace(example_tensors)
        return epilogue_functor<|MERGE_RESOLUTION|>--- conflicted
+++ resolved
@@ -1,6 +1,3 @@
-<<<<<<< HEAD
-# mypy: allow-untyped-defs
-=======
 from typing import Any, Union
 
 from torch._inductor.ir import (
@@ -9,16 +6,31 @@
     is_contiguous_strides_for_shape,
 )
 from torch.utils._ordered_set import OrderedSet
->>>>>>> 119f64d0
 
 from ..cutlass_utils import torch_dtype_to_cutlass_type, try_import_cutlass
+
+
+EpilogueFunctor = Any  # EpilogueFunctor local class defined in _trace
+Buffer = Union[ComputedBuffer, InputBuffer]
+CutlassTupleType = Any  # cutlass.backend.c_types.tuple_factory_.<locals>.TupleType
+CutlassVisitorType = Any  # cutlass.backend.c_types.visitor_factory.<locals>.VisitorType
+CutlassArgType = (
+    Any  # Can be a CutlassTupleType, CutlassVisitorType, EmptyByte, or ctype.c_void_p
+)
 
 
 if try_import_cutlass():
     import ast
+    import ctypes
     import textwrap
     from typing import Union
 
+    from cutlass.backend.c_types import (  # type: ignore[import-untyped, import-not-found]
+        EmptyByte,
+    )
+    from cutlass.backend.epilogue import (  # type: ignore[import-untyped, import-not-found]
+        dtype2ctype,
+    )
     from cutlass.backend.evt import (  # type: ignore[import-untyped, import-not-found]
         EpilogueFunctorVisitor,
     )
@@ -43,6 +55,9 @@
 
     import torch
     from torch._inductor.codegen.cuda import cuda_env
+    from torch._inductor.utils import IndentedBuffer
+
+    _CUTLASS_C_DTYPES = OrderedSet(dtype2ctype.values())  # type: ignore[var-annotated]
 
     TORCH_TO_CUTLASS_DTYPE = {
         torch.float32: DataType.f32,
@@ -106,8 +121,8 @@
         output_type: DataType,
         tile_description: TileDescription,
         epilogue_schedule: EpilogueScheduleType,
-        **kwargs,
-    ):
+        **kwargs: dict[str, Any],
+    ) -> tuple[str, str]:
         cuda_arch = int(cuda_env.get_cuda_arch())  # type: ignore[arg-type]
         assert cuda_arch >= 90, "Only SM90+ is supported for EVT"
         epilogue_functor = _trace(fn_src, example_tensors, **kwargs)
@@ -127,17 +142,101 @@
     # https://github.com/NVIDIA/cutlass/blob/df18f5e4f5de76bed8be1de8e4c245f2f5ec3020/python/cutlass/epilogue/epilogue.py#L117
     # This is modified to enable directly passing the source code of the epilogue vs getting it from a bona-fide python function
     # The reason for this is that inspect.getsource does not work with functions defined at runtime via exec/eval
-    def _trace(fn_src, example_tensors, **kwargs):
+    def _trace(
+        fn_src: str, example_tensors: dict[str, CutlassTensor], **kwargs: Any
+    ) -> EpilogueFunctor:
         class EpilogueFunctor(PythonASTFrontend):
-            def __init__(self, **kwargs):
+            def __init__(self, **kwargs: dict[str, Any]):
                 self.source = textwrap.dedent(fn_src)
                 super().__init__(**kwargs)
 
-            def parse(self, example_inputs):
+            def parse(self, example_inputs: dict[str, CutlassTensor]) -> None:
                 self.example_inputs = example_inputs
                 self.ast = ast.parse(self.source)
                 self.visit(self.ast)
 
         epilogue_functor = EpilogueFunctor(**kwargs)
         epilogue_functor.trace(example_tensors)
-        return epilogue_functor+        return epilogue_functor
+
+    def _render_argument_type(
+        epilogue_functor: EpilogueFunctor,
+        name_to_buffer: dict[str, Buffer],
+    ) -> str:
+        epilogue_thread_type = epilogue_functor.epilogue_thread_type
+
+        # Fragile, but this is the only way to guarantee t is expected type because t is a local class
+        def is_nested_visitor_type(t: type) -> bool:
+            return (
+                ".".join([t.__module__, t.__qualname__])
+                == "cutlass.backend.c_types.visitor_factory.<locals>.VisitorType"
+            )
+
+        buffer = IndentedBuffer()
+
+        def render_argument_type(name: str, t: CutlassArgType) -> None:
+            if issubclass(t, ctypes.c_byte):
+                buffer.writeline(f"{{}}, /* {name} */")
+            else:
+                fields = [
+                    (fname, _get_arg_from_node(ty, name_to_buffer[name]))
+                    for fname, ty in t._fields_
+                ]
+                field_strs = [f"/* {fname} */ {str(field)}" for fname, field in fields]
+                buffer.writeline(f"{{{', '.join(field_strs)}}}, /* {name} */")
+
+        def render_thread_type(name: str, t: CutlassArgType) -> None:
+            if is_nested_visitor_type(t):
+                buffer.writeline(f"{{ /* {name} */")
+                with buffer.indent():
+                    for name, inner_t in t._fields_:
+                        render_thread_type(name, inner_t)
+                buffer.writeline("},")
+            else:
+                render_argument_type(name, t)
+
+        buffer.writeline("{{")
+        with buffer.indent():
+            render_thread_type("thread", epilogue_thread_type)
+
+        buffer.writeline("}};")
+
+        return buffer.getvalue()
+
+    def _get_arg_from_node(arg_ty: type, node: Buffer) -> str:
+        from ..cuda_template import CUTLASSTemplate
+
+        # Today, arguments are either a pointer to the
+        # node's memory, a stride tuple, the datatype
+        # Once again, need to check for local class type for stride tuple
+        if (
+            str(arg_ty)
+            == "<class 'cutlass.backend.c_types.tuple_factory_.<locals>.TupleType'>"
+        ):
+            DEFAULT_STRIDE_LEN = 3
+            assert len(node.get_layout().stride) <= DEFAULT_STRIDE_LEN
+            stride = [int(x) for x in node.get_layout().stride]
+            for _ in range(DEFAULT_STRIDE_LEN - len(stride)):
+                stride.append(0)
+
+            def render_stride(x: int) -> str:
+                # Handle EBO for 0 and 1
+                if x == 0:
+                    return "_0{}"
+                elif x == 1:
+                    return "_1{}"
+                else:
+                    return str(x)
+
+            return f"{{{', '.join([render_stride(x) for x in stride])}}}"
+
+        elif issubclass(arg_ty, ctypes.c_void_p):
+            return f"{node.get_name()}.get()"
+        elif (
+            arg_ty in _CUTLASS_C_DTYPES
+        ):  # Assumption: this is the element dtype, this holds for all cutlass ir nodes currently
+            return CUTLASSTemplate._DTYPE_TO_CUTLASS[node.get_layout().dtype]
+        elif issubclass(arg_ty, EmptyByte):
+            return "{}"
+
+        raise NotImplementedError(f"Unsupported arg type: {arg_ty}")