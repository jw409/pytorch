--- conflicted
+++ resolved
@@ -2780,7 +2780,6 @@
             allocation_shape
         )
         codegen_stride_tuple = self.codegen_python_shape_tuple(stride)
-<<<<<<< HEAD
         if device.type == "cpu" and is_pinned:
             out = (
                 f"{name} = empty_strided_cpu_pinned("
@@ -2788,10 +2787,7 @@
                 f"{codegen_stride_tuple}, "
                 f"{dtype})"
             )
-        elif device.type in ("cpu", "cuda", "xpu"):
-=======
-        if device.type in ("cpu", "cuda", "xpu", "mtia"):
->>>>>>> 15370ce8
+        elif device.type in ("cpu", "cuda", "xpu", "mtia"):
             # optimized path for faster allocations, saving ~2us versus the stuff below
             out = (
                 f"{name} = empty_strided_{device.type}("
