--- conflicted
+++ resolved
@@ -1139,7 +1139,9 @@
         args = args + output_args
         device = d.type if (d := fallback_kernel.get_device()) else self.device
         self.generate_c_shim_extern_kernel_call(
-            fallback_kernel.cpp_kernel_name, args, device  # type: ignore[arg-type]
+            fallback_kernel.cpp_kernel_name,  # type: ignore[arg-type]
+            args,
+            device,
         )
         for raii_handle in output_raii_handles:
             self.writeline(raii_handle)
@@ -2382,17 +2384,10 @@
                 self.writeline(f"AtenTensorHandle {var_name} = {base_handle}.get();")
                 return f"&{var_name}"
 
-<<<<<<< HEAD
-        elif isinstance(type_, torch.ListType):
+        if isinstance(type_, torch.ListType):
             assert isinstance(val, (list, tuple)), (
                 f"{val} does not match with arg type {type_}"
             )
-=======
-        if isinstance(type_, torch.ListType):
-            assert isinstance(
-                val, (list, tuple)
-            ), f"{val} does not match with arg type {type_}"
->>>>>>> d48eb58d
             element_type = type_.getElementType()
             var_name = f"var_array_{next(self.var_array_id)}"
             if len(val) == 0:
