# mypy: allow-untyped-defs
import functools
import itertools
import logging
from collections.abc import Iterable, Sequence
from typing import Any, Callable, cast, Optional, Union

import sympy
from sympy import Expr

from torch.fx.experimental.symbolic_shapes import has_free_unbacked_symbols, ShapeEnv
from torch.utils._ordered_set import OrderedSet
from torch.utils._sympy.functions import FloorDiv, ModularIndexing
from torch.utils._sympy.symbol import symbol_is_type, SymT
from torch.utils._sympy.value_ranges import bound_sympy, IntInfinity, ValueRanges

from .runtime.runtime_utils import is_power_of_2
from .utils import (
    has_free_symbols,
    sympy_index_symbol,
    sympy_index_symbol_with_prefix,
    sympy_subs,
    VarRanges,
)
from .virtualized import V


log = logging.getLogger(__name__)


def statically_known_true(
    shape_env: ShapeEnv,
    expr: Union[sympy.Basic, bool],
    axioms: Optional[tuple[sympy.Expr]] = None,
    var_to_range: Optional[tuple[tuple[sympy.Symbol, ValueRanges[Any]]]] = None,
) -> bool:
    if expr in (True, False):
        return bool(expr)

    try:
        simplified = shape_env._maybe_evaluate_static(
            expr,
            axioms=axioms,
            var_to_range=var_to_range,
        )
        if simplified is not None:
            return bool(simplified)
    except Exception:
        log.debug("Could not simplify  %s", expr, exc_info=True)

    return False


# This class is a little awkward, because ShapeEnv is doing most of the heavy
# lifting and in some cases we should be directly passing through to ShapeEnv,
# but there is some extra inductor logic that needs to be handled here
class SizeVarAllocator:
    def __init__(self, shape_env=None) -> None:
        super().__init__()
        if shape_env is None:
            shape_env = ShapeEnv()
        self.shape_env = shape_env
        self.var_to_val = self.shape_env.var_to_val
        self.replacements: dict[sympy.Symbol, Expr] = self.shape_env.replacements
        self.unbacked_replacements: Optional[dict[Expr, Expr]] = None
        # Maps of dynamic sizes that have to be precomputed on the host to the kernel args.
        # The basic idea is if we have some complicated sympy expression
        # f(s0), we may choose to precompute it on the host and then replace
        # all occurrences of that sympy expression with ps0, so that when we
        # codegen we simply reference ps0 directly without repeating
        # f(s0).  Unlike regular size variables, ps variables cannot be
        # guarded upon; so if we are asked to guard on a Sympy expression
        # which potentially could have already had a precomputed replacement
        # on it, we are obligated to invert the precomputed replacements
        # (inv_precomputed_replacements).
        self.precomputed_replacements: dict[Expr, sympy.Symbol] = {}
        self.inv_precomputed_replacements: dict[sympy.Symbol, Expr] = {}
        self.stride_vars = self.make_stride_vars_cache()
        self.simplify_with_ranges = self.make_simplify_with_ranges_cache()
        self._simplify_loops = self.make_simplify_loops_cache()

    def simplify(self, expr: Expr):
        return sympy.expand(expr).xreplace(self.replacements)

    def make_simplify_with_ranges_cache(self) -> Callable[[Expr, VarRanges], Expr]:
        """
        self._simplify_with_ranges() can be expensive, cache its results
        """
        cache: dict[tuple[Any, ...], Expr] = {}
        replacement_count = len(self.replacements)

        def simplify_with_ranges(expr: Expr, var_ranges: VarRanges) -> Expr:
            nonlocal replacement_count
            if replacement_count != len(self.replacements):
                # new replacements invalidates cached results
                cache.clear()
                replacement_count = len(self.replacements)
            key = (expr, *var_ranges.items())
            result = cache.get(key, None)
            if result is None:
                result = self._simplify_with_ranges(expr, var_ranges)
                cache[key] = result
                if result != expr:
                    cache[(result, *var_ranges.items())] = result
            return result

        return simplify_with_ranges

    def make_simplify_loops_cache(self):
        """
        self._simplify_with_ranges() can be expensive, cache its results
        """
        cache: dict[tuple[Any, ...], Any] = {}
        replacement_count = len(self.replacements)

        def simplify_loops(index_vars, sizes, index_formulas):
            nonlocal replacement_count
            if replacement_count != len(self.replacements):
                # new replacements invalidates cached results
                cache.clear()
                replacement_count = len(self.replacements)
            key = (*index_vars, *sizes, *index_formulas)
            result = cache.get(key, None)
            if result is None:
                result = self._simplify_loops_impl(index_vars, sizes, index_formulas)
                cache[key] = result
            return result

        return simplify_loops

    def _simplify_with_ranges(self, expr: Expr, var_ranges: VarRanges) -> Expr:
        """
        Simplify indexing expression with knowledge of the ranges of
        iteration variables.
        """

        expr = join_dimensions(self.simplify(expr))
        original_expr = expr

        var_to_range = dict(self.shape_env.var_to_range)
        var_to_range.update(
            {
                k: ValueRanges(
                    0, max(0, v - 1) if not has_free_symbols([v]) else IntInfinity()
                )
                for k, v in var_ranges.items()
            }
        )
        for var in expr.free_symbols:
            if var not in var_to_range:
                var_to_range[var] = ValueRanges(0, IntInfinity())

        var_to_range_tuple = cast(
            tuple[tuple[sympy.Symbol, ValueRanges[sympy.Expr]]],
            tuple(var_to_range.items()),
        )

        axioms = []
        for var, upper_bound in var_ranges.items():
            axioms.append(0 <= var)
            axioms.append(var < upper_bound)
        axioms = tuple(axioms) + self.shape_env.get_axioms()

        def statically_known(expr):
            evaluated = self.shape_env._maybe_evaluate_static(
                expr,
                axioms=axioms,
                var_to_range=var_to_range_tuple,
            )
            return bool(evaluated)

        def remove_zero_terms(base, divisor):
            """Symbols smaller than the divisor are zero"""
            if not statically_known(base >= 0):
                return base

            for v in base.free_symbols:
                if v in var_ranges:
                    # var smaller than divisor can be removed
                    # if the rest is guaranteed to be multiple of divisor
                    rest = sympy.Wild("_rest", exclude=[v])
                    m = base.match(v + rest)
                    if m and v not in m[rest].free_symbols:
                        gcd = sympy.gcd(m[rest], divisor)
                        if gcd == divisor:
                            if statically_known(v < divisor):
                                base = m[rest]
            return base

        def visit_indexing_div(base, divisor):
            return FloorDiv(remove_zero_terms(base, divisor), divisor)

        def visit_modular_indexing(base, divisor, modulus):
            base = remove_zero_terms(base, divisor)

            can_remove_mod = statically_known(base >= 0) and statically_known(
                base < modulus * divisor
            )

            if can_remove_mod:
                return FloorDiv(base, divisor)
            return ModularIndexing(base, divisor, modulus)

        if expr.has(ModularIndexing):
            expr = expr.replace(
                ModularIndexing(
                    sympy.Wild("base", integer=True),
                    sympy.Wild("divisor", integer=True),
                    sympy.Wild("modulus", integer=True),
                ),
                visit_modular_indexing,
            )

        if expr.has(FloorDiv):
            expr = expr.replace(
                FloorDiv(
                    sympy.Wild("base", integer=True),
                    sympy.Wild("divisor", integer=True),
                ),
                visit_indexing_div,
            )

        if expr != original_expr:
            return self._simplify_with_ranges(expr, var_ranges)
        return expr

    def _simplify_loops_impl(
        self, index_vars: list[sympy.Symbol], sizes, index_formulas
    ):
        """
        Try to remove as many axis from loop iterations as possible, by:
            1) removing size==1 dimensions
            2) fuse contiguous dimensions into a single loop
            If channel_last = True, we will prevent the last dim fused with other dims
        """
        sizes = list(map(self.simplify, sizes))

        strides = [
            # index_formulas may contain boolean expressions (e.g. s0 < 10),
            # for which "strides" don't make sense so we ignore them here.
            # NOTE: These expressions may still block merging dims in the sound
            # substitution test performed in can_merge_dims.
            (
                self.stride_vars(x, index_vars)
                if isinstance(x, sympy.Expr)
                else [0] * len(index_vars)
            )
            for x in index_formulas
        ]
        assert len(sizes) == len(strides[0]), (len(sizes), len(strides[0]))

        for i in range(len(sizes)):
            if sizes[i] == 1:
                # remove dim
                sizes[i] = None

        def can_merge_dims(a, b):
            for k in range(len(strides)):
                if self.simplify(strides[k][a] * sizes[a]) == self.simplify(
                    strides[k][b]
                ):
                    # approximate test passed, try sound version
                    va = index_vars[a]
                    vb = index_vars[b]
                    m1 = sympy_index_symbol("_merge_tester1")
                    m2 = sympy_index_symbol("_merge_tester2")
                    # NOTE: can't sub vb=0 here in case va * vb appears in the expression,
                    # in which case both expr1 and expr2 would be zero!
                    expr1 = sympy_subs(index_formulas[k], {va: m1 * sizes[a], vb: m2})
                    expr2 = sympy_subs(index_formulas[k], {va: 0, vb: (m1 + m2)})
                    if self.simplify(expr1) == self.simplify(expr2):
                        continue
                return False
            return True

        changed = True
        while changed:
            changed = False
            for i, j in itertools.product(
                reversed(range(len(sizes))), reversed(range(len(sizes)))
            ):
                if i == j or sizes[i] is None or sizes[j] is None:
                    continue
                if can_merge_dims(i, j):
                    changed = True
                    sizes[i] = sizes[i] * sizes[j]
                    sizes[j] = None

        def reindex(index):
            it = list(reversed(index))
            new_index = []
            for size in sizes:
                if size is None:
                    new_index.append(sympy.S.Zero)
                else:
                    new_index.append(it.pop())
            assert not it
            return new_index

        def prune(index):
            assert len(index) == len(sizes)
            return [i for i, s in zip(index, sizes) if s is not None]

        return [x for x in sizes if x is not None], reindex, prune

    # Note - [On Statically Known]
    # The statically_known_* family of functions below NEVER guard, they could return True if the
    # asked questions can be answered without guarding otherwise they return False.
    # Those are similar to statically_known_true in symbolic_shapes but operate on sympy
    # expressions instead of symnodes.
    def statically_known_true(self, expr: Union[sympy.Basic, bool]) -> bool:
        """
        Returns true if an expression is always true (symbolically or via guards),
        false otherwise. Never add guards, or throw data dependent errors.
        """
        return statically_known_true(self.shape_env, expr)

    def statically_known_equals(
        self, left: Union[Expr, int], right: Union[Expr, int]
    ) -> bool:
        """
        Returns a bool indicating if it is sound to optimize as if left and right are equal.
        """
        return self.statically_known_true(sympy.Eq(left, right))  # type: ignore[arg-type]

    def statically_known_list_equals(self, left: list[Expr], right: list[Expr]) -> bool:
        """
        Returns a bool indicating if it is sound to optimize as if left and right lists are equal.
        """
        return len(left) == len(right) and all(
            self.statically_known_equals(l, r) for l, r in zip(left, right)
        )

    def statically_known_leq(self, left: Expr, right: Union[Expr, int]) -> bool:
        """
        Returns a bool indicating if it is sound to optimize as if left is less than or equal to right.
        """
        expr = left <= right
        return self.statically_known_true(expr)

    def statically_known_geq(self, left: Expr, right: Union[Expr, int]) -> bool:
        """
        Returns a bool indicating if it is sound to optimize as if left is greater than or equal to right.
        """
        expr = left >= right
        return self.statically_known_true(expr)

    def statically_known_lt(self, left: Expr, right: Union[Expr, int]) -> bool:
        """
        Returns a bool indicating if it is sound to optimize as if left is less than right.
        """
        expr = left < right
        return self.statically_known_true(expr)

    def statically_known_gt(self, left: Expr, right: Union[Expr, int]) -> bool:
        """
        Returns a bool indicating if it is sound to optimize as if left is greater than right.
        """
        expr = left > right
        return self.statically_known_true(expr)

    def statically_known_multiple_of(
        self, numerator: Expr, denominator: Union[Expr, int]
    ) -> bool:
        """
        Return a bool indicating if it is sound to optimize for the numerator being a multiple of the denominator.
        """
        # The reason we skip unbacked here is that we want to avoid the cost of trying to eval this symbolically.
        if has_free_unbacked_symbols(numerator) or has_free_unbacked_symbols(
            denominator
        ):
            return False
        expr = sympy.Eq(numerator % denominator, 0)
        return self.statically_known_true(expr)  # type: ignore[arg-type]

    def statically_known_power_of_2(self, expr: Expr) -> bool:
        """
        Returns a bool indicating if x is known to be a power of 2.
        """
        return isinstance(expr, sympy.Integer) and is_power_of_2(int(expr))

    # The guard functions require you to ALREADY KNOW that a particular
    # condition holds.  If you don't know (you want to guard on an expression
    # being a particular value, and then get access to that value), use
    # the evaluate functions.

    def guard_equals(self, left: Expr, right: Expr) -> Expr:
        if isinstance(left, Expr):
            left = sympy_subs(left, self.inv_precomputed_replacements)  # type: ignore[arg-type]
        if isinstance(right, Expr):
            right = sympy_subs(right, self.inv_precomputed_replacements)  # type: ignore[arg-type]

        expr = sympy.Eq(left, right)
        static_expr = self.shape_env._maybe_evaluate_static(expr)

        if static_expr is not None:
            assert bool(static_expr)
            return left

        assert self.shape_env.guard_or_defer_runtime_assert(expr, "guard_equals")
        return left

    def guard_leq(self, left: Expr, right: Expr) -> None:
        return self.guard_lt(left, right + 1)

    def guard_lt(self, left: Expr, right: Expr) -> None:
        expr = sympy.Lt(left, right)
        static_expr = self.shape_env._maybe_evaluate_static(expr)

        if static_expr is not None:
            assert bool(static_expr)
            return

        assert self.shape_env.guard_or_defer_runtime_assert(expr, "guard_lt")

    def guarded_order(self, seq):
        """
        Return the order of a sequence as a permutation of range(len(seq)) and guard on that order not changing.
        """
        seq = [*map(self.remove_precomputed_replacements, seq)]
        seq = [
            (self.size_hint_or_throw(var), orig_idx, var)
            for orig_idx, var in enumerate(seq)
        ]
        seq.sort()
        order = [-1] * len(seq)
        last_var = None
        for new_index, (_, orig_index, var) in enumerate(seq):
            order[orig_index] = new_index
            if last_var is not None:
                self.guard_leq(last_var, var)
            last_var = var
        return order

    # Similar to the functions guard_or_false/guard_or_true in symbolic_shapes but operates on sympy
    # expressions instead of symnodes. see Note [guard_or_].

    def guard_or_false(self, left):
        return self.evaluate_expr(left, fallback_value=False)

    def guard_or_true(self, left):
        return self.evaluate_expr(left, fallback_value=True)

    # The evaluate functions evaluate some symbolic sympy expression
    # (NB: not necessarily an Expr) and return what the concrete result
    # is, guarding on the expression being that result

    # NB: write evaluate_expr(sympy.Lt(a, b)) rather than evaluate_expr(a < b)
    # as this will ensure that you actually have a sympy'ified expression,
    # and will prevent you from incorrectly writing evaluate_expr(a == b)
    # which does the wrong thing if a or b is a sympy expression
    def evaluate_expr(
        self,
        left: Union[Expr, sympy.logic.boolalg.Boolean],
        size_oblivious: bool = False,
        fallback_value: Optional[bool] = None,
    ) -> bool:
        assert isinstance(left, (Expr, sympy.logic.boolalg.Boolean)), type(left)
        return self.shape_env.evaluate_expr(
            sympy.sympify(left),
            size_oblivious=size_oblivious,
            fallback_value=fallback_value,
        )

    def evaluate_min(self, left: Expr, right: Expr) -> Expr:
        """return the smaller of left and right, and guard on that choice"""
        if isinstance(left, Expr):
            left = sympy_subs(left, self.inv_precomputed_replacements)  # type: ignore[arg-type]
        if isinstance(right, Expr):
            right = sympy_subs(right, self.inv_precomputed_replacements)  # type: ignore[arg-type]
        try:
            lv = self.size_hint_or_throw(left)
            rv = self.size_hint_or_throw(right)
        except TypeError:  # unbacked symints
            if left == right or self.statically_known_leq(left, right):
                return left
            if self.statically_known_leq(right, left):
                return right
            gcd = sympy.gcd(left, right)
            if left == gcd:  # handle `min(10*u0, u0)` etc
                return left
            if right == gcd:
                return right
            raise TypeError(
                f"evaluate_min({left}, {right}) with unbacked symints"
            ) from None
        if lv <= rv:
            self.guard_leq(left, right)
            return left
        else:
            self.guard_leq(right, left)
            return right

    def evaluate_max(self, left: Expr, right: Expr) -> Expr:
        """return the larger of left and right, and guard on that choice"""
        # Always choose the opposite of eval min for consistency
        # This means min(a, b) and max(a, b) produce the same guards
        min_val = self.evaluate_min(left, right)
        return right if min_val is left else left

<<<<<<< HEAD
    def evaluate_static_shape(self, left: Union[Expr, int]) -> int:
        if isinstance(left, int):
            return left
        right = self.size_hint_or_throw(left)
        self.guard_equals(left, sympy.Integer(right))
        return int(right)
=======
    def guard_int(self, expr: Union[Expr, int]) -> int:
        """
        Similar to guard_int in symbolic_shapes.py, except this function works with SymPy
        expressions instead of SymNodes. It extracts the value represented by expr from shapeEnv
        and specialize the compiled graph on it. Raises an error if the result cannot be
        determined due to unhinted or unbacked symbols.
        """
        if isinstance(expr, int):
            return expr
        val = self.size_hint_or_throw(expr)
        self.check_equals(expr, sympy.Integer(val))
        return int(val)
>>>>>>> 1e7e21ec

    def guard_int_seq(self, left: Sequence[Union[Expr, int]]) -> list[int]:
        """
        Apply guard_int on a sequence of inputs.
        """
        return [self.guard_int(x) for x in left]

    def remove_precomputed_replacements(self, expr: Expr) -> Expr:
        if any(symbol_is_type(s, SymT.PRECOMPUTED_SIZE) for s in expr.free_symbols):  # type: ignore[attr-defined]
            return sympy_subs(expr, self.inv_precomputed_replacements)  # type: ignore[arg-type]
        return expr

    def symbolic_hint(self, expr: Union[Expr, int]) -> Union[Expr, int]:
        if isinstance(expr, int):
            return expr
        # Substitute all hints into expr, but leave unbacked symints alone
        expr = self.simplify(expr)
        if not isinstance(expr, Expr):
            assert isinstance(expr, int)
            return expr
        free_symbols = expr.free_symbols
        if not free_symbols:
            try:
                return int(expr)  # type: ignore[return-value]
            except TypeError:
                return expr  # inf/nan/I
        expr = self.remove_precomputed_replacements(expr)
        return sympy_subs(expr, self.var_to_val)

    def size_hint(
        self, expr: Union[Expr, int], *, fallback: Optional[int] = None
    ) -> int:
        out = self.symbolic_hint(expr)
        if not isinstance(out, (int, sympy.Integer)) and fallback is not None:
            # Use the provided heuristic fallback hint
            unbacked_sym_vrs = {
                s: self.shape_env.var_to_range.get(s, None) for s in out.free_symbols
            }
            if all(vr is not None for vr in unbacked_sym_vrs.values()):
                hint_vr = bound_sympy(out, unbacked_sym_vrs)  # type: ignore[arg-type]
                if isinstance(hint_vr.lower, (int, sympy.Integer)):
                    fallback = max(fallback, int(hint_vr.lower))
                if isinstance(hint_vr.upper, (int, sympy.Integer)):
                    fallback = min(fallback, int(hint_vr.upper))
            return fallback

        try:
            return int(out)
        except Exception:
            log.debug("failed on: %s", out)
            raise

    def size_hint_or_throw(self, expr: Union[Expr, int]) -> int:
        out = self.symbolic_hint(expr)
        try:
            return int(out)
        except Exception:
            log.debug("failed on: %s", out, exc_info=True)
            raise

    def size_hints(
        self,
        exprs: Iterable[Union[Expr, int]],
        *,
        fallback: Optional[int] = None,
    ) -> tuple[int, ...]:
        return tuple(self.size_hint(x, fallback=fallback) for x in exprs)

    def _lru_cache(self, fn, maxsize=None):
        """
        Wrapper around functools.lru_cache that clears when replacements
        has been invalidated.
        """
        fn_cache = functools.lru_cache(maxsize)(fn)
        prior_len = len(self.replacements)

        @functools.wraps(fn)
        def wrapper(*args, **kwargs):
            nonlocal prior_len
            if prior_len != len(self.replacements):
                prior_len = len(self.replacements)
                fn_cache.cache_clear()
            return fn_cache(*args, **kwargs)

        return wrapper

    def make_stride_vars_cache(self):
        cache = self._lru_cache(self._stride_vars)

        def stride_vars(
            index: Expr,
            vars: Sequence[sympy.Symbol],
            support_vars: Optional[Sequence[sympy.Symbol]] = None,
        ) -> list[Expr]:
            if not support_vars:
                support_vars = vars
            return cache(index, tuple(vars), tuple(support_vars))

        return stride_vars

    def _stride_vars(
        self,
        index: Expr,
        vars: Sequence[sympy.Symbol],
        support_vars: Sequence[sympy.Symbol],
    ) -> list[Expr]:
        """Convert an indexing expression back into strides

        NOTE: This is only valid if the index is a standard strided offset
        calculation. e.g. 10 * ModularIndexing(i0 + 1, 1, 2) would give a
        stride of -10 because the index wraps around after the first element

        """
        strides = []
        index = self.simplify(index)
        # remove any offset
        index = index - sympy_subs(
            index, {v: sympy.S.Zero for v in support_vars if v != 0}
        )
        for i in range(len(vars)):
            # drop all the other dims
            index_dim = sympy_subs(
                index,
                {
                    support_vars[j]: sympy.S.Zero
                    for j in range(len(support_vars))
                    if vars[i] != support_vars[j] and support_vars[j] != 0
                },
            )
            v = vars[i]
            if v == 0:
                strides.append(sympy.S.Zero)
            else:
                # TODO(jansel): should we use sympy.diff here?
                strides.append(
                    sympy_subs(index_dim, {v: sympy.S.One})
                    - sympy_subs(index_dim, {v: sympy.S.Zero})
                )
        return strides

    def _get_unbacked_replacements(self) -> dict[Expr, Expr]:
        """
        This helps with covering unbacked symint cases where you may have two
        expressions: s0 + u0 and u1. And s0 + u0 is known to be equal to u1
        via deferred_runtime_asserts.

        For example in atomically_apply_size_hint, it must return the same size
        hint for both s0 + u0 and u1, but it first needs to know they are equal.
        Then it can substitute s0 + u0 for u1.
        """
        if self.unbacked_replacements is not None:
            return self.unbacked_replacements

        self.unbacked_replacements = {}
        for assertions in self.shape_env.deferred_runtime_asserts.values():
            for assertion in assertions:
                if not isinstance(assertion.expr, sympy.Equality):
                    continue

                lhs, rhs = assertion.expr.lhs, assertion.expr.rhs
                l2r = lhs.compare(rhs) == 1  # see sympy.Basic.compare
                src = lhs if l2r else rhs
                dst = rhs if l2r else lhs

                existing_replacement = self.unbacked_replacements.get(src, None)
                if existing_replacement and isinstance(
                    existing_replacement, sympy.Symbol
                ):
                    # Prefer to keep replacements with symbols.
                    continue
                self.unbacked_replacements[src] = dst
        return self.unbacked_replacements

    @functools.lru_cache  # noqa: B019
    def _sub_unbacked_exprs(self, expr: Expr) -> Expr:
        # it's fine to cache this fn since self is a singleton
        replacements = self._get_unbacked_replacements()
        while True:
            new_expr = expr.subs(replacements)
            if new_expr == expr:
                return new_expr
            expr = sympy.factor(new_expr)

    def atomically_apply_size_hint(
        self, expr: Union[Expr, int], *, fallback: Optional[int] = None
    ) -> Union[Expr, int]:
        if isinstance(expr, (int, sympy.Integer)):
            return int(expr)

        if has_free_unbacked_symbols(expr):
            # Make sure to substitute with the factored version
            # e.g. 10*(s0 + u0) instead of 10*s0 + 10*u0
            expr = self._sub_unbacked_exprs(sympy.factor(expr))

        # For multiple expressions that depend on an unbacked symint,
        # we want to compute them consistently for a size hint we have chosen.
        # So, recursively compute expressions via size hints of contained symbols.
        # For example: u1 * u2 - 10 ==> fallback * fallback - 10
        assert isinstance(expr, Expr), type(expr)
        free_symbols = expr.free_symbols
        size_dict = {
            symbol: V.graph.sizevars.size_hint(symbol, fallback=fallback)
            for symbol in free_symbols
        }
        return expr.subs(size_dict)

    def offset_var(self, index: Expr, vars: list[sympy.Symbol]) -> Expr:
        """Extract offset part of an indexing expression"""
        index = self.simplify(index)
        return sympy_subs(index, {v: sympy.S.Zero for v in vars if v != 0})

    def stride_hints(
        self,
        index: Expr,
        vars: Sequence[sympy.Symbol],
        support_vars: Optional[Sequence[sympy.Symbol]] = None,
    ) -> list[int]:
        for v in index.free_symbols:
            if symbol_is_type(v, SymT.INDIRECT):  # type: ignore[attr-defined]
                index = sympy_subs(index, {v: 0})  # type: ignore[dict-item]
        result = []
        for s in self.stride_vars(index, vars, support_vars):
            try:
                result.append(self.size_hint_or_throw(s))
            except TypeError:
                result.append(0)
        return result

    def stride_order(self, index: Expr, vars: list[sympy.Symbol]) -> list[int]:
        strides = tuple(map(abs, self.stride_hints(index, vars)))
        order = list(range(len(strides)))
        order.sort(key=lambda x: (strides[x] == 0, strides[x]))
        return order

    def lookup_precomputed_size(self, expr: Expr) -> Expr:
        if (
            isinstance(expr, (int, sympy.Symbol, sympy.Number))
            or expr.is_number
            or expr.is_symbol
        ):
            return expr
        expr = self.remove_precomputed_replacements(expr)
        if expr not in self.precomputed_replacements:
            sym = sympy_index_symbol_with_prefix(
                SymT.PRECOMPUTED_SIZE, len(self.precomputed_replacements)
            )
            self.precomputed_replacements[expr] = sym
            self.inv_precomputed_replacements[sym] = expr
        return self.precomputed_replacements[expr]

    def free_symbols(self) -> OrderedSet[sympy.Symbol]:
        return OrderedSet(self.var_to_val.keys()) - OrderedSet(self.replacements.keys())

    def combine_modular_indexing_pairs(self, index: sympy.Expr) -> sympy.Expr:
        """
        A pair of special ModularIndexing can be combined.

        E.g. ModularIndexing(ModularIndexing(x, 1, a), 1, b)
        We can simplify this to ModuleIndexing(x, 1, b), if
        1. x is non negative integer
        2. a and b are positive integers
        3. a is a multiple of b.
        """

        def _check_args(x, div, mod, is_first):
            if not isinstance(div, sympy.Integer) or not isinstance(mod, sympy.Integer):
                return False
            if div != 1:
                return False
            if mod <= 0:
                return False

            if is_first:
                # first ModularIndexing should contains a nested ModularIndex
                if not isinstance(x, ModularIndexing):
                    return False
            else:
                # second ModularIndexing should contains a non-negative
                # symbol
                if not isinstance(x, sympy.Symbol) or not self.statically_known_geq(
                    x, 0
                ):
                    return False
            return True

        if isinstance(index, ModularIndexing):
            x, div, mod = index.args

            if not _check_args(x, div, mod, True):
                return index

            x2, div2, mod2 = x.args

            if not _check_args(x2, div2, mod2, False):
                return index

            if mod2 % mod != 0:
                return index

            return ModularIndexing(x2, 1, mod)

        return index

    def expand_floor_div(
        self, index: sympy.Expr
    ) -> Union[bool, tuple[sympy.Expr, sympy.Expr]]:
        """
        Expand the FloorDiv to the entire expression so that the expression may
        be simplified.

        E.g., for a 2D contiguous tensor with shape [a, 2 * b], and index variables
        x1, x2, index expression 'x1 * 2b + x2' can be easily combined.
        But index expression 'x1 * b + x2 // 2' can not.
        By expanding the FloorDiv to the entire expression, we get
        '(x1 * 2b + x2) // 2'. This transformation allows us to merge loops
        for the numerator!

        Return false if this optimization can be applied;
        Return the new expression and the denominator otherwise.
        The original expression will be equivalent to 'new_expression // denominator'
        """
        if not isinstance(index, sympy.Add):
            return False
        terms = index.args

        if len(terms) < 2:
            return False
        floor_div_index = -1
        varlist = []
        factorlist = []
        for idx, term in enumerate(terms):
            if isinstance(term, sympy.Mul):
                # For dynamic shape, term like '2*s1*x1' has 3 child nodes.
                # - A integer for 2
                # - A symbol for s1
                # - A symbol for x1
                # Skip for now.
                if len(term.args) != 2:
                    return False
                factor, var = term.args
                varlist.append(var)
                factorlist.append(factor)
                if not isinstance(factor, sympy.Integer) or not isinstance(
                    var, sympy.Symbol
                ):
                    return False
                # It's easier to reason about the correceness of the transformation
                # for non-negative integers.
                if not self.statically_known_geq(var, 0):
                    return False
            elif isinstance(term, FloorDiv):
                var, factor = term.args
                if not isinstance(factor, sympy.Integer) or not isinstance(
                    var, sympy.Symbol
                ):
                    return False
                if not self.statically_known_geq(var, 0):
                    return False
                if floor_div_index >= 0:
                    # can not handle multi FloorDiv yet
                    return False

                floor_div_index = idx
                varlist.append(var)
                # this factor is denominator
                factorlist.append(factor)
            else:
                return False

        if floor_div_index < 0:
            return False

        # Construct the new expression and remember the denominator
        denominator = factorlist[floor_div_index]
        new_index = sympy.S.Zero

        for var, factor, idx in zip(varlist, factorlist, itertools.count()):
            if idx == floor_div_index:
                new_index += var
            else:
                new_index += (factor * denominator) * var

        return new_index, denominator


def join_dimensions(expr: Expr) -> Expr:
    if not isinstance(expr, sympy.Add) or not expr.has(ModularIndexing):
        return expr  # fast exit path
    return _join_dimensions_cached(expr)


@functools.lru_cache(256)
def _join_dimensions_cached(expr: Expr) -> Expr:
    """
    ModularIndexing(i0, 1, 32) + 32 * ModularIndexing(i0, 32, 4)
    becomes
    ModularIndexing(i0, 1, 128)
    ModularIndexing(i0, 1, 32) + 32 * FloorDiv(i0, 32)
    becomes i0


    This type of pattern can come from view operations
    """
    assert isinstance(expr, sympy.Add)

    scale = sympy.Wild("scale", exclude=[0], integer=True)
    base = sympy.Wild("base", integer=True)
    divisor = sympy.Wild("divisor", integer=True)
    mod1 = sympy.Wild("modulus", integer=True)
    mod2 = sympy.Wild("modulus2", integer=True)
    for term1 in expr.args:
        m1 = term1.match(scale * ModularIndexing(base, divisor, mod1))
        if m1:
            for term2 in expr.args:
                m2 = term2.match(
                    m1[scale]
                    * m1[mod1]
                    * ModularIndexing(m1[base], m1[divisor] * m1[mod1], mod2)
                )
                if m2 and term1 != term2:
                    expr = join_dimensions(
                        expr
                        - term1
                        - term2
                        + m1[scale]
                        * ModularIndexing(m1[base], m1[divisor], m1[mod1] * m2[mod2])
                    )
                    return expr
    for term1 in expr.args:
        m1 = term1.match(scale * ModularIndexing(base, divisor, mod1))
        if m1:
            for term2 in expr.args:
                m2 = term2.match(
                    m1[scale] * m1[mod1] * FloorDiv(m1[base], m1[divisor] * m1[mod1])
                )
                if m2 is not None:  # in case of success we get an empty dict here
                    expr = join_dimensions(
                        expr
                        - term1
                        - term2
                        + m1[scale] * FloorDiv(m1[base], m1[divisor])
                    )
                    return expr
    return expr


class SimplifyIndexing(V.WrapperHandler):  # type: ignore[name-defined]
    """
    A wrapper around .virtualize.ops that uses var range information to
    simplify ModularIndexing/FloorDiv.
    """

    def __init__(self, inner, var_ranges: VarRanges) -> None:
        super().__init__(inner)
        self.name = "SimplifyIndexing"
        self._simplify: Callable[[Expr], Expr] = (
            lambda index: V.graph.sizevars.simplify_with_ranges(index, var_ranges)
        )

    def load(self, name: str, index: sympy.Expr):
        return self._inner.load(name, self._simplify(index))

    def store(self, name, index, value, mode=None):
        return self._inner.store(name, self._simplify(index), value, mode=mode)

    def store_reduction(self, name, index, value):
        return self._inner.store_reduction(name, self._simplify(index), value)

    def index_expr(self, index, dtype):
        return self._inner.index_expr(self._simplify(index), dtype)

    def check_bounds(self, index, size, lower, upper):
        return self._inner.check_bounds(self._simplify(index), size, lower, upper)<|MERGE_RESOLUTION|>--- conflicted
+++ resolved
@@ -306,7 +306,7 @@
     # Note - [On Statically Known]
     # The statically_known_* family of functions below NEVER guard, they could return True if the
     # asked questions can be answered without guarding otherwise they return False.
-    # Those are similar to statically_known_true in symbolic_shapes but operate on sympy
+    # Those are similar to statically_known_true in symbolic_shapes.py but operate on sympy
     # expressions instead of symnodes.
     def statically_known_true(self, expr: Union[sympy.Basic, bool]) -> bool:
         """
@@ -379,62 +379,56 @@
         """
         return isinstance(expr, sympy.Integer) and is_power_of_2(int(expr))
 
-    # The guard functions require you to ALREADY KNOW that a particular
-    # condition holds.  If you don't know (you want to guard on an expression
-    # being a particular value, and then get access to that value), use
-    # the evaluate functions.
-
-    def guard_equals(self, left: Expr, right: Expr) -> Expr:
-        if isinstance(left, Expr):
-            left = sympy_subs(left, self.inv_precomputed_replacements)  # type: ignore[arg-type]
-        if isinstance(right, Expr):
-            right = sympy_subs(right, self.inv_precomputed_replacements)  # type: ignore[arg-type]
-
-        expr = sympy.Eq(left, right)
-        static_expr = self.shape_env._maybe_evaluate_static(expr)
-
-        if static_expr is not None:
-            assert bool(static_expr)
-            return left
-
-        assert self.shape_env.guard_or_defer_runtime_assert(expr, "guard_equals")
+    # The expect/check functions require you to ALREADY KNOW that a particular
+    # condition holds. They are similar to expect_true in symbolic_shapes.py and
+    # torch.check but operates on sympy expressions instead of symnodes.
+    def expect_true(self, expr: Expr) -> bool:
+        """
+        Use it when you already know that expr is true or should be true and want to
+        ensure that guards/runtime assertions are in place to ensure this in compiled
+        function. Unlike check, this WON'T raise an error if expr isn't actually true.
+        check Note [expect_true].
+        """
+        if not self.statically_known_true(expr):
+            return self.shape_env.guard_or_defer_runtime_assert(
+                expr, "sizevars.expect_true"
+            )
+        return True
+
+    def check(self, expr: Expr) -> None:
+        """
+        Use it when you already know that expr is true or should be true and want to
+        ensure that guards/runtime assertions are in place to ensure this in compiled
+        function. Unlike expect_true, this WILL raise an error if expr isn't actually true.
+        check Note [expect_true].
+        """
+        expr = sympy_subs(expr, self.inv_precomputed_replacements)
+        assert self.expect_true(expr)
+
+    def check_equals(self, left: Expr, right: Expr) -> None:
+        """
+        check(sympy.Eq(left, right)).
+
+        """
+        self.check(sympy.Eq(left, right))
         return left
 
-    def guard_leq(self, left: Expr, right: Expr) -> None:
-        return self.guard_lt(left, right + 1)
-
-    def guard_lt(self, left: Expr, right: Expr) -> None:
-        expr = sympy.Lt(left, right)
-        static_expr = self.shape_env._maybe_evaluate_static(expr)
-
-        if static_expr is not None:
-            assert bool(static_expr)
-            return
-
-        assert self.shape_env.guard_or_defer_runtime_assert(expr, "guard_lt")
-
-    def guarded_order(self, seq):
-        """
-        Return the order of a sequence as a permutation of range(len(seq)) and guard on that order not changing.
-        """
-        seq = [*map(self.remove_precomputed_replacements, seq)]
-        seq = [
-            (self.size_hint_or_throw(var), orig_idx, var)
-            for orig_idx, var in enumerate(seq)
-        ]
-        seq.sort()
-        order = [-1] * len(seq)
-        last_var = None
-        for new_index, (_, orig_index, var) in enumerate(seq):
-            order[orig_index] = new_index
-            if last_var is not None:
-                self.guard_leq(last_var, var)
-            last_var = var
-        return order
-
-    # Similar to the functions guard_or_false/guard_or_true in symbolic_shapes but operates on sympy
-    # expressions instead of symnodes. see Note [guard_or_].
-
+    def check_equals_and_simplify(self, left: Expr, right: Expr) -> Expr:
+        """
+        check(sympy.Eq(left, right)) and returns left after applying
+        inv_precomputed_replacements.
+        """
+        self.check(sympy.Eq(left, right))
+        return sympy_subs(left, self.inv_precomputed_replacements)
+
+    def check_leq(self, left: Expr, right: Expr) -> None:
+        self.check(sympy.Le(left, right))
+
+    def check_lt(self, left: Expr, right: Expr) -> None:
+        self.check(sympy.Lt(left, right))
+
+    # Similar to the functions guard_or_false/guard_or_true in symbolic_shapes.py
+    # but operates on sympy expressions instead of symnodes. see Note [guard_or_].
     def guard_or_false(self, left):
         return self.evaluate_expr(left, fallback_value=False)
 
@@ -485,10 +479,10 @@
                 f"evaluate_min({left}, {right}) with unbacked symints"
             ) from None
         if lv <= rv:
-            self.guard_leq(left, right)
+            self.check_leq(left, right)
             return left
         else:
-            self.guard_leq(right, left)
+            self.check_leq(right, left)
             return right
 
     def evaluate_max(self, left: Expr, right: Expr) -> Expr:
@@ -498,14 +492,6 @@
         min_val = self.evaluate_min(left, right)
         return right if min_val is left else left
 
-<<<<<<< HEAD
-    def evaluate_static_shape(self, left: Union[Expr, int]) -> int:
-        if isinstance(left, int):
-            return left
-        right = self.size_hint_or_throw(left)
-        self.guard_equals(left, sympy.Integer(right))
-        return int(right)
-=======
     def guard_int(self, expr: Union[Expr, int]) -> int:
         """
         Similar to guard_int in symbolic_shapes.py, except this function works with SymPy
@@ -518,7 +504,6 @@
         val = self.size_hint_or_throw(expr)
         self.check_equals(expr, sympy.Integer(val))
         return int(val)
->>>>>>> 1e7e21ec
 
     def guard_int_seq(self, left: Sequence[Union[Expr, int]]) -> list[int]:
         """
