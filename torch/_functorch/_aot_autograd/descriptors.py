--- conflicted
+++ resolved
@@ -482,20 +482,6 @@
 @dataclasses.dataclass(frozen=True)
 class BackwardTokenAOTInput(AOTInput):
     """The world token which is threaded through side-effectful operations, for backwards"""
-<<<<<<< HEAD
-
-    def expr(self) -> str:
-        return "__backward_token"
-
-
-@dataclasses.dataclass(frozen=True)
-class InputMutationTangentAOTInput(AOTInput):
-    """An input to the joint graph representing the tangent of a mutated input
-    (which is therefore implicitly an output)"""
-
-    base: AOTInput
-=======
->>>>>>> 0f661b61
 
     def expr(self) -> str:
         return "__backward_token"
