--- conflicted
+++ resolved
@@ -1055,15 +1055,10 @@
                 cache_key, debug_lines = autograd_cache_key(
                     gm, args, aot_config, fx_config
                 )
-<<<<<<< HEAD
                 entry: Optional[GenericAOTAutogradCacheEntry] = (
-                    AOTAutogradCache._lookup(cache_key, local, remote, args, cache_info)
-=======
-                entry: Optional[
-                    GenericAOTAutogradCacheEntry
-                ] = AOTAutogradCache._lookup(
-                    cache_key, local, remote, args, cache_info, aot_config
->>>>>>> 10fb98a0
+                    AOTAutogradCache._lookup(
+                        cache_key, local, remote, args, cache_info, aot_config
+                    )
                 )
                 if entry is not None:
                     compiled_fn = entry.wrap_post_compile(args, aot_config, fx_config)
