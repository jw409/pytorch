--- conflicted
+++ resolved
@@ -685,25 +685,25 @@
                 # Only look at mutations that happened to forward inputs (e.g. fw buffers that were saved for bw)
                 primals_before = args[0]
                 primals_after = pytree.tree_map(from_fun, f_args[0])
-                for idx, (f_input, before, after, input_info) in enumerate(
+                for idx, (f_inpt, before, after, inpt_info) in enumerate(
                     zip(f_args[0], primals_before, primals_after, meta.input_info)
                 ):
                     # Store information about mutations in joint(for backward analysis)
-                    joint_mutates_data = has_data_mutation(f_input)
+                    joint_mutates_data = has_data_mutation(f_inpt)
 
                     joint_mutates_metadata = has_metadata_mutation(
-                        f_input, before, check_only_storage_mutation=False
+                        f_inpt, before, check_only_storage_mutation=False
                     )
 
                     # Ban metadata mutations on fw inputs during the bw
-                    if not input_info.mutates_metadata:
+                    if not inpt_info.mutates_metadata:
                         assert not joint_mutates_metadata, (
                             "Found a graph input that had its metadata mutated in the backward. This is not supported"
                         )
 
                     # Ban storage resizing on fw inputs during the bw
-                    if not input_info.mutation_inductor_storage_resize:
-                        assert not was_inductor_storage_resized(f_input), (
+                    if not inpt_info.mutation_inductor_storage_resize:
+                        assert not was_inductor_storage_resized(f_inpt), (
                             "Found a graph input that had storage resizing in the backward. This is not supported"
                         )
 
@@ -711,10 +711,10 @@
                     # So we can guarantee that we can keep the mutations in the graph
                     if (
                         joint_mutates_data
-                        and not input_info.mutates_data
-                        and not input_info.mutates_storage_metadata
+                        and not inpt_info.mutates_data
+                        and not inpt_info.mutates_storage_metadata
                     ):
-                        # Not banning here mutations on input_info.requires_grad -
+                        # Not banning here mutations on inpt_info.requires_grad -
                         # we'll check at runtime and fail only when backward is under torch.is_grad_enabled (create_graph)
                         # Add node meta for copy_ for partitioner that this node should be in backward graph.
                         with (
@@ -730,30 +730,30 @@
                 # Today, we will just error in all cases of this happening unless someone needs us to support it.
                 tangents_before = args[1]
                 tangents_after = pytree.tree_map(from_fun, f_args[1])
-                for f_input, before, after in zip(
+                for f_inpt, before, after in zip(
                     f_args[1], tangents_before, tangents_after
                 ):
                     assert not has_metadata_mutation(
-                        f_input, before, check_only_storage_mutation=False
+                        f_inpt, before, check_only_storage_mutation=False
                     ), (
                         "Found an input to the backward that had metadata mutated during the backward pass. This is not supported"
                     )
-                    if has_data_mutation(f_input):
+                    if has_data_mutation(f_inpt):
                         can_be_in_graph = _check_if_mutation_can_be_in_graph(
                             keep_input_mutations=True,
                             mutates_data=True,
                             mutates_metadata=False,
                             mutations_hidden_from_autograd=are_all_mutations_hidden_from_autograd(
-                                f_input
+                                f_inpt
                             ),
                             mutations_under_no_grad_or_inference_mode=are_all_mutations_under_no_grad_or_inference_mode(
-                                f_input
+                                f_inpt
                             ),
                             mutates_storage_metadata=False,
                             mutation_inductor_storage_resize=was_inductor_storage_resized(
-                                f_input
+                                f_inpt
                             ),
-                            requires_grad=f_input.requires_grad,
+                            requires_grad=f_inpt.requires_grad,
                         )
                         assert can_be_in_graph, (
                             "a backward input that had data mutated in an autograd-aware way. This is not supported"
@@ -787,15 +787,6 @@
                 # we will materialize an "updated" synthetic base, and copy it back to the synthetic input base.
                 # This allows us to factor aot autograd much more nicely, since only one area of the code needs to worry
                 # about synthetic bases.
-<<<<<<< HEAD
-                for i, (input_old, input_f) in enumerate(
-                    zip(args, f_args) if not trace_joint else zip(args[0], f_args[0])
-                ):
-                    if not isinstance(input_f, torch.Tensor):
-                        continue
-                    assert is_fun(input_f)
-                    input_new = from_fun(input_f)
-=======
 
                 # Apply in graph forward mutations only in joint case.
                 # Note: Mutations of primals in forward AND backward.
@@ -850,108 +841,10 @@
                         continue
                     assert is_fun(f_inpt)
                     inpt_new = from_fun(f_inpt)
->>>>>>> 88c6199d
                     if (
                         meta.input_info[idx].mutation_type
                         != MutationType.MUTATED_IN_GRAPH
                     ):
-<<<<<<< HEAD
-                        # See Note [set_() Input Mutations in AOTAutograd]
-                        # all mutations on the input must be under no_grad, so it is safe to put in the graph
-                        # Here, we're saying that if an input experienced a set call, inp.set_(other),
-                        # then we can effectively not have to worry about whether its data was mutated.
-                        # There are 3 cases:
-                        # (1) We mutate inp *after* the set_() call. other is a graph intermediate.
-                        #     In this case, we're not really mutating the input storage of "inp";
-                        #     we're mutating the storage of an intermdiate value (other),
-                        #     and slamming that storage into the input tensor. So no data mutation is necessary.
-                        # (2) We mutate inp *after* the set_() call. other is a graph *input*.
-                        #     In this case, the data mutation will be properly handled in the runtime
-                        #     epilogue during the processing of "other"
-                        # (3) We mutate inp *before* the set_() call.
-                        #     This case is *not* currently handled.
-                        if meta.input_info[i].mutates_storage_metadata:
-                            with torch.no_grad():
-                                input_old.set_(input_new)
-
-                        # Note [Ordering of resize_() and set_()]
-                        # Importantly: the common usage in FSDP is that we have a dummy parameter
-                        # that sees a set_() and **Then** a resize_().
-                        # We must put those mutations into the graph in the same order,
-                        # Since running them in the opposite order will have different behavior.
-                        # We fully ban resize_() followed by set_() for now, although in principal
-                        # we could support this
-                        if meta.input_info[i].mutation_inductor_storage_resize:
-                            # resizing is not supported on subclasses (we error earlier if this happens)
-                            from torch._subclasses.functional_tensor import (
-                                FunctionalTensor,
-                            )
-
-                            assert isinstance(input_f, FunctionalTensor)
-                            old_storage_size = torch._functionalize_get_storage_size(  # type: ignore[attr-defined]
-                                input_f.elem, before=True
-                            )
-                            new_storage_size = torch._functionalize_get_storage_size(  # type: ignore[attr-defined]
-                                input_f.elem, before=False
-                            )
-                            if old_storage_size != new_storage_size:
-                                assert (
-                                    old_storage_size == 0 or new_storage_size == 0
-                                ), f"""\
-    Encountered a storage resize during tracing on input {i}. Old nbytes={old_storage_size}, new nbytes={new_storage_size}
-    We only support storage resizing on graph inputs as long as the input either starts or ends with a storage size of 0
-    (the case for FSDP)"""
-                                torch.ops.inductor.resize_storage_bytes_(
-                                    input_old, new_storage_size
-                                )
-                            if new_storage_size == 0:
-                                # Even if we marked the input as having a data mutation (thus needing a copy_()),
-                                # We should **ignore** it if our input has no storage
-                                # (this can happen if, e.g. we temporarily resize our input, copy data into it,
-                                #  and resize it back down to zero)
-                                continue
-                        # Optimization: if the copy_() is a no-op then don't include it in the graph.
-                        # In theory inductor could optimize this away, however in fsdp, we end up with
-                        # param.copy_(param), where param is a zero-storage-size tensor,
-                        # and running this op in eager mode (using the aot_eager backend) will result in a segfault.
-                        # So we may as well optimize it away here.
-                        if input_old is input_new:
-                            # (This check needs to be done after putting resize_() in the graph,
-                            # since a resize_(0) doesn't actually change the FunctionalTensor's inner tensor)
-                            continue
-                        # We found an input that had a (data-only) mutation.
-                        # Since keep_input_mutations is set, we need to faithfully apply a copy_()
-                        # so the compiler will see the input mutation in the graph.
-                        if (
-                            meta.input_info[i].mutates_data
-                            and meta.input_info[i].mutations_hidden_from_autograd
-                        ):
-                            # Hidden from autograd = run under no_grad, **and** don't bump VC
-                            # (although if the tensor was created in inference mode, it has no VC)
-                            if input_old.is_inference():
-                                maybe_preserve_vc = nullcontext()
-                            else:
-                                maybe_preserve_vc = (
-                                    torch.autograd._unsafe_preserve_version_counter(
-                                        input_old  # type: ignore[assignment]
-                                    )
-                                )
-                            with torch.no_grad(), maybe_preserve_vc:
-                                input_old.copy_(input_new)
-                        elif (
-                            meta.input_info[i].mutates_data
-                            and meta.input_info[
-                                i
-                            ].mutations_under_no_grad_or_inference_mode
-                        ):
-                            # Under no_grad = run under no_grad (we still bump the VC though)
-                            # (inference_mode will also bump the VC, as long as the tensor in question
-                            # was created outside of inference_mode)
-                            with torch.no_grad():
-                                input_old.copy_(input_new)
-                        elif meta.input_info[i].mutates_data:
-                            input_old.copy_(input_new)
-=======
                         continue
                     mcs: Optional[MutationCounters] = None
                     if f_args_mutation_counters_after_forward is not None:
@@ -975,7 +868,6 @@
                             mcs,
                             mcs_applied[idx],
                         )
->>>>>>> 88c6199d
 
                 # When an output tensor is a functionalized mutated input, and we
                 # were able to move the mutation in to the graph then we can return
