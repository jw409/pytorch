# mypy: allow-untyped-defs
import copy
import operator
import warnings
from collections import namedtuple
from dataclasses import dataclass
from typing import Any, Callable, Optional, Union

import torch
import torch.nn as nn
from torch.ao.quantization import QConfigAny, QuantType
from torch.ao.quantization.backend_config import DTypeWithConstraints
from torch.ao.quantization.fake_quantize import (
    FakeQuantizeBase,
    FixedQParamsFakeQuantize,
)
from torch.ao.quantization.observer import (
    _is_activation_post_process,
    FixedQParamsObserver,
    ObserverBase,
)
from torch.ao.quantization.qconfig import (
    float16_dynamic_qconfig,
    float16_static_qconfig,
    qconfig_equals,
)
from torch.ao.quantization.qconfig_mapping import QConfigMapping
from torch.ao.quantization.stubs import DeQuantStub
from torch.ao.quantization.utils import (
    _assert_and_get_unique_device,
    activation_is_statically_quantized,
)
from torch.fx import GraphModule, map_arg
from torch.fx.graph import Graph, Node

# importing the lib so that the quantized_decomposed ops are registered
from ._decomposed import quantized_decomposed_lib  # noqa: F401
from .custom_config import PrepareCustomConfig


# TODO: revisit this list. Many helper methods shouldn't be public
__all__ = [
    "all_node_args_except_first",
    "all_node_args_have_no_tensors",
    "assert_and_get_unique_device",
    "collect_producer_nodes",
    "create_getattr_from_value",
    "create_node_from_old_node_preserve_meta",
    "EMPTY_ARG_DICT",
    "get_custom_module_class_keys",
    "get_linear_prepack_op_for_dtype",
    "get_new_attr_name_with_prefix",
    "get_non_observable_arg_indexes_and_types",
    "get_qconv_prepack_op",
    "get_skipped_module_name_and_classes",
    "graph_module_from_producer_nodes",
    "maybe_get_next_module",
    "NodeInfo",
    "node_arg_is_bias",
    "node_arg_is_weight",
    "NON_OBSERVABLE_ARG_DICT",
    "NON_QUANTIZABLE_WEIGHT_OPS",
    "return_arg_list",
    "ObservedGraphModuleAttrs",
]

NON_QUANTIZABLE_WEIGHT_OPS = {
    torch.nn.functional.layer_norm,
    torch.nn.functional.group_norm,
    torch.nn.functional.instance_norm,
}


@dataclass
class ObservedGraphModuleAttrs:
    node_name_to_qconfig: dict[str, QConfigAny]
    node_name_to_scope: dict[str, tuple[str, type]]
    prepare_custom_config: PrepareCustomConfig
    equalization_node_name_to_qconfig: dict[str, Any]
    qconfig_mapping: QConfigMapping
    is_qat: bool
    observed_node_names: set[str]
    is_observed_standalone_module: bool = False
    standalone_module_input_quantized_idxs: Optional[list[int]] = None
    standalone_module_output_quantized_idxs: Optional[list[int]] = None


def node_arg_is_weight(node: Node, arg: Any) -> bool:
    """Returns if node arg is weight"""
    weight_index = None
    if "target_dtype_info" in node.meta:
        weight_index = node.meta["target_dtype_info"].get("weight_index", None)
    if (
        weight_index is not None
        and weight_index < len(node.args)
        and node.args[weight_index] is arg
    ):
        return True
    return node.kwargs.get("weight") is arg


def node_arg_is_bias(node: Node, arg: Any) -> bool:
    """Returns if node arg is bias"""
    bias_index = None
    if "target_dtype_info" in node.meta:
        bias_index = node.meta["target_dtype_info"].get("bias_index", None)
    if (
        bias_index is not None
        and bias_index < len(node.args)
        and node.args[bias_index] is arg
    ):
        return True
    return node.kwargs.get("bias") is arg


def get_custom_module_class_keys(
<<<<<<< HEAD
    custom_module_mapping: Dict[QuantType, Dict[Type, Type]],
) -> List[Any]:
=======
    custom_module_mapping: dict[QuantType, dict[type, type]]
) -> list[Any]:
>>>>>>> d48eb58d
    r"""Get all the unique custom module keys in the custom config dict
    e.g.
    Input:
    {
        QuantType.STATIC: {
            CustomModule1: ObservedCustomModule
        },
        QuantType.DYNAMIC: {
            CustomModule2: DynamicObservedCustomModule
        },
        QuantType.WEIGHT_ONLY: {
            CustomModule3: WeightOnlyObservedCustomModule
        },
    }

    Output:
    # extract the keys across all inner STATIC, DYNAMIC, and WEIGHT_ONLY dicts
    [CustomModule1, CustomModule2, CustomModule3]
    """
    # using set to dedup
    float_custom_module_classes: set[Any] = set()
    for quant_mode in [QuantType.STATIC, QuantType.DYNAMIC, QuantType.WEIGHT_ONLY]:
        quant_mode_custom_module_config = custom_module_mapping.get(quant_mode, {})
        quant_mode_custom_module_classes = set(quant_mode_custom_module_config.keys())
        float_custom_module_classes |= quant_mode_custom_module_classes
    return list(float_custom_module_classes)


def get_linear_prepack_op_for_dtype(dtype):
    if dtype == torch.float16:
        return torch.ops.quantized.linear_prepack_fp16
    elif dtype == torch.qint8:
        return torch.ops.quantized.linear_prepack
    else:
        raise Exception("can't get linear prepack op for dtype:", dtype)  # noqa: TRY002


def get_qconv_prepack_op(conv_op: Callable) -> Callable:
    prepack_ops = {
        torch.nn.functional.conv1d: torch.ops.quantized.conv1d_prepack,
        torch.nn.functional.conv2d: torch.ops.quantized.conv2d_prepack,
        torch.nn.functional.conv3d: torch.ops.quantized.conv3d_prepack,
        torch.nn.functional.conv_transpose1d: torch.ops.quantized.conv_transpose1d_prepack,
        torch.nn.functional.conv_transpose2d: torch.ops.quantized.conv_transpose2d_prepack,
        torch.nn.functional.conv_transpose3d: torch.ops.quantized.conv_transpose3d_prepack,
    }
    prepack_op = prepack_ops.get(conv_op, None)
    assert prepack_op, f"Didn't find prepack op for {conv_op}"
    return prepack_op


# Returns a function that can get a new attribute name for module with given
# prefix, for example,
# >> get_new_observer_name = get_new_attr_name_with_prefix('_observer')
# >> new_name = get_new_observer_name(module)
# new_name will be an unused attribute name on module, e.g. `_observer_1`
def get_new_attr_name_with_prefix(prefix: str) -> Callable:
    prefix = prefix.replace(".", "_")

    def get_new_attr_name(module: torch.nn.Module):
        def get_attr_name(i: int):
            return prefix + str(i)

        i = 0
        attr_name = get_attr_name(i)
        while hasattr(module, attr_name):
            i += 1
            attr_name = get_attr_name(i)
        return attr_name

    return get_new_attr_name


def collect_producer_nodes(node: Node) -> Optional[list[Node]]:
    r"""Starting from a target node, trace back until we hit inpu or
    getattr node. This is used to extract the chain of operators
    starting from getattr to the target node, for example
    def forward(self, x):
      observed = self.observer(self.weight)
      return F.linear(x, observed)
    collect_producer_nodes(observed) will either return a list of nodes that
    produces the observed node or None if we can't extract a self contained
    graph without free variables(inputs of the forward function).
    """
    nodes = [node]
    frontier = [node]
    while frontier:
        node = frontier.pop()
        all_args = list(node.args) + list(node.kwargs.values())
        for arg in all_args:
            if not isinstance(arg, Node):
                continue
            if arg.op == "placeholder":
                # hit input, can't fold in this case
                return None
            nodes.append(arg)
            if not (arg.op == "call_function" and arg.target == getattr):
                frontier.append(arg)
    return nodes


def graph_module_from_producer_nodes(
    root: GraphModule, producer_nodes: list[Node]
) -> GraphModule:
    r"""Construct a graph module from extracted producer nodes
    from `collect_producer_nodes` function
    Args:
      root: the root module for the original graph
      producer_nodes: a list of nodes we use to construct the graph
    Return:
      A graph module constructed from the producer nodes
    """
    assert len(producer_nodes) > 0, "list of producer nodes can not be empty"
    # since we traced back from node to getattr
    producer_nodes.reverse()
    graph = Graph()
    env: dict[Any, Any] = {}

    def load_arg(a):
        return map_arg(a, lambda node: env[node])

    for producer_node in producer_nodes:
        env[producer_node] = graph.node_copy(producer_node, load_arg)
    graph.output(load_arg(producer_nodes[-1]))
    graph_module = GraphModule(root, graph)
    return graph_module


# TODO: delete
def assert_and_get_unique_device(module: torch.nn.Module) -> Any:
    """
    Returns the unique device for a module, or None if no device is found.
    Throws an error if multiple devices are detected.
    """
    return _assert_and_get_unique_device(module)


def create_getattr_from_value(
    module: torch.nn.Module, graph: Graph, prefix: str, value: Any
) -> Node:
    """
    Given a value of any type, creates a getattr node corresponding to the value and
    registers the value as a buffer to the module.
    """
    get_new_attr_name = get_new_attr_name_with_prefix(prefix)
    attr_name = get_new_attr_name(module)
    device = assert_and_get_unique_device(module)
    new_value = (
        value.detach().clone()
        if isinstance(value, torch.Tensor)
        else torch.tensor(value, device=device)
    )
    module.register_buffer(attr_name, new_value)
    # Create get_attr with value
    attr_node = graph.create_node("get_attr", attr_name)
    return attr_node


def all_node_args_have_no_tensors(
    node: Node, modules: dict[str, torch.nn.Module], cache: dict[Node, bool]
) -> bool:
    """
    If we know for sure that all of this node's args have no
    tensors (are primitives), return True.  If we either
    find a tensor or are not sure, return False. Note: this
    function is not exact.
    """
    if cache and node in cache:
        return cache[node]

    result = False  # will be overwritten
    if not isinstance(node, Node):
        result = True
    elif node.op == "placeholder":
        result = False
    elif node.op == "call_module":
        assert isinstance(node.target, str)
        if _is_activation_post_process(modules[node.target]):
            result = all_node_args_have_no_tensors(node.args[0], modules, cache)  # type: ignore[arg-type]
    elif node.op == "call_module":
        result = False
    elif node.op == "call_function" and node.target is operator.getitem:
        result = all_node_args_have_no_tensors(node.args[0], modules, cache)  # type: ignore[arg-type]
    elif node.op == "get_attr":
        result = False
    elif node.target is getattr and node.args[1] in ["ndim", "shape"]:
        # x1 = x0.ndim
        result = True
    elif node.op == "call_method" and node.target == "size":
        # x1 = x0.size(0)
        result = True
    else:
        found_one_tensor = False
        for arg in node.args:
            if isinstance(arg, list):
                for list_el in arg:
                    if isinstance(list_el, Node):
                        this_list_el_args_have_no_tensors = (
                            all_node_args_have_no_tensors(list_el, modules, cache)
                        )
                        found_one_tensor = found_one_tensor or (
                            not this_list_el_args_have_no_tensors
                        )
                        # If found_one_tensor is True, there is no point in
                        # recursing further as the end result will always
                        # be True.
                        # TODO(future PR): remove this entire function  and
                        # change to dtype inference without recursion.
                        if found_one_tensor:
                            result = not found_one_tensor
                            if cache:
                                cache[node] = result
                            return result
            elif isinstance(arg, int):
                pass
            else:
                if isinstance(arg, Node):
                    this_arg_args_have_no_tensors = all_node_args_have_no_tensors(
                        arg, modules, cache
                    )
                    found_one_tensor = found_one_tensor or (
                        not this_arg_args_have_no_tensors
                    )
                    # If found_one_tensor is True, there is no point in
                    # recursing further as the end result will always
                    # be True.
                    # TODO(future PR): remove this entire function  and
                    # change to dtype inference without recursion.
                    if found_one_tensor:
                        result = not found_one_tensor
                        if cache:
                            cache[node] = result
                        return result
                else:
                    found_one_tensor = True
            result = not found_one_tensor
    if cache:
        cache[node] = result
    return result


def all_node_args_except_first(node: Node) -> list[int]:
    """
    Returns all node arg indices after first
    """
    return list(range(1, len(node.args)))


def return_arg_list(arg_indices: list[int]) -> Callable[[Node], list[int]]:
    """
    Constructs a function that takes a node as arg and returns the arg_indices
    that are valid for node.args
    """

    def arg_indices_func(node: Node) -> list[int]:
        return [i for i in arg_indices if i < len(node.args)]

    return arg_indices_func


NodeInfo = namedtuple("NodeInfo", "op target")

# this dict identifies which indices of a node are non tensors
# so that they can be propagated correctly since inserting observers
# for them would cause errors

NON_OBSERVABLE_ARG_DICT: dict[
    NodeInfo, dict[Union[type, torch.dtype], Callable[[Node], list[int]]]
] = {
    NodeInfo("call_method", "masked_fill"): {
        torch.bool: return_arg_list([1]),
        float: return_arg_list([2]),
    },
    NodeInfo("call_method", "permute"): {int: all_node_args_except_first},
    NodeInfo("call_method", "repeat"): {int: all_node_args_except_first},
    NodeInfo("call_method", "reshape"): {int: all_node_args_except_first},
    NodeInfo("call_method", "size"): {int: return_arg_list([1])},
    NodeInfo("call_method", "transpose"): {int: all_node_args_except_first},
    NodeInfo("call_method", torch.transpose): {int: all_node_args_except_first},
    NodeInfo("call_method", "unsqueeze"): {int: return_arg_list([1])},
    NodeInfo("call_method", "unsqueeze_"): {int: return_arg_list([1])},
    NodeInfo("call_method", torch.unsqueeze): {int: return_arg_list([1])},
    NodeInfo("call_method", "view"): {int: all_node_args_except_first},
}

EMPTY_ARG_DICT: dict[Union[type, torch.dtype], Callable[[Node], list[int]]] = {}


def get_non_observable_arg_indexes_and_types(
    node: Node,
) -> dict[Union[type, torch.dtype], Callable[[Node], list[int]]]:
    """
    Returns a dict with of non float tensor types as keys and values which correspond to a
    function to retrieve the list (which takes the node as an argument)
    """
    info = NodeInfo(node.op, node.target)

    return NON_OBSERVABLE_ARG_DICT.get(info, EMPTY_ARG_DICT)


def maybe_get_next_module(
    node: Node,
    modules: dict[str, nn.Module],
    target_module_type: Optional[type[nn.Module]] = None,
    target_functional_type: Any = None,
) -> Optional[Node]:
    """Gets the next module that matches what is needed in
    is_target_module_type if it exists

    Args:
        node: The node whose users we want to look at
        target_module_type: Module type that we want to check
        target_functional_type: Functional type that we want to check
    """

    for user in node.users.keys():
        if (
            user.op == "call_module"
            and target_module_type is not None
            and isinstance(modules[str(user.target)], target_module_type)
        ):
            return user
        elif (
            user.op == "call_function"
            and target_functional_type is not None
            and user.target == target_functional_type
        ):
            return user

    return None


def create_node_from_old_node_preserve_meta(
    quantized_graph: Graph,
    create_node_args: tuple[Any, ...],
    old_node: Node,
) -> Node:
    """
    Creates `new_node` and copies the necessary metadata to it from `old_node`.
    """
    new_node = quantized_graph.create_node(*create_node_args)
    new_node.stack_trace = old_node.stack_trace
    return new_node


def get_skipped_module_name_and_classes(
    prepare_custom_config: PrepareCustomConfig, is_standalone_module: bool
) -> tuple[list[str], list[type[Any]]]:
    skipped_module_names = copy.copy(prepare_custom_config.non_traceable_module_names)
    skipped_module_classes = copy.copy(
        prepare_custom_config.non_traceable_module_classes
    )
    if not is_standalone_module:
        # standalone module and custom module config are applied in top level module
        skipped_module_names += list(
            prepare_custom_config.standalone_module_names.keys()
        )
        skipped_module_classes += list(
            prepare_custom_config.standalone_module_classes.keys()
        )
        skipped_module_classes += get_custom_module_class_keys(
            prepare_custom_config.float_to_observed_mapping
        )

    return skipped_module_names, skipped_module_classes


def _is_custom_module_lstm(
    node: Node,
    named_modules: dict[str, torch.nn.Module],
    qconfig: QConfigAny = None,
    # QuantizeHandler, but we cannot include the type here due to circular imports
    qhandler: Optional[Any] = None,
) -> bool:
    """
    Return whether this refers to the custom module LSTM flow.
    """
    mod = _get_module(node, named_modules)
    if qconfig is not None and qhandler is not None:
        assert isinstance(
            qhandler, torch.ao.quantization.fx.quantize_handler.QuantizeHandler
        )  # type: ignore[attr-defined]
        return (
            isinstance(mod, torch.nn.LSTM)
            and activation_is_statically_quantized(qconfig)
            and qhandler.is_custom_module()
        )
    else:
        return isinstance(mod, torch.ao.nn.quantizable.LSTM)


def _is_custom_module_mha(
    node: Node,
    named_modules: dict[str, torch.nn.Module],
    qconfig: QConfigAny = None,
    # QuantizeHandler, but we cannot include the type here due to circular imports
    qhandler: Optional[Any] = None,
) -> bool:
    """
    Return whether this refers to the custom module MultiheadAttention flow.
    """
    mod = _get_module(node, named_modules)
    if qconfig is not None and qhandler is not None:
        assert isinstance(
            qhandler, torch.ao.quantization.fx.quantize_handler.QuantizeHandler
        )  # type: ignore[attr-defined]
        return (
            isinstance(mod, torch.nn.MultiheadAttention)
            and activation_is_statically_quantized(qconfig)
            and qhandler.is_custom_module()
        )
    else:
        return isinstance(mod, torch.ao.nn.quantizable.MultiheadAttention)


def _get_module(
    node: Node, named_modules: dict[str, torch.nn.Module]
) -> Optional[torch.nn.Module]:
    """
    If `node` refers to a call_module node, return the module, else None.
    """
    if node.op == "call_module" and str(node.target) in named_modules:
        return named_modules[str(node.target)]
    else:
        return None


def _insert_dequant_stub(
    node: Node,
    model: torch.nn.Module,
    named_modules: dict[str, torch.nn.Module],
    graph: Graph,
) -> Node:
    """
    Attach a `DeQuantStub` to the model and create a node that calls this
    `DeQuantStub` on the output of `node`, similar to how observers are inserted.
    """
    prefix = "dequant_stub_"
    get_new_dequant_stub_name = get_new_attr_name_with_prefix(prefix)
    dequant_stub_name = get_new_dequant_stub_name(model)
    dequant_stub = DeQuantStub()
    setattr(model, dequant_stub_name, dequant_stub)
    named_modules[dequant_stub_name] = dequant_stub
    with graph.inserting_after(node):
        return graph.call_module(dequant_stub_name, (node,))


def _insert_dequant_stubs_for_custom_module_lstm_output(
    node: Node,
    model: torch.nn.Module,
    named_modules: dict[str, torch.nn.Module],
    graph: Graph,
) -> Node:
    """
    Insert DeQuantStubs after each internal output node of custom module LSTM.

    Custom module LSTM outputs are nested tuples of the structure (output, (hidden0, hidden1)),
    Since we cannot dequantize a tuple as a whole, we must first break down the tuple into its
    components through `getitem`. This function transforms the graph as follows:

      (1) Split the LSTM node into (output, (hidden0, hidden1))
      (2) Insert a DeQuantStub after each internal node
      (3) Recombine the DeQuantStubs into the same structure as before
      (4) Reroute all consumers of the original LSTM node and its sub-nodes
          (e.g. lstm[0])

    Before:
                   lstm_output
                        |
                        v
                  original_user(s)
    After:
                   lstm_output
                  /           \\
                 /  (getitem)  \\
                /               \\
               v                 v
             output            hidden
               |               /   \\
         (DeQuantStub)        (getitem)
               |             /       \\
               v            v         v
           output_dq     hidden0    hidden1
               |            |         |
               |    (DeQuantStub) (DeQuantStub)
               |            |         |
               |            v         v
               |      hidden0_dq  hidden1_dq
               |            \\       /
               |              (tuple)
               |              \\   /
               |               v  v
               |             hidden_dq
               \\               /
                \\   (tuple)   /
                 v            v
                 lstm_output_dq
                       |
                       v
                original_user(s)

    For step (4), reroute all users of the original LSTM node(s) as follows:
      lstm_output -> lstm_output_dq
      lstm_output[0] -> output_dq
      lstm_output[1] -> hidden_dq
      lstm_output[1][0] -> hidden0_dq
      lstm_output[1][1] -> hidden1_dq

    Return the node `lstm_output_dq`.
    """
    # (1) Split the LSTM node into (output, (hidden0, hidden1))
    # (2) Insert a DeQuantStub after each internal node
    with graph.inserting_after(node):
        output = graph.call_function(operator.getitem, (node, 0))
        output_dq = _insert_dequant_stub(output, model, named_modules, graph)
    with graph.inserting_after(output_dq):
        hidden = graph.call_function(operator.getitem, (node, 1))
    with graph.inserting_after(hidden):
        hidden0 = graph.call_function(operator.getitem, (hidden, 0))
        hidden0_dq = _insert_dequant_stub(hidden0, model, named_modules, graph)
    with graph.inserting_after(hidden0_dq):
        hidden1 = graph.call_function(operator.getitem, (hidden, 1))
        hidden1_dq = _insert_dequant_stub(hidden1, model, named_modules, graph)

    # (3) Recombine the DeQuantStubs into the same structure as before
    with graph.inserting_after(hidden1_dq):
        hidden_dq = graph.call_function(tuple, ([hidden0_dq, hidden1_dq],))
    with graph.inserting_after(hidden_dq):
        lstm_output_dq = graph.call_function(tuple, ([output_dq, hidden_dq],))

    # (4) Reroute all consumers of the original LSTM node and its sub-nodes
    for user in list(node.users.keys()):
        if user != output and user != hidden:
            user.replace_input_with(node, lstm_output_dq)
    # The getitem and tuple nodes we added here may interfere with reference quantized
    # pattern matching, so we need to redirect the consumers of internal nodes to the
    # corresponding nodes with DeQuantStubs (e.g. lstm_output_dq[0] -> output_dq) attached,
    # in order to preserve reference patterns like "dequantize - consumer - quantize".
    _reroute_tuple_getitem_pattern(graph)
    return lstm_output_dq


def _maybe_get_custom_module_lstm_from_node_arg(
    arg: Node,
    named_modules: dict[str, torch.nn.Module],
) -> Optional[Node]:
    """
    Given an argument of a node, if the argument refers to the path through which the node
    is a consumer of custom module LSTM, return the custom module LSTM node, or None otherwise.

    This is used to determine whether a node is a consumer of custom module LSTM, and, if so,
    skip inserting input observers for this node. This is because custom module LSTM produces
    quantized outputs, so inserting an input observer for the consumer of custom module LSTM
    would unnecessarily quantize the outputs again.

      lstm -> consumer

    In practice, however, custom module LSTM outputs a tuple (output, (hidden0, hidden1)) with
    DeQuantStubs attached to each internal node (see `_insert_dequant_stubs_for_custom_module_lstm_output`).
    This tuple can be consumed in one of four ways:

      lstm -> getitem -> DeQuantStub -> consumer                       # consume lstm[0]
      lstm -> getitem -> getitem -> DeQuantStub -> tuple -> consumer   # consume lstm[1]
      lstm -> getitem -> getitem -> DeQuantStub -> consumer            # consume lstm[1][0] or lstm[1][1]
      lstm -> getitem -> DeQuantStub -> tuple -> consumer              # consume lstm

    Thus, we must match against the above patterns instead of simply checking the parent node
    to determine whether this node is a consumer of a custom module LSTM.
    """

    def match_dq(a):
        return isinstance(_get_module(a, named_modules), DeQuantStub)

    def match_lstm(a):
        return _is_custom_module_lstm(a, named_modules)

    def match_getitem(a):
        return a.op == "call_function" and a.target == operator.getitem

    def match_tuple(a):
        return a.op == "call_function" and a.target == tuple

    def _match_pattern(match_pattern: list[Callable]) -> Optional[Node]:
        """
        Traverse up the graph and match the args one by one.
        If there is a match, return the last matched node, or None otherwise.
        """
        a = arg
        for i, match in enumerate(match_pattern):
            if not match(a):
                return None
            # Match next arg, for tuple the arg is a tuple of a list, e.g. ([dq_1, other_node],)
            if i < len(match_pattern) - 1:
                if match == match_tuple:
                    a = a.args[0][0]  # type: ignore[assignment,index]
                else:
                    a = a.args[0]  # type: ignore[assignment]
        return a

    all_match_patterns = [
        [match_dq, match_getitem, match_lstm],
        [match_tuple, match_dq, match_getitem, match_getitem, match_lstm],
        [match_dq, match_getitem, match_getitem, match_lstm],
        [match_tuple, match_dq, match_getitem, match_lstm],
    ]

    for p in all_match_patterns:
        matched_node = _match_pattern(p)
        if matched_node is not None:
            return matched_node
    return None


def _reroute_tuple_getitem_pattern(graph: Graph):
    """
    Search for patterns where N consecutive `tuple` call_function nodes are followed by
    N consecutive `getitem` call_function nodes that are "reverses" of the `tuple` nodes.
    If we find this pattern, reroute the consumers of the last `getitem` to skip these
    N `tuple` and `getitem` nodes.

    Before:

        a   b     c
        |   \\   /
        \\   tuple
         \\   /
          tuple
            |
        getitem(1)
            |
        getitem(0)
            |
            d

    After:

        b
        |
        d
    """

    def find_patterns(
        node: Node,
        index_stack: list[int],
        current_pattern: list[Node],
        matched_patterns: list[list[Node]],
        seen: set[tuple[Node, tuple[int, ...]]],
    ):
        """
        Traverse the graph recursively to match for the N-tuple - N-getitem patterns,
        starting at the given node.

        We use a stack to keep track of the expected `getitem` indices, since these are
        reversed from the `tuple` indices. In the above example, the stack after
        (b -> tuple -> tuple) will be [0, 1], which will be popped by getitem(1) first
        and then by getitem(0).

        TODO: traverse upwards from the output and handle the case when tuple is not a
        separate node, e.g. graph.call_function(operator.getitem, args=(a, (b, c)))
        """
        if len(index_stack) == 0 and len(current_pattern) > 0:
            matched_patterns.append(copy.copy(current_pattern))
            current_pattern.clear()

        # Avoid duplicating work
        state = (node, tuple(index_stack))
        if state in seen:
            return
        seen.add(state)

        # Iterate through users of this node to find tuple/getitem nodes to match
        for user in node.users:
            if user.op == "call_function" and user.target == tuple:
                for i, user_arg in enumerate(user.args[0]):  # type: ignore[arg-type]
                    if user_arg == node:
                        index_stack.append(i)
                        current_pattern.append(user)
                        find_patterns(
                            user, index_stack, current_pattern, matched_patterns, seen
                        )
            elif user.op == "call_function" and user.target == operator.getitem:
                if len(index_stack) > 0:
                    if user.args[1] == index_stack[-1]:
                        index_stack.pop()
                        current_pattern.append(user)
                        find_patterns(
                            user, index_stack, current_pattern, matched_patterns, seen
                        )
        return matched_patterns

    # Collect all matched patterns
    matched_patterns: list[list[Node]] = []
    seen: set[tuple[Node, tuple[int, ...]]] = set()  # (node, index_stack)
    for node in graph.nodes:
        find_patterns(node, [], [], matched_patterns, seen)

    # For each pattern, redirect all consumers of the last getitem node to the correct input
    # of the first tuple node
    for pattern in matched_patterns:
        first_tuple = pattern[0]
        last_getitem = pattern[-1]
        assert first_tuple.op == "call_function" and first_tuple.target == tuple
        assert (
            last_getitem.op == "call_function"
            and last_getitem.target == operator.getitem
        )
        last_getitem_index = last_getitem.args[1]
        new_input = first_tuple.args[0][last_getitem_index]  # type: ignore[index]
        for user in list(last_getitem.users.keys()):
            user.replace_input_with(last_getitem, new_input)  # type: ignore[arg-type]


def _get_observer_from_activation_post_process(
    activation_post_process: Union[ObserverBase, FakeQuantizeBase],
) -> ObserverBase:
    """
    If `activation_post_process` is an observer, return the observer.
    If `activation_post_process` is a fake quantize, return the internal observer.
    """
    if isinstance(activation_post_process, ObserverBase):
        return activation_post_process
    else:
        assert isinstance(activation_post_process, FakeQuantizeBase)
        return activation_post_process.activation_post_process  # type: ignore[return-value]


def _qconfig_satisfies_dtype_config_constraints(
    qconfig: QConfigAny,
    dtype_with_constraints: DTypeWithConstraints,
    is_activation: bool = True,
) -> bool:
    """
    Return whether `qconfig` satisfies the following constraints from the backend,
    specified through the activation and weight DTypeWithConstraints.

        1. QConfig specified a quantization range that falls within the backend's, if any
        2. QConfig specified a min scale value that is >= the backend's, if any
        3. QConfig specified a FixedQParamsObserver or FixedQParamsFakeQuantize that has
           scale and zero point that match the backend's, if any

    If `is_activation` is True, we check `qconfig.activation`, else we check `qconfig.weight`.
    If `qconfig` or `dtype_with_constraints.dtype` is None, or the dtypes do not match, return True.
    """

    # TODO: log warnings only when the user enabled a debug flag
    def _activation_post_process_satisfies_dtype_config_constraints(
        activation_post_process: Union[ObserverBase, FakeQuantizeBase],
        dtype_with_constraints: DTypeWithConstraints,
        debug_string: str,
    ) -> bool:
        observer = _get_observer_from_activation_post_process(activation_post_process)
        app_quant_min = getattr(observer, "quant_min", None)
        app_quant_max = getattr(observer, "quant_max", None)
        # TODO: for now, just use the existing eps value as scale_min. In the future, we should
        # resolve the differences between the two, either by renaming eps or some other way
        app_scale_min = getattr(observer, "eps", None)
        backend_quant_min = dtype_with_constraints.quant_min_lower_bound
        backend_quant_max = dtype_with_constraints.quant_max_upper_bound
        backend_scale_min = dtype_with_constraints.scale_min_lower_bound
        backend_scale_exact_match = dtype_with_constraints.scale_exact_match
        backend_zero_point_exact_match = dtype_with_constraints.zero_point_exact_match
        # check quantization ranges
        if backend_quant_min is not None and backend_quant_max is not None:
            if app_quant_min is None or app_quant_max is None:
                warnings.warn(
                    f"QConfig {debug_string} must specify 'quant_min' and 'quant_max', ignoring {qconfig}"
                )
                return False
            elif app_quant_min < backend_quant_min or app_quant_max > backend_quant_max:
                warnings.warn(
                    f"QConfig {debug_string} quantization range must fall within the backend's:\n"
                    f"QConfig range = ({app_quant_min}, {app_quant_max}), "
                    f"BackendConfig range = ({backend_quant_min}, {backend_quant_max}), "
                    f"ignoring {qconfig}"
                )
                return False
        # check scale min
        if backend_scale_min is not None:
            if app_scale_min is None:
                warnings.warn(
                    f"QConfig {debug_string} must specify 'eps', ignoring {qconfig}"
                )
                return False
            if app_scale_min < backend_scale_min:
                warnings.warn(
                    f"QConfig {debug_string} eps ({app_scale_min}) must be greater than or equal to "
                    f"the backend's min scale value ({backend_scale_min}), ignoring {qconfig}"
                )
                return False
        # check fixed scale and zero point
        if (
            backend_scale_exact_match is not None
            and backend_zero_point_exact_match is not None
        ):
            # For tests only, accept the following qconfigs for now
            # TODO: handle fp16 qconfigs properly
            for accepted_qconfig in [float16_static_qconfig, float16_dynamic_qconfig]:
                if qconfig_equals(qconfig, accepted_qconfig):
                    return True
            suggestion_str = (
                "Please use torch.ao.quantization.get_default_qconfig_mapping or "
                "torch.ao.quantization.get_default_qat_qconfig_mapping. Example:\n"
                '    qconfig_mapping = get_default_qconfig_mapping("fbgemm")\n'
                "    model = prepare_fx(model, qconfig_mapping, example_inputs)"
            )
            if not isinstance(
                activation_post_process, FixedQParamsObserver
            ) and not isinstance(activation_post_process, FixedQParamsFakeQuantize):
                warnings.warn(
                    f"QConfig must specify a FixedQParamsObserver or a FixedQParamsFakeQuantize "
                    f"for fixed qparams ops, ignoring {qconfig}.\n{suggestion_str}"
                )
                return False
            if (
                observer.scale != backend_scale_exact_match
                or observer.zero_point != backend_zero_point_exact_match
            ):
                warnings.warn(
                    f"QConfig fixed scale ({observer.scale}) and zero point ({observer.zero_point}) "
                    f"do not match the backend's ({backend_scale_exact_match} and {backend_zero_point_exact_match}), "
                    f"ignoring {qconfig}.\n{suggestion_str}"
                )
                return False
        return True

    if qconfig is None or dtype_with_constraints.dtype is None:
        return True

    activation_post_process_ctr = (
        qconfig.activation if is_activation else qconfig.weight
    )
    debug_string = "activation" if is_activation else "weight"
    satisfies_constraints = True
    if activation_post_process_ctr is not None:
        activation_post_process = activation_post_process_ctr()
        assert _is_activation_post_process(activation_post_process)
        # If dtypes don't match, don't check the activation_post_process and return True early
        if activation_post_process.dtype != dtype_with_constraints.dtype:
            return True
        satisfies_constraints = (
            _activation_post_process_satisfies_dtype_config_constraints(
                activation_post_process, dtype_with_constraints, debug_string
            )
        )
    return satisfies_constraints<|MERGE_RESOLUTION|>--- conflicted
+++ resolved
@@ -114,13 +114,8 @@
 
 
 def get_custom_module_class_keys(
-<<<<<<< HEAD
-    custom_module_mapping: Dict[QuantType, Dict[Type, Type]],
-) -> List[Any]:
-=======
-    custom_module_mapping: dict[QuantType, dict[type, type]]
+    custom_module_mapping: dict[QuantType, dict[type, type]],
 ) -> list[Any]:
->>>>>>> d48eb58d
     r"""Get all the unique custom module keys in the custom config dict
     e.g.
     Input:
