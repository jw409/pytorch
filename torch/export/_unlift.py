# mypy: allow-untyped-defs
import copy
import warnings
from collections.abc import Sequence
from itertools import chain
from typing import Any, Optional

import torch
import torch.utils._pytree as pytree
from torch._export.non_strict_utils import (
    _enter_enable_graph_inputs_of_type_nn_module,
    _exit_enable_graph_inputs_of_type_nn_module,
    _get_graph_inputs_of_type_nn_module,
)
from torch._export.utils import _check_input_constraints_for_graph
from torch.export.unflatten import _assign_attr, _AttrKind
from torch.fx.experimental.proxy_tensor import _pytree_subclasses_that_lose_info
from torch.fx.graph import _PyTreeCodeGen, _PyTreeInfo
from torch.fx.traceback import NodeSource, NodeSourceAction

from ._remove_effect_tokens_pass import _remove_effect_tokens
from ._tree_utils import reorder_kwargs
from .exported_program import (
    ExportedProgram,
    ExportGraphSignature,
    InputKind,
    OutputKind,
)


def eq_spec(self: pytree.TreeSpec, other: pytree.TreeSpec) -> bool:
    """
    Refinement of TreeSpec.__eq__ where, e.g., torch.Size(...) matches tuple(...).
    See _pytree_subclasses_that_lose_info in proxy_tensor.py for more details.
    """

    def _normalize_type(t):
        return str(_pytree_subclasses_that_lose_info.get(t, t))

    def _match_normalized_structure(a, b):
        if a is b:
            return True
        if _normalize_type(a.type) != _normalize_type(b.type):
            return False
        if a.context != b.context:
            return False
        if len(a.children_specs) != len(b.children_specs):
            return False
        return all(
            _match_normalized_structure(a, b)
            for a, b in zip(a.children_specs, b.children_specs)
        )

    return _match_normalized_structure(self, other)


def _check_inputs_match(args, kwargs, in_spec: pytree.TreeSpec) -> list:
    reordered_kwargs = reorder_kwargs(kwargs, in_spec)
    flat_args_with_path, received_spec = pytree.tree_flatten_with_path(
        (args, reordered_kwargs)
    )

    if not eq_spec(received_spec, in_spec):
        raise ValueError(  # noqa: B904
            "Trying to flatten user inputs with exported input tree spec: \n"
            f"{in_spec}\n"
            "but actually got inputs with tree spec of: \n"
            f"{received_spec}.\n"
            "Please check that the inputs have the same number and type of "
            "args and kwargs as the ones you used when tracing."
        )

    return flat_args_with_path


@torch._dynamo.disable
def _check_input_constraints_pre_hook(self, args, kwargs):
    if not self.validate_inputs:
        return

    flat_args_with_path = _check_inputs_match(args, kwargs, self._in_spec)

    _check_input_constraints_for_graph(
        [node for node in self.graph.nodes if node.op == "placeholder"],
        flat_args_with_path,
        self.range_constraints,
    )


def _unlift_inputs_as_getattr(
    gm: torch.fx.GraphModule,
    lifted_inputs: Sequence[Optional[str]],
) -> tuple[dict[str, torch.fx.Node], dict[str, torch.fx.Node]]:
    """
    Unlift inputs referring to params/buffers/constants as getattr nodes in the
    graph
    """
    unlifted_name_to_node = {}
    input_name_to_node = {}

    placeholder_nodes = [node for node in gm.graph.nodes if node.op == "placeholder"]
    assert len(lifted_inputs) == len(placeholder_nodes)
    for input_node, lifted_node in zip(placeholder_nodes, lifted_inputs):
        if lifted_node is None:
            input_name_to_node[input_node.name] = input_node
            continue

        with gm.graph.inserting_after(input_node):
            # It is fine to ignore this warning because it is guaranteed that we will
            # populate this attr later.
            with warnings.catch_warnings():
                warnings.simplefilter("ignore")
                getattr_node = gm.graph.get_attr(lifted_node)
            input_node.replace_all_uses_with(getattr_node)
            metadata = input_node.meta
            gm.graph.erase_node(input_node)
            getattr_node.meta = metadata
            getattr_node.meta["from_node"] = [
                NodeSource(
                    input_node,
                    "ExportedProgram.module().unlift()",
                    [NodeSourceAction.CREATE, NodeSourceAction.REPLACE],
                )
            ]
            unlifted_name_to_node[lifted_node] = getattr_node

    return unlifted_name_to_node, input_name_to_node


def _insert_copy_for_mutations(
    gm: torch.fx.GraphModule,
    mutated_outputs: Sequence[Optional[str]],
    unlifted_name_to_node: dict[str, torch.fx.Node],
    input_name_to_node: dict[str, torch.fx.Node],
) -> None:
    """
    Find the all the buffers and inputs that were mutated and insert copy_
    operators to reflect mutations.
    """
    output_node = gm.graph.output_node()
    outputs = pytree.tree_flatten(output_node.args)[0]
    assert len(outputs) == len(mutated_outputs)

    user_output_nodes = []
    return_nodes_to_copy = {}
    for return_node, mutated_node_name in zip(outputs, mutated_outputs):
        if mutated_node_name is None:
            user_output_nodes.append(return_node)
            continue

        if mutated_node_name in unlifted_name_to_node:
            mutated_node = unlifted_name_to_node[mutated_node_name]
        elif mutated_node_name in input_name_to_node:
            mutated_node = input_name_to_node[mutated_node_name]
        else:
            raise RuntimeError(
                f"Could not find {mutated_node_name} in either buffer or input nodes"
            )

        with gm.graph.inserting_before(output_node):
            copy_node = gm.graph.call_function(
                torch.ops.aten.copy_.default, (mutated_node, return_node)
            )
            return_nodes_to_copy[return_node] = copy_node

    output_args = tuple(
        return_nodes_to_copy[node] if node in return_nodes_to_copy else node
        for node in user_output_nodes
    )
    with gm.graph.inserting_before(output_node):
        # Only return user outputs
        new_output = gm.graph.output(output_args)
        output_node.replace_all_uses_with(new_output)
        gm.graph.erase_node(output_node)
        new_output.name = output_node.name
        new_output.meta.update(output_node.meta)
        new_output.meta["from_node"] = [
            NodeSource(
                output_node,
                "ExportedProgram.module().unlift()",
                [NodeSourceAction.CREATE, NodeSourceAction.REPLACE],
            )
        ]


def _get_codegen(
    in_spec: pytree.TreeSpec,
    out_spec: Optional[pytree.TreeSpec],
    forward_arg_names: Optional[list[str]] = None,
) -> _PyTreeCodeGen:
    """
    Create the codegen for the graph module based on the in/out specs
    """
    if forward_arg_names:
        names = forward_arg_names
    elif (
        in_spec.type == tuple
        and in_spec.num_children == 2
        and in_spec.children_specs[0].type == tuple
        and in_spec.children_specs[1].type == dict
    ):
        # if in_spec contains the args (tuple) and kwargs (dict)
        names = [f"arg_{i}" for i in range(in_spec.children_specs[0].num_children)]
        # add kwarg names
        names.extend(in_spec.children_specs[1].context)
    else:
        names = [f"arg_{i}" for i in range(in_spec.num_children)]

    return _PyTreeCodeGen(
        _PyTreeInfo(
            names,
            in_spec,
            out_spec,
        )
    )


def _unlift(
    gm: torch.fx.GraphModule,
    lifted_inputs: Sequence[Optional[str]],
    mutated_outputs: Sequence[Optional[str]],
    in_spec: pytree.TreeSpec,
    out_spec: Optional[pytree.TreeSpec],
    forward_arg_names: Optional[list[str]] = None,
):
    """
    Args:
        lifted_inputs: A list matching the graph module's input nodes. For
        an input node that is referring to a lifted parameter/buffer, this
        list will contain the fqn the corresponding attribute. Otherwise, this
        list will contain None. This is used to unlift the lifted parameters as
        get_attr nodes.

        mutated_outputs: A list matching the graph module's output nodes. For
        an output node that is referring to a mutated buffer or user input, this
        list will contain the name of the corresponding buffer or user input
        that needs to be mutated. Otherwise, this list will contain None. This
        is used to re-insert an inplace copy_ operator to copy the mutated
        values back to the original node.
    """
    unlifted_name_to_node, input_name_to_node = _unlift_inputs_as_getattr(
        gm, lifted_inputs
    )
    _insert_copy_for_mutations(
        gm, mutated_outputs, unlifted_name_to_node, input_name_to_node
    )
    gm.graph._codegen = _get_codegen(in_spec, out_spec, forward_arg_names)
    gm.graph.lint()
    gm.recompile()
    return gm


def _register_attrs_to_new_gm(
    new_gm: torch.fx.GraphModule,
    graph_signature: ExportGraphSignature,
    state_dict: dict[str, Any],
    constants: dict[str, Any],
) -> None:
    non_persistent_buffers = set(graph_signature.non_persistent_buffers)
    for name in graph_signature.buffers:
        if name in non_persistent_buffers:
            persistent = False
            value = constants[name]
        else:
            persistent = True
            value = state_dict[name]
        _assign_attr(
            value, new_gm, name, attr_kind=_AttrKind.BUFFER, persistent=persistent
        )
    for name in graph_signature.parameters:
        value = state_dict[name]
        _assign_attr(
            value,
            new_gm,
            name,
            attr_kind=_AttrKind.PARAMETER,
        )

    # Technically this doesn't account for the aliased multiple constants but
    # it is ok because we have a separate pass later in the stack that populates
    # the final gm.
    for name in chain(
        graph_signature.lifted_custom_objs, graph_signature.lifted_tensor_constants
    ):
        value = constants[name]
        _assign_attr(
            value,
            new_gm,
            name,
            attr_kind=_AttrKind.CONSTANT,
        )


class _StatefulGraphModuleFactory(type):
    """
    Metaclass that ensures a private constructor for _StatefulGraphModule
    """

    def __call__(cls, *args, **kwargs):
        raise TypeError(
            f"{cls.__module__}.{cls.__qualname__} has no public constructor. "
        )

    def _create(cls, root, graph, range_constraints=None):
        return super().__call__(
            root,
            graph,
            range_constraints=range_constraints,
        )


class _StatefulGraphModule(torch.fx.GraphModule, metaclass=_StatefulGraphModuleFactory):
    def __init__(self, root, graph, range_constraints=None):
        super().__init__(root, graph)
        # Need to fix up non-persistent buffers.
        self.range_constraints = range_constraints or []
        self.validate_inputs = True


def _create_stateful_graph_module(
    plain_graph_module: torch.fx.GraphModule,
    range_constraints,
    ep: ExportedProgram,
) -> _StatefulGraphModule:
    stateful_gm = _StatefulGraphModule._create(
        plain_graph_module,
        plain_graph_module.graph,
        range_constraints=range_constraints,
    )

    module_types = _get_graph_inputs_of_type_nn_module(ep.example_inputs)
    stateful_gm.register_forward_pre_hook(
        lambda *args, **kwargs: _enter_enable_graph_inputs_of_type_nn_module(
            module_types
        )
    )
    stateful_gm.register_forward_pre_hook(
        _check_input_constraints_pre_hook, with_kwargs=True
    )

    stateful_gm.register_forward_hook(
        lambda *args, **kwargs: _exit_enable_graph_inputs_of_type_nn_module(
            module_types
        ),
        always_call=True,
    )

    # When we have a constant that has requires_grad=True, we need to detach it
    # when we unlift as the tensors that require gradients should be registered
    # via parameters. But this is problematic when we have aliasing two constants
    # because when we call detach, they will become different tensors. This dict
    # keeps track of this logic.
    original_tensor_to_detached_tensor = {}

    # Fix up lifted tensor constants.
    # fx.GraphModule() constructor silently turns a constant attribute of plain_graph_module
    # into a buffer in stateful_gm and creates an inconsistency with graph_signature.
    # We fix this by de-registering these buffers in lifted_tensor_constants
    # and call _assign_attr(attr_kind=CONSTANT) to register them as constants.
    for constant_fqn in ep.graph_signature.lifted_tensor_constants:
        # Sometimes, the constant can require gradient, this is probably a bug in user code,
        # e.g. `self.const = torch.randn(2, 2, requires_grad=True)`.
        # We call detach on the constant_val since they're tensor constants and we don't need to
        # compute their gradients anyway.
        # Users should properly register it as parameter if they want it to require gradient.
        buffer = stateful_gm.get_buffer(constant_fqn)
        if buffer.requires_grad:
            warnings.warn(
                f"A model attribute `{constant_fqn}` requires gradient. "
                f"but it's not properly registered as a parameter. "
                f"torch.export will detach it and treat it as a constant tensor "
                f"but please register it as parameter instead."
            )
            detached_buffer = buffer.detach()
            original_tensor_to_detached_tensor[buffer] = detached_buffer
            buffer = detached_buffer
        *prefix, field = constant_fqn.rsplit(".")
        submod = torch.fx.graph_module._get_attr_via_attr_list(stateful_gm, prefix)
        delattr(submod, field)
        _assign_attr(buffer, stateful_gm, constant_fqn, attr_kind=_AttrKind.CONSTANT)

    # Constants are not preserved well when we create a new GraphModule unlike param/buffers
    for const_name, value in ep.constants.items():
        if not torch.fx.graph_module._has_attr(stateful_gm, const_name):
            if isinstance(value, torch.Tensor):
                if value.requires_grad:
                    warnings.warn(
                        f"A model attribute `{const_name}` requires gradient "
                        f"but it's not properly registered as a parameter. "
                        f"torch.export will detach it and treat it as a constant tensor "
                        f"but please register it as parameter instead."
                    )
                    if value in original_tensor_to_detached_tensor:
                        value = original_tensor_to_detached_tensor[value]
                    else:
                        detached_value = value.detach()
                        original_tensor_to_detached_tensor[value] = detached_value
                        value = detached_value
            _assign_attr(
                value,
                stateful_gm,
                const_name,
                attr_kind=_AttrKind.CONSTANT,
            )

    # Fix up non-persistent buffers. torch.fx does not distinguish between
    # persistent and non-persistent buffers, so we must restore that distinction
    # here.
    for buffer in ep.graph_signature.non_persistent_buffers:
        _assign_attr(
            plain_graph_module.get_buffer(buffer),
            stateful_gm,
            buffer,
            attr_kind=_AttrKind.BUFFER,
            persistent=False,
        )

    return stateful_gm


def _unlift_exported_program_lifted_states(ep: ExportedProgram) -> torch.fx.GraphModule:
    # TODO T206340015
    if ep.verifiers[0].dialect != "TRAINING":
        ep = _remove_effect_tokens(ep)
    new_gm = torch.fx.GraphModule(ep.graph_module, copy.deepcopy(ep.graph))
    _register_attrs_to_new_gm(new_gm, ep.graph_signature, ep.state_dict, ep.constants)
    forward_arg_names = (
        sig.forward_arg_names if (sig := ep.module_call_graph[0].signature) else None
    )
    lifted_inputs: list[Optional[str]] = [
        (
            in_spec.target
            if in_spec.kind
            in (
                InputKind.BUFFER,
                InputKind.CONSTANT_TENSOR,
                InputKind.PARAMETER,
                InputKind.CUSTOM_OBJ,
            )
            else None
        )
        for in_spec in ep.graph_signature.input_specs
    ]

    mutated_outputs: list[Optional[str]] = [
        (
            out_spec.target
            if out_spec.kind
            in (OutputKind.BUFFER_MUTATION, OutputKind.USER_INPUT_MUTATION)
            else None
        )
        for out_spec in ep.graph_signature.output_specs
    ]

    source_node_dict = {
        node.name: node for node in ep.graph.nodes if node.op != "placeholder"
    }
    # placeholder node name might change after deepcopy
    placeholder_source_node_dict = {
        node.target: node for node in ep.graph.nodes if node.op == "placeholder"
    }
    for node in new_gm.graph.nodes:
        source_node = None
        if node.op == "placeholder":
            source_node = placeholder_source_node_dict.get(node.target)
        else:
            source_node = source_node_dict.get(node.name)
        node.meta["from_node"] = [
            NodeSource(
                source_node,
                "ExportedProgram.module()",
                NodeSourceAction.CREATE,
            )
        ]

<<<<<<< HEAD
    if ep.graph_signature.backward_signature is not None:
        _, out_spec = pytree.tree_flatten(
            (None,) * len(ep.graph_signature.output_specs)
        )
    else:
        out_spec = ep.call_spec.out_spec

=======
>>>>>>> 748ac565
    assert ep.call_spec.in_spec is not None
    new_gm = _unlift(
        new_gm,
        lifted_inputs,
        mutated_outputs,
        ep.call_spec.in_spec,
<<<<<<< HEAD
        out_spec,
=======
        ep.call_spec.out_spec,
>>>>>>> 748ac565
        forward_arg_names=forward_arg_names,
    )
    unlift_gm = _create_stateful_graph_module(new_gm, ep.range_constraints, ep)
    unlift_gm.meta.update(ep.graph_module.meta)
    return unlift_gm<|MERGE_RESOLUTION|>--- conflicted
+++ resolved
@@ -103,26 +103,27 @@
     for input_node, lifted_node in zip(placeholder_nodes, lifted_inputs):
         if lifted_node is None:
             input_name_to_node[input_node.name] = input_node
-            continue
-
-        with gm.graph.inserting_after(input_node):
-            # It is fine to ignore this warning because it is guaranteed that we will
-            # populate this attr later.
-            with warnings.catch_warnings():
-                warnings.simplefilter("ignore")
-                getattr_node = gm.graph.get_attr(lifted_node)
-            input_node.replace_all_uses_with(getattr_node)
-            metadata = input_node.meta
-            gm.graph.erase_node(input_node)
-            getattr_node.meta = metadata
-            getattr_node.meta["from_node"] = [
-                NodeSource(
-                    input_node,
-                    "ExportedProgram.module().unlift()",
-                    [NodeSourceAction.CREATE, NodeSourceAction.REPLACE],
-                )
-            ]
-            unlifted_name_to_node[lifted_node] = getattr_node
+
+        else:
+            with gm.graph.inserting_after(input_node):
+                # It is fine to ignore this warning because
+                # it is guaranteed that we will populate this
+                # attr later.
+                with warnings.catch_warnings():
+                    warnings.simplefilter("ignore")
+                    getattr_node = gm.graph.get_attr(lifted_node)
+                input_node.replace_all_uses_with(getattr_node)
+                metadata = input_node.meta
+                gm.graph.erase_node(input_node)
+                getattr_node.meta = metadata
+                getattr_node.meta["from_node"] = [
+                    NodeSource(
+                        input_node,
+                        "ExportedProgram.module().unlift()",
+                        [NodeSourceAction.CREATE, NodeSourceAction.REPLACE],
+                    )
+                ]
+                unlifted_name_to_node[lifted_node] = getattr_node
 
     return unlifted_name_to_node, input_name_to_node
 
@@ -473,7 +474,6 @@
             )
         ]
 
-<<<<<<< HEAD
     if ep.graph_signature.backward_signature is not None:
         _, out_spec = pytree.tree_flatten(
             (None,) * len(ep.graph_signature.output_specs)
@@ -481,19 +481,13 @@
     else:
         out_spec = ep.call_spec.out_spec
 
-=======
->>>>>>> 748ac565
     assert ep.call_spec.in_spec is not None
     new_gm = _unlift(
         new_gm,
         lifted_inputs,
         mutated_outputs,
         ep.call_spec.in_spec,
-<<<<<<< HEAD
         out_spec,
-=======
-        ep.call_spec.out_spec,
->>>>>>> 748ac565
         forward_arg_names=forward_arg_names,
     )
     unlift_gm = _create_stateful_graph_module(new_gm, ep.range_constraints, ep)
