--- conflicted
+++ resolved
@@ -1211,37 +1211,6 @@
                 example_value=example_value,
                 guard_manager_enum=guard_manager_enum,
             )
-<<<<<<< HEAD
-        elif istype(source, TypeDictSource):
-            assert base_guard_manager  # to make mypy happy
-            out = base_guard_manager.type_dict_manager(
-                source=source_name,
-                example_value=example_value,
-                guard_manager_enum=guard_manager_enum,
-            )
-        elif istype(source, TypeMROSource):
-            assert base_guard_manager  # to make mypy happy
-            out = base_guard_manager.type_mro_manager(
-                source=source_name,
-                example_value=example_value,
-                guard_manager_enum=guard_manager_enum,
-            )
-        elif istype(source, CodeSource):
-            assert base_guard_manager  # to make mypy happy
-            out = base_guard_manager.code_manager(
-                source=source_name,
-                example_value=example_value,
-                guard_manager_enum=guard_manager_enum,
-            )
-        elif istype(source, ClosureSource):
-            assert base_guard_manager  # to make mypy happy
-            out = base_guard_manager.closure_manager(
-                source=source_name,
-                example_value=example_value,
-                guard_manager_enum=guard_manager_enum,
-            )
-=======
->>>>>>> 119043d5
         elif istype(
             source,
             (
@@ -1524,6 +1493,20 @@
             assert base_guard_manager
             out = base_guard_manager.lambda_manager(
                 python_lambda=lambda x: dataclass_fields(x),
+                source=source_name,
+                example_value=example_value,
+                guard_manager_enum=guard_manager_enum,
+            )
+        elif istype(source, CodeSource):
+            assert base_guard_manager  # to make mypy happy
+            out = base_guard_manager.code_manager(
+                source=source_name,
+                example_value=example_value,
+                guard_manager_enum=guard_manager_enum,
+            )
+        elif istype(source, ClosureSource):
+            assert base_guard_manager  # to make mypy happy
+            out = base_guard_manager.closure_manager(
                 source=source_name,
                 example_value=example_value,
                 guard_manager_enum=guard_manager_enum,
