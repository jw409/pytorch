--- conflicted
+++ resolved
@@ -1,9 +1,6 @@
-<<<<<<< HEAD
-import logging
-=======
 import copy
 import pickle
->>>>>>> ffe08211
+import logging
 from abc import abstractmethod
 from collections import defaultdict
 from itertools import chain
@@ -231,17 +228,14 @@
             # Grab backends from the dynamo cache entry
             backends = cache_entry.backend_ids
             backend_content: dict[_BackendId, PrecompileCacheArtifact[Any]] = {}
-            try:
-                for id_ in backends:
-                    assert id_ in artifacts_by_key, (
-                        f"Backend {id_} not found in artifacts"
-                    )
-                    artifact = artifacts_by_key[id_]
-                    assert isinstance(artifact, PrecompileCacheArtifact)
-                    backend_content[id_] = artifact
-                DynamoCache.write(cache_entry, backend_content, dynamo_entry.key)
-            except AssertionError:
-                logger.warning("Skipping cache_entry, backend not found in artifacts")
+            for id_ in backends:
+                assert id_ in artifacts_by_key, (
+                    f"Backend {id_} not found in artifacts"
+                )
+                artifact = artifacts_by_key[id_]
+                assert isinstance(artifact, PrecompileCacheArtifact)
+                backend_content[id_] = artifact
+            DynamoCache.write(cache_entry, backend_content, dynamo_entry.key)
 
         return cache_info
 
