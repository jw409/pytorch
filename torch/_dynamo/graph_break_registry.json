--- conflicted
+++ resolved
@@ -2512,13 +2512,6 @@
   ],
   "GB0252": [
     {
-<<<<<<< HEAD
-      "Gb_type": "Forced graph break on leaf function",
-      "Context": "",
-      "Explanation": "Forced graph break for nested graph break testing purposes",
-      "Hints": [
-        "Set torch._dynamo.config.debug_force_graph_break_on_leaf_return = False"
-=======
       "Gb_type": "could not find name in object's mro",
       "Context": "name={name}, object type={type(self.value)}, mro={type(self.value).__mro__}",
       "Explanation": "Could not find name `{name}` in mro {type(self.value).__mro__}",
@@ -2642,7 +2635,16 @@
       "Explanation": "Tracing contextlib.contextmanager is disabled.",
       "Hints": [
         "Set torch._dynamo.config.enable_trace_contextlib = True"
->>>>>>> 7b4748bb
+      ]
+    }
+  ],
+  "GB0264": [
+    {
+      "Gb_type": "Forced graph break on leaf function",
+      "Context": "",
+      "Explanation": "Forced graph break for nested graph break testing purposes",
+      "Hints": [
+        "Set torch._dynamo.config.debug_force_graph_break_on_leaf_return = False"
       ]
     }
   ]
