--- conflicted
+++ resolved
@@ -181,34 +181,11 @@
 
     def exit(self, tx: "InstructionTranslator", *args):
         source = None if self.source is None else AttrSource(self.source, "__exit__")
-<<<<<<< HEAD
-        try:
             x = variables.UserMethodVariable(
                 self.cm_obj.__exit__.__func__,
                 self,
                 source=source,
             ).call_function(tx, args, {})
-        except Unsupported as e:
-            unimplemented(
-                f"Unsupported context manager {self.cm_obj}'s __exit__ function",
-                from_exc=e,
-            )
-
-=======
-        x = variables.UserMethodVariable(
-            self.cm_obj.__exit__.__func__,
-            self,
-            source=source,
-        ).call_function(
-            tx,
-            [
-                variables.ConstantVariable.create(None),
-                variables.ConstantVariable.create(None),
-                variables.ConstantVariable.create(None),
-            ],
-            {},
-        )
->>>>>>> 65dbc3b4
         tx.active_generic_context_managers.pop()
         return x
 
