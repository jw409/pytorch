# mypy: ignore-errors

"""
Dictionary-related variable tracking classes for PyTorch Dynamo.

This module implements variable tracking for different types of dictionary-like objects:
- Regular Python dictionaries (dict)
- Ordered dictionaries (collections.OrderedDict)
- Default dictionaries (collections.defaultdict)
- Dictionary views (keys and values)
- Sets and frozensets (implemented internally using dictionaries)

These classes are responsible for tracking dictionary operations during graph compilation,
maintaining proper guards for dictionary mutations and key existence checks. They handle
dictionary creation, modification, key/value access, and view operations while ensuring
correct behavior in the compiled code through appropriate guard installation.

The implementation uses a special _HashableTracker wrapper to handle dictionary keys
while preserving proper aliasing semantics. Sets are implemented as dictionaries with
None values for efficiency and code reuse.
"""

import collections
import functools
import inspect
import operator
import types
from collections.abc import Hashable as py_Hashable
from typing import Optional, TYPE_CHECKING

from torch._subclasses.fake_tensor import is_fake

from .. import graph_break_hints, polyfills, variables
from ..bytecode_transformation import create_call_function, create_instruction
from ..exc import raise_observed_exception, unimplemented_v2
from ..guards import GuardBuilder, install_guard
from ..source import is_from_local_source
from ..utils import (
    cmp_name_to_op_mapping,
    dict_items,
    dict_keys,
    dict_values,
    istype,
    specialize_symnode,
)
from .base import ValueMutationNew, VariableTracker
from .constant import ConstantVariable


if TYPE_CHECKING:
    from torch._dynamo.codegen import PyCodegen
    from torch._dynamo.symbolic_convert import InstructionTranslator


# [Adding a new supported class within the keys of ConstDictVarialble]
# - Add its tracker type to is_hashable
# - (perhaps) Define how it is compared in _HashableTracker._eq_impl


def raise_args_mismatch(tx, name):
    raise_observed_exception(
        TypeError,
        tx,
        args=[ConstantVariable(f"wrong number of arguments for {name}() call")],
    )


def was_instancecheck_override(obj):
    return type(obj).__dict__.get("__instancecheck__", False)


def raise_unhashable(arg, tx=None):
    if tx is None:
        from torch._dynamo.symbolic_convert import InstructionTranslator

        tx = InstructionTranslator.current_tx()
    raise_observed_exception(
        TypeError, tx, args=[ConstantVariable(f"unhashable type: {type(arg)}")]
    )


def is_hashable(x):
    # NB - performing isinstance check on a LazVT realizes the VT, accidentally
    # inserting the guard. To avoid this, lazyVT `is_hashable` methods looks at
    # the underlying value without realizing the VT. Consider updating the
    # lazyVT `is_hashable` method if you see unnecessary guarding for a key VT.
    if (
        isinstance(x, variables.LazyVariableTracker)
        and not x.is_realized()
        and x.is_hashable()
    ):
        return True

    if isinstance(x, variables.TensorVariable):
        # Tensors are hashable if they have an example_value (a fake tensor)
        # Most VT's should have one.
        # It'd be nice if at some point we could assert that they all have one
        return x.as_proxy().node.meta.get("example_value") is not None
    elif isinstance(x, variables.TupleVariable):
        return all(is_hashable(e) for e in x.items)
    elif (
        isinstance(x, variables.UserDefinedObjectVariable)
        and not was_instancecheck_override(x.value)
        and inspect.getattr_static(x.value, "__hash__") is int.__hash__
        and isinstance(x.value, int)
    ):
        return isinstance(x.value, py_Hashable)
    else:
        return isinstance(
            x,
            (
                variables.BuiltinVariable,
                variables.SymNodeVariable,
                variables.ConstantVariable,
                variables.EnumVariable,
                variables.FrozensetVariable,
                variables.UserDefinedClassVariable,
                variables.UserFunctionVariable,
                variables.SkipFunctionVariable,
                variables.misc.NumpyVariable,
                variables.NNModuleVariable,
                variables.UnspecializedNNModuleVariable,
                variables.MethodWrapperVariable,
                variables.TorchInGraphFunctionVariable,
                variables.TypingVariable,
                variables.FunctoolsPartialVariable,
                variables.WeakRefVariable,
            ),
        )


class ConstDictVariable(VariableTracker):
    CONTAINS_GUARD = GuardBuilder.DICT_CONTAINS

    _nonvar_fields = {
        "user_cls",
        *VariableTracker._nonvar_fields,
    }

    class _HashableTracker:
        """
        Auxiliary opaque internal class that wraps a VariableTracker and makes it hashable
        This should not be seen or touched by anything outside of ConstDictVariable and its children
        Note that it's also fine to put VTs into dictionaries and sets, but doing so does not take into account aliasing
        """

        def __init__(self, vt) -> None:
            # We specialize SymNodes
            vt = specialize_symnode(vt)
            # TODO Temporarily remove to figure out what keys are we breaking on
            # and add proper support for them
            if not is_hashable(vt):
                raise_unhashable(vt)
            self.vt = vt

        @property
        def underlying_value(self):
            if (
                isinstance(self.vt, variables.LazyVariableTracker)
                and not self.vt.is_realized()
                and self.vt.is_hashable()
            ):
                return self.vt.original_value()
            if isinstance(self.vt, variables.TensorVariable):
                x = self.vt.as_proxy().node.meta["example_value"]
            elif isinstance(self.vt, variables.TupleVariable):
                Hashable = ConstDictVariable._HashableTracker
                x = tuple(Hashable(e).underlying_value for e in self.vt.items)
            elif isinstance(self.vt, variables.NNModuleVariable):
                return self.vt.value
            elif isinstance(self.vt, variables.UnspecializedNNModuleVariable):
                return self.vt.value
            elif isinstance(self.vt, variables.UserFunctionVariable):
                return self.vt.get_function()
            elif isinstance(self.vt, variables.WeakRefVariable):
                # Access the underlying value inside the referent_vt for the key representation
                Hashable = ConstDictVariable._HashableTracker
                return Hashable(self.vt.referent_vt).underlying_value
            elif isinstance(self.vt, variables.UserDefinedObjectVariable):
                # The re module in Python 3.13+ has a dictionary (_cache2) with
                # an object as key (`class _ZeroSentinel(int): ...`):
                # python test/dynamo/test_unittest.py CPythonTestLongMessage.test_baseAssertEqual
                return self.vt.value
            else:
                x = self.vt.as_python_constant()
            return x

        def __hash__(self):
            return hash(self.underlying_value)

        @staticmethod
        def _eq_impl(a, b):
            # TODO: Put this in utils and share it between variables/builtin.py and here
            if type(a) != type(b):
                return False
            elif isinstance(a, tuple):
                Hashable = ConstDictVariable._HashableTracker
                return len(a) == len(b) and all(
                    Hashable._eq_impl(u, v) for u, v in zip(a, b)
                )
            elif is_fake(a):
                return a is b
            else:
                return a == b

        def __eq__(self, other: "ConstDictVariable._HashableTracker") -> bool:
            Hashable = ConstDictVariable._HashableTracker
            assert isinstance(other, Hashable) or ConstantVariable.is_literal(other), (
                type(other)
            )
            if isinstance(other, Hashable):
                return Hashable._eq_impl(self.underlying_value, other.underlying_value)

            # constant
            return Hashable._eq_impl(self.underlying_value, other)

    def __init__(
        self,
        items: dict[VariableTracker, VariableTracker],
        user_cls=dict,
        **kwargs,
    ) -> None:
        # .clone() pass these arguments in kwargs but they're recreated a few
        # lines below
        if "original_items" in kwargs:
            kwargs.pop("original_items")
        if "should_reconstruct_all" in kwargs:
            kwargs.pop("should_reconstruct_all")

        super().__init__(**kwargs)

        Hashable = ConstDictVariable._HashableTracker

        # Keys will just be HashableTrackers when cloning, in any other case they'll be VariableTrackers
        assert all(
            isinstance(x, (VariableTracker, Hashable))
            and isinstance(v, VariableTracker)
            for x, v in items.items()
        )

        def make_hashable(key):
            return key if isinstance(key, Hashable) else Hashable(key)

        self.items = {make_hashable(x): v for x, v in items.items()}
        # need to reconstruct everything if the dictionary is an intermediate value
        # or if a pop/delitem was executed
        self.should_reconstruct_all = not is_from_local_source(self.source)
        self.original_items = items.copy()
        self.user_cls = user_cls

    def as_proxy(self):
        return {k.vt.as_proxy(): v.as_proxy() for k, v in self.items.items()}

    def debug_repr(self):
        return (
            "{"
            + ", ".join(
                f"{k.vt.debug_repr()}: {v.debug_repr()}" for k, v in self.items.items()
            )
            + "}"
        )

    def as_python_constant(self):
        return {
            k.vt.as_python_constant(): v.as_python_constant()
            for k, v in self.items.items()
        }

    def keys_as_python_constant(self):
        self.install_dict_keys_match_guard()
        return {k.vt.as_python_constant(): v for k, v in self.items.items()}

    def python_type(self):
        return self.user_cls

    def __contains__(self, vt) -> bool:
        assert isinstance(vt, VariableTracker)
        Hashable = ConstDictVariable._HashableTracker
        return (
            is_hashable(vt)
            and Hashable(vt) in self.items
            and not isinstance(self.items[Hashable(vt)], variables.DeletedVariable)
        )

    def len(self):
        return len(
            [
                x
                for x in self.items.values()
                if not isinstance(x, variables.DeletedVariable)
            ]
        )

    def has_new_items(self):
        if self.should_reconstruct_all:
            return True
        return any(
            self.is_new_item(self.original_items.get(key.vt), value)
            for key, value in self.items.items()
        )

    def is_new_item(self, value, other):
        # compare the id of the realized values if both values are not lazy VTs
        if value and value.is_realized() and other.is_realized():
            return id(value.realize()) != id(other.realize())
        return id(value) != id(other)

    def reconstruct_kvs_into_new_dict(self, codegen):
        # Build a dictionary that contains the keys and values.
        num_args = 0
        for key, value in self.items.items():
            # We can safely call realize() here as it won't introduce any new guards
            item = self.original_items.get(key.vt)
            if self.is_new_item(item, value) or self.should_reconstruct_all:
                codegen(key.vt)
                codegen(value)
                num_args += 1
        codegen.append_output(create_instruction("BUILD_MAP", arg=num_args))

    def reconstruct(self, codegen: "PyCodegen"):
        if self.user_cls is collections.OrderedDict:
            # emit `OrderedDict(constructed_dict)`
            codegen.add_push_null(
                lambda: codegen.extend_output(
                    [
                        codegen.create_load_python_module(collections),
                        codegen.create_load_attr("OrderedDict"),
                    ]
                )
            )
            self.reconstruct_kvs_into_new_dict(codegen)
            codegen.extend_output(create_call_function(1, False))
        else:
            self.reconstruct_kvs_into_new_dict(codegen)

    def getitem_const_raise_exception_if_absent(
        self, tx: "InstructionTranslator", arg: VariableTracker
    ):
        key = ConstDictVariable._HashableTracker(arg)
        if key not in self.items:
            raise_observed_exception(KeyError, tx)
        return self.items[key]

    def getitem_const(self, tx: "InstructionTranslator", arg: VariableTracker):
        key = ConstDictVariable._HashableTracker(arg)
        if key not in self.items:
            msg = f"Dictionary key {arg.value} not found during tracing"
            unimplemented_v2(
                gb_type="key not found in dict",
                context=f"Key {arg.value}",
                explanation=msg,
                hints=[
                    "Check if the key exists in the dictionary before accessing it.",
                    *graph_break_hints.USER_ERROR,
                ],
            )
        return self.items[key]

    def maybe_getitem_const(self, arg: VariableTracker):
        key = ConstDictVariable._HashableTracker(arg)
        if key not in self.items:
            return None
        return self.items[key]

    def realize_key_vt(self, arg: VariableTracker):
        # Realize the LazyVT on a particular index
        assert arg in self
        key = ConstDictVariable._HashableTracker(arg)
        index = tuple(self.items.keys()).index(key)
        original_key_vt = tuple(self.original_items.keys())[index]
        if isinstance(original_key_vt, variables.LazyVariableTracker):
            original_key_vt.realize()

    def install_dict_keys_match_guard(self):
        if self.source:
            install_guard(self.make_guard(GuardBuilder.DICT_KEYS_MATCH))

    def install_dict_contains_guard(self, tx, args):
        # Key guarding - These are the cases to consider
        # 1) The dict has been mutated. In this case, we would have already
        # inserted a DICT_KEYS_MATCH guard, so we can skip.
        #
        # 2) args[0].source is None. This happens for const keys. Here, we
        # have to insert the DICT_CONTAINS guard.
        #
        # 3) args[0].source is not None. This can happen for non-const VTs.
        #   3a) contains=True. In this case, we can access the lazyVT from
        #   original_items and selectively realize it.
        #   3b) contains=False. There is no easy way to selectively apply this
        #   DICT_NOT_CONTAINS guard because our guard are represented via trees.
        #   Be conservative and add DICT_KEYS_MATCH guard.
        from . import ConstantVariable

        if not self.source:
            return

        if tx.output.side_effects.is_modified(self):
            return

        contains = args[0] in self
        if args[0].source is None and isinstance(args[0], ConstantVariable):
            install_guard(
                self.make_guard(
                    functools.partial(
                        type(self).CONTAINS_GUARD,
                        key=args[0].value,
                        invert=not contains,
                    )
                )
            )
        elif args[0].source:
            if contains:
                self.realize_key_vt(args[0])
            else:
                self.install_dict_keys_match_guard()

    def call_method(
        self,
        tx,
        name,
        args: "list[VariableTracker]",
        kwargs: "dict[str, VariableTracker]",
    ) -> "VariableTracker":
        # NB - Both key and value are LazyVariableTrackers in the beginning. So,
        # we have to insert guards when a dict method is accessed. For this to
        # be simple, we are conservative and overguard. We skip guard only for
        # get/__getitem__ because the key guard will be inserted by the
        # corresponding value VT. For __contains__, we add a DICT_CONTAINS
        # guard. But for all the other methods, we insert the DICT_KEYS_MATCH
        # guard to be conservative.
        from . import BuiltinVariable, ConstantVariable

        Hashable = ConstDictVariable._HashableTracker

        arg_hashable = args and is_hashable(args[0])

        if name == "__init__":
            temp_dict_vt = variables.BuiltinVariable(dict).call_dict(
                tx, *args, **kwargs
            )
            tx.output.side_effects.mutation(self)
            self.items.update(temp_dict_vt.items)
            return ConstantVariable.create(None)
        elif name == "__getitem__":
            # Key guarding - Nothing to do. LazyVT for value will take care.
            if len(args) != 1:
                raise_args_mismatch(tx, name)
            return self.getitem_const_raise_exception_if_absent(tx, args[0])
        elif name == "items":
            if args or kwargs:
                raise_args_mismatch(tx, name)
            self.install_dict_keys_match_guard()
            if self.source:
                tx.output.guard_on_key_order.add(self.source)
            return DictItemsVariable(self)
        elif name == "keys":
            if len(args):
                raise_args_mismatch(tx, name)
            self.install_dict_keys_match_guard()
            if self.source:
                tx.output.guard_on_key_order.add(self.source)
            return DictKeysVariable(self)
        elif name == "values":
            if args or kwargs:
                raise_args_mismatch(tx, name)
            self.install_dict_keys_match_guard()
            if self.source:
                tx.output.guard_on_key_order.add(self.source)
            if args or kwargs:
                raise_observed_exception(TypeError, tx)
            return DictValuesVariable(self)
        elif name == "copy":
            self.install_dict_keys_match_guard()
            if args or kwargs:
                raise_args_mismatch(tx, name)
            return self.clone(
                items=self.items.copy(), mutation_type=ValueMutationNew(), source=None
            )
        elif name == "__len__":
            if args or kwargs:
                raise_args_mismatch(tx, name)
            self.install_dict_keys_match_guard()
            return ConstantVariable.create(len(self.items))
        elif name == "__setitem__" and self.is_mutable():
            if not arg_hashable:
                raise_unhashable(args[0])

            self.install_dict_keys_match_guard()
            assert not kwargs and len(args) == 2
            tx.output.side_effects.mutation(self)
            self.items[Hashable(args[0])] = args[1]
            return ConstantVariable.create(None)
        elif name == "__delitem__" and arg_hashable and self.is_mutable():
            self.install_dict_keys_match_guard()
            self.should_reconstruct_all = True
            tx.output.side_effects.mutation(self)
            self.items.__delitem__(Hashable(args[0]))
            return ConstantVariable.create(None)
        elif name == "get":
            if len(args) not in (1, 2):
                raise_args_mismatch(tx, name)

            if not arg_hashable:
                raise_unhashable(args[0])

            if args[0] not in self:
                self.install_dict_contains_guard(tx, args)
                if len(args) == 1:
                    # if default is not given, return None
                    return ConstantVariable.create(None)
                return args[1]
            # Key guarding - Nothing to do.
            return self.getitem_const(tx, args[0])
        elif name == "pop" and self.is_mutable():
            if len(args) not in (1, 2):
                raise_args_mismatch(tx, name)

            if not arg_hashable:
                raise_unhashable(args[0])

            if args[0] not in self:
                # missing item, return the default value. Install no DICT_CONTAINS guard.
                self.install_dict_contains_guard(tx, args)
                if len(args) == 1:
                    # if default is not given, raise KeyError
                    raise_observed_exception(KeyError, tx)
                return args[1]

            self.should_reconstruct_all = True
            tx.output.side_effects.mutation(self)
            return self.items.pop(Hashable(args[0]))
        elif name == "clear":
            if args or kwargs:
                raise_args_mismatch(tx, name)
            self.should_reconstruct_all = True
            tx.output.side_effects.mutation(self)
            self.items.clear()
            return ConstantVariable.create(None)
        elif name == "update" and self.is_mutable():
            # In general, this call looks like `a.update(b, x=1, y=2, ...)`.
            # Either `b` or the kwargs is omittable, but not both.
            self.install_dict_keys_match_guard()
            has_arg = len(args) == 1
            has_kwargs = len(kwargs) > 0
            if has_arg or has_kwargs:
                tx.output.side_effects.mutation(self)
                if has_arg:
                    if isinstance(args[0], ConstDictVariable):
                        # NB - Guard on all the keys of the other dict to ensure
                        # correctness.
                        args[0].install_dict_keys_match_guard()
                        dict_vt = args[0]
                    else:
                        dict_vt = BuiltinVariable.call_custom_dict(tx, dict, args[0])
                    self.items.update(dict_vt.items)
                if has_kwargs:
                    # Handle kwargs
                    kwargs = {
                        Hashable(ConstantVariable.create(k)): v
                        for k, v in kwargs.items()
                    }
                    self.items.update(kwargs)
                return ConstantVariable.create(None)
            else:
                return super().call_method(tx, name, args, kwargs)
        elif name == "__contains__":
            if not len(args):
                raise_args_mismatch(tx, name)

            if not arg_hashable:
                raise_unhashable(args[0])

            self.install_dict_contains_guard(tx, args)
            contains = args[0] in self
            return ConstantVariable.create(contains)
        elif name == "setdefault" and self.is_mutable():
            if len(args) not in (1, 2):
                raise_args_mismatch(tx, name)

            if not arg_hashable:
                raise_unhashable(args[0])

            self.install_dict_keys_match_guard()
            assert not kwargs
            assert len(args) <= 2
            value = self.maybe_getitem_const(args[0])
            if value is not None:
                return value
            else:
                if len(args) == 1:
                    x = ConstantVariable.create(None)
                else:
                    x = args[1]
                tx.output.side_effects.mutation(self)
                self.items[Hashable(args[0])] = x
                return x
        elif name == "move_to_end":
            self.install_dict_keys_match_guard()
            assert not kwargs and len(args) == 1
            tx.output.side_effects.mutation(self)
            key = Hashable(args[0])
            val = self.items[key]
            self.items.pop(key)
            self.items[key] = val
            return ConstantVariable.create(None)
        elif name == "__or__":
            assert len(args) == 1
<<<<<<< HEAD
            if not isinstance(args[0], ConstDictVariable):
                msg = ConstantVariable.create(
                    f"unsupported operand type(s) for |: 'dict' and '{args[0].python_type().__name__}'"
                )
=======
            # Dicts can only be unioned with other dicts or subclasses of dicts.
            # Sets can be unioned with other sets, frozensets or subclasses of sets.
            _raise = not (
                (istype(self, ConstDictVariable) and istype(args[0], ConstDictVariable))
                or (
                    isinstance(self, SetVariable)
                    and isinstance(
                        args[0], (SetVariable, variables.UserDefinedSetVariable)
                    )
                )
            )

            if _raise:
                msg = (
                    f"unsupported operand type(s) for |: '{self.python_type().__name__}'"
                    f"and '{args[0].python_type().__name__}'"
                )
>>>>>>> 524e8270
                raise_observed_exception(TypeError, tx, args=[msg])

            self.install_dict_keys_match_guard()
            new_dict_vt = self.clone(
                items=self.items.copy(), mutation_type=ValueMutationNew(), source=None
            )

            # NB - Guard on all the keys of the other dict to ensure
            # correctness.
            args[0].install_dict_keys_match_guard()
            new_dict_vt.items.update(args[0].items)
            return new_dict_vt
        elif name == "__ior__":
            self.call_method(tx, "update", args, kwargs)
            return self
        else:
            return super().call_method(tx, name, args, kwargs)

    def unpack_var_sequence(self, tx):
        self.install_dict_keys_match_guard()
        return [x.vt for x in self.items.keys()]

    def call_obj_hasattr(self, tx, name):
        # dict not allow setting arbitrary attributes. To check for hasattr, we can just check the __dict__ of the dict.
        # OrderedDict though requires side effects tracking because it supports arbitrary setattr.
        if self.user_cls is dict:
            if name in self.user_cls.__dict__:
                return ConstantVariable.create(True)
            return ConstantVariable.create(False)

        msg = f"hasattr on {self.user_cls} is not supported"
        unimplemented_v2(
            gb_type="unsupported hasattr operation",
            context=f"Class {self.user_cls}",
            explanation=msg,
            hints=[
                "Consider using a regular dictionary instead",
                *graph_break_hints.SUPPORTABLE,
            ],
        )

    def clone(self, **kwargs):
        self.install_dict_keys_match_guard()
        return super().clone(**kwargs)


class MappingProxyVariable(VariableTracker):
    # proxies to the original dict_vt
    def __init__(self, dv_dict: ConstDictVariable, **kwargs) -> None:
        super().__init__(**kwargs)
        assert isinstance(dv_dict, ConstDictVariable)
        self.dv_dict = dv_dict

    def python_type(self):
        return types.MappingProxyType

    def unpack_var_sequence(self, tx):
        return self.dv_dict.unpack_var_sequence(tx)

    def reconstruct(self, codegen: "PyCodegen"):
        # load types.MappingProxyType
        if self.source:
            msg = (
                f"Preexisting MappingProxyVariable (source: {self.source}) cannot be reconstructed "
                "because the connection to the original dict will be lost."
            )
            unimplemented_v2(
                gb_type="mapping proxy cannot be reconstructed",
                context=f"Source: {self.source}",
                explanation=msg,
                hints=[
                    "Use a mapping proxy constructed in the same `torch.compile` region.",
                    *graph_break_hints.SUPPORTABLE,
                ],
            )
        codegen.add_push_null(
            lambda: codegen.extend_output(
                [
                    codegen.create_load_python_module(types),
                    codegen.create_load_attr("MappingProxyType"),
                ]
            )
        )
        codegen(self.dv_dict)
        codegen.extend_output(create_call_function(1, False))

    def call_method(
        self,
        tx,
        name,
        args: list["VariableTracker"],
        kwargs: dict[str, "VariableTracker"],
    ) -> "VariableTracker":
        if self.source and tx.output.side_effects.has_existing_dict_mutation():
            msg = (
                "A dict has been modified while we have an existing mappingproxy object. "
                "A mapping proxy object, as the name suggest, proxies a mapping "
                "object (usually a dict). If the original dict object mutates, it "
                "is reflected in the proxy object as well. For an existing proxy "
                "object, we do not know the original dict it points to. Therefore, "
                "for correctness we graph break when there is dict mutation and we "
                "are trying to access a proxy object."
            )

            unimplemented_v2(
                gb_type="mapping proxy affected by dictionary mutation",
                context=f"Source: {self.source}, Dict mutation detected",
                explanation=msg,
                hints=[
                    "Avoid modifying dictionaries that might be referenced by mapping proxy objects",
                    "Or avoid using the mapping proxy objects after modifying its underlying dictionary",
                ],
            )
        return self.dv_dict.call_method(tx, name, args, kwargs)


class NNModuleHooksDictVariable(ConstDictVariable):
    # Special class to avoid adding any guards on the nn module hook ids.
    def install_dict_keys_match_guard(self):
        pass

    def install_dict_contains_guard(self, tx, args):
        pass


class DefaultDictVariable(ConstDictVariable):
    def __init__(self, items, user_cls, default_factory=None, **kwargs) -> None:
        super().__init__(items, user_cls, **kwargs)
        assert user_cls is collections.defaultdict
        self.default_factory = default_factory

    def is_python_constant(self):
        # Return false for unsupported defaults. This ensures that a bad handler
        # path is not taken in BuiltinVariable for getitem.
        if self.default_factory not in [list, tuple, dict] and not self.items:
            return False
        return super().is_python_constant()

    def debug_repr(self):
        return (
            f"defaultdict({self.default_factory.debug_repr()}, {super().debug_repr()})"
        )

    @staticmethod
    def is_supported_arg(arg):
        if isinstance(arg, variables.BuiltinVariable):
            return arg.fn in (list, tuple, dict, set)
        else:
            return isinstance(arg, variables.functions.BaseUserFunctionVariable)

    def call_method(
        self,
        tx,
        name,
        args: "list[VariableTracker]",
        kwargs: "dict[str, VariableTracker]",
    ) -> "VariableTracker":
        if name == "__getitem__":
            assert len(args) == 1

            if args[0] in self:
                return self.getitem_const(tx, args[0])
            else:
                if self.default_factory is None:
                    raise KeyError(f"{args[0]}")
                else:
                    default_var = self.default_factory.call_function(tx, [], {})
                    super().call_method(
                        tx, "__setitem__", (args[0], default_var), kwargs
                    )
                    return default_var
        else:
            return super().call_method(tx, name, args, kwargs)

    def reconstruct(self, codegen):
        # emit `defaultdict(default_factory, new_dict)`
        codegen.add_push_null(
            lambda: codegen.extend_output(
                [
                    codegen.create_load_python_module(collections),
                    codegen.create_load_attr("defaultdict"),
                ]
            )
        )
        codegen(self.default_factory)
        self.reconstruct_kvs_into_new_dict(codegen)
        codegen.extend_output(create_call_function(2, False))


# TODO: Implementing this via inheritance rather than composition is a
# footgun, because self method calls in dict will route back to the set
# implementation, which is almost assuredly wrong
class SetVariable(ConstDictVariable):
    """We model a sets as dictionary with None values"""

    CONTAINS_GUARD = GuardBuilder.SET_CONTAINS

    def __init__(
        self,
        items: list[VariableTracker],
        **kwargs,
    ) -> None:
        items = dict.fromkeys(items, SetVariable._default_value())
        super().__init__(items, **kwargs)

    def debug_repr(self):
        if not self.items:
            return "set()"
        else:
            return "{" + ",".join(k.vt.debug_repr() for k in self.items.keys()) + "}"

    @property
    def set_items(self):
        return set(self.items.keys())

    @staticmethod
    def _default_value():
        # Variable to fill in he keys of the dictionary
        return ConstantVariable.create(None)

    def as_proxy(self):
        return {k.vt.as_proxy() for k in self.set_items}

    def python_type(self):
        return set

    def as_python_constant(self):
        return {k.vt.as_python_constant() for k in self.set_items}

    def reconstruct(self, codegen: "PyCodegen"):
        codegen.foreach([x.vt for x in self.set_items])
        codegen.append_output(create_instruction("BUILD_SET", arg=len(self.set_items)))

    def call_method(
        self,
        tx,
        name,
        args: list[VariableTracker],
        kwargs: dict[str, VariableTracker],
    ) -> "VariableTracker":
        # We forward the calls to the dictionary model
        if name == "__init__":
            temp_set_vt = variables.BuiltinVariable(set).call_set(tx, *args, *kwargs)
            tx.output.side_effects.mutation(self)
            self.items.clear()
            self.items.update(temp_set_vt.items)
            return ConstantVariable.create(None)
        elif name == "add":
            assert not kwargs
            if len(args) != 1:
                raise_args_mismatch(tx, name)
            name = "__setitem__"
            args = (args[0], SetVariable._default_value())
        elif name == "pop":
            assert not kwargs
            assert not args
            # Choose an item at random and pop it via the Dict.pop method
            try:
                result = self.set_items.pop().vt
            except KeyError as e:
                raise_observed_exception(
                    KeyError, tx, args=list(map(ConstantVariable.create, e.args))
                )
            super().call_method(tx, name, (result,), kwargs)
            return result
        elif name == "isdisjoint":
            if len(args) != 1:
                raise_args_mismatch(tx, name)
            assert not kwargs
            return variables.UserFunctionVariable(
                polyfills.set_isdisjoint
            ).call_function(tx, [self, args[0]], {})
        elif name == "intersection":
            assert not kwargs
            return variables.UserFunctionVariable(
                polyfills.set_intersection
            ).call_function(tx, [self, *args], {})
        elif name == "intersection_update":
            assert not kwargs
            return variables.UserFunctionVariable(
                polyfills.set_intersection_update
            ).call_function(tx, [self, *args], {})
        elif name == "union":
            assert not kwargs
            return variables.UserFunctionVariable(polyfills.set_union).call_function(
                tx, [self, *args], {}
            )
        elif name == "difference":
            assert not kwargs
            return variables.UserFunctionVariable(
                polyfills.set_difference
            ).call_function(tx, [self, *args], {})
        elif name == "difference_update":
            assert not kwargs
            return variables.UserFunctionVariable(
                polyfills.set_difference_update
            ).call_function(tx, [self, *args], {})
        elif name == "symmetric_difference":
            if len(args) != 1:
                raise_args_mismatch(tx, name)
            assert not kwargs
            return variables.UserFunctionVariable(
                polyfills.set_symmetric_difference
            ).call_function(tx, [self, *args], {})
        elif name == "symmetric_difference_update":
            if len(args) != 1:
                raise_args_mismatch(tx, name)
            assert not kwargs
            return variables.UserFunctionVariable(
                polyfills.set_symmetric_difference_update
            ).call_function(tx, [self, *args], {})
        elif name == "update" and self.is_mutable():
            assert not kwargs
            return variables.UserFunctionVariable(polyfills.set_update).call_function(
                tx, [self, *args], {}
            )
        elif name == "remove":
            assert not kwargs
            assert len(args) == 1
            if args[0] not in self:
                raise_observed_exception(KeyError, tx, args=args)
            return super().call_method(tx, "pop", args, kwargs)
        elif name == "discard":
            assert not kwargs
            assert len(args) == 1
            if args[0] in self:
                return super().call_method(tx, "pop", args, kwargs)
            else:
                return ConstantVariable.create(value=None)
        elif name in ("issubset", "issuperset"):
            if len(args) != 1:
                raise_args_mismatch(tx, name)

            op = {
                "issubset": operator.le,
                "issuperset": operator.ge,
            }
            other = args[0].realize()
            if not istype(other, SetVariable):
                other = variables.BuiltinVariable(set).call_function(tx, [other], {})
            return variables.BuiltinVariable(op.get(name)).call_function(
                tx, [self, other], {}
            )
        elif name in ("__and__", "__or__", "__xor__", "__sub__"):
            m = {
                "__and__": "intersection",
                "__or__": "union",
                "__xor__": "symmetric_difference",
                "__sub__": "difference",
            }.get(name)
            if not isinstance(args[0], (SetVariable, variables.UserDefinedSetVariable)):
                msg = ConstantVariable.create(
                    f"unsupported operand type(s) for {name}: '{self.python_type_name()}' and '{args[0].python_type_name()}'"
                )
                raise_observed_exception(TypeError, tx, args=[msg])
            return self.call_method(tx, m, args, kwargs)
        elif name in ("__iand__", "__ior__", "__ixor__", "__isub__"):
            if not isinstance(args[0], (SetVariable, variables.UserDefinedSetVariable)):
                msg = ConstantVariable.create(
                    f"unsupported operand type(s) for {name}: '{self.python_type_name()}' and '{args[0].python_type_name()}'"
                )
                raise_observed_exception(TypeError, tx, args=[msg])
            m = {
                "__iand__": "intersection_update",
                "__ior__": "update",
                "__ixor__": "symmetric_difference_update",
                "__isub__": "difference_update",
            }.get(name)
            self.call_method(tx, m, args, kwargs)
            return self
        elif name == "__eq__":
            if not isinstance(args[0], (SetVariable, variables.UserDefinedSetVariable)):
                return ConstantVariable.create(False)
            r = self.call_method(tx, "symmetric_difference", args, kwargs)
            return ConstantVariable.create(len(r.set_items) == 0)
        elif name in cmp_name_to_op_mapping:
            if not isinstance(args[0], (SetVariable, variables.UserDefinedSetVariable)):
                return ConstantVariable.create(NotImplemented)
            return ConstantVariable.create(
                cmp_name_to_op_mapping[name](self.set_items, args[0].set_items)
            )
        return super().call_method(tx, name, args, kwargs)

    def getitem_const(self, tx: "InstructionTranslator", arg: VariableTracker):
        raise RuntimeError("Illegal to getitem on a set")

    def install_dict_keys_match_guard(self):
        # Already EQUALS_MATCH guarded
        pass

    def install_dict_contains_guard(self, tx, args):
        super().install_dict_contains_guard(tx, args)


class FrozensetVariable(SetVariable):
    def __init__(
        self,
        items: list[VariableTracker],
        **kwargs,
    ) -> None:
        super().__init__(items, **kwargs)

    def debug_repr(self):
        if not self.items:
            return "frozenset()"
        else:
            return "{" + ",".join(k.vt.debug_repr() for k in self.items.keys()) + "}"

    @property
    def set_items(self):
        return self.items.keys()

    def python_type(self):
        return frozenset

    def as_python_constant(self):
        return frozenset({k.vt.as_python_constant() for k in self.set_items})

    def reconstruct(self, codegen: "PyCodegen"):
        codegen.foreach([x.vt for x in self.set_items])
        codegen.add_push_null(
            lambda: codegen.extend_output(
                [
                    codegen.create_load_global("frozenset"),
                ]
            )
        )
        codegen.extend_output(create_call_function(0, False))

    def call_method(
        self,
        tx,
        name,
        args: list[VariableTracker],
        kwargs: dict[str, VariableTracker],
    ) -> "VariableTracker":
        if name in ["add", "pop", "update", "remove", "discard", "clear"]:
            raise RuntimeError(f"Illegal call_method {name} on a frozenset")
        elif name == "__init__":
            # frozenset is immutable. Calling __init__ again shouldn't have any effect
            # In[1]: s = frozenset([1, 2])
            #
            # In[2]: s.__init__([3, 4])
            #
            # In[3]: s
            # frozenset({1, 2})
            return ConstantVariable.create(None)
        elif name in (
            "copy",
            "difference",
            "intersection",
            "symmetric_difference",
        ):
            r = super().call_method(tx, name, args, kwargs)
            return FrozensetVariable(r.items)
        return super().call_method(tx, name, args, kwargs)


class DictKeySetVariable(SetVariable):
    def __init__(
        self,
        items: list[VariableTracker],
        **kwargs,
    ) -> None:
        super().__init__(items, **kwargs)

    def debug_repr(self):
        if not self.items:
            return "dict_keys([])"
        else:
            return (
                "dict_keys(["
                + ",".join(k.vt.debug_repr() for k in self.items.keys())
                + "])"
            )

    def install_dict_keys_match_guard(self):
        # Already EQUALS_MATCH guarded
        pass

    def install_dict_contains_guard(self, tx, args):
        # Already EQUALS_MATCH guarded
        pass

    @property
    def set_items(self):
        return self.items

    def python_type(self):
        return dict_keys

    def as_python_constant(self):
        return dict.fromkeys(
            {k.vt.as_python_constant() for k in self.set_items}, None
        ).keys()

    def call_method(
        self,
        tx,
        name,
        args: list[VariableTracker],
        kwargs: dict[str, VariableTracker],
    ) -> "VariableTracker":
        if name in ["add", "pop", "update", "remove", "discard", "clear"]:
            raise RuntimeError(f"Illegal call_method {name} on a dict_keys")
        return super().call_method(tx, name, args, kwargs)


class DictViewVariable(VariableTracker):
    """
    Models _PyDictViewObject

    This is an "abstract" class. Subclasses will override kv and the items method
    """

    kv: Optional[str] = None

    def __init__(self, dv_dict: ConstDictVariable, **kwargs) -> None:
        super().__init__(**kwargs)
        assert self.kv in ("keys", "values", "items")
        assert isinstance(dv_dict, ConstDictVariable)
        self.dv_dict = dv_dict

    @property
    def view_items(self):
        return getattr(self.dv_dict.items, self.kv)()

    @property
    def view_items_vt(self):
        # Returns an iterable of the unpacked items
        # Implement in the subclasses
        raise NotImplementedError

    def unpack_var_sequence(self, tx):
        return self.view_items_vt

    def reconstruct(self, codegen: "PyCodegen"):
        codegen(self.dv_dict)
        codegen.load_method(self.kv)
        codegen.call_method(0)

    def call_method(
        self,
        tx,
        name,
        args: list["VariableTracker"],
        kwargs: dict[str, "VariableTracker"],
    ) -> "VariableTracker":
        if name == "__len__":
            return self.dv_dict.call_method(tx, name, args, kwargs)
        return super().call_method(tx, name, args, kwargs)


class DictKeysVariable(DictViewVariable):
    kv = "keys"

    @property
    def set_items(self):
        return set(self.view_items)

    @property
    def view_items_vt(self):
        # Returns an iterable of the unpacked items
        return [x.vt for x in self.view_items]

    def python_type(self):
        return dict_keys

    def call_method(
        self,
        tx,
        name,
        args: list["VariableTracker"],
        kwargs: dict[str, "VariableTracker"],
    ) -> "VariableTracker":
        if name == "__contains__":
            return self.dv_dict.call_method(tx, name, args, kwargs)
        elif name in (
            "__and__",
            "__iand__",
            "__or__",
            "__ior__",
            "__sub__",
            "__isub__",
            "__xor__",
            "__ixor__",
        ):
            # These methods always returns a set
            m = getattr(self.set_items, name)
            r = m(args[0].set_items)
            return SetVariable(r)
        if name in cmp_name_to_op_mapping:
            if not isinstance(args[0], (SetVariable, DictKeysVariable)):
                return ConstantVariable.create(NotImplemented)
            return ConstantVariable.create(
                cmp_name_to_op_mapping[name](self.set_items, args[0].set_items)
            )
        return super().call_method(tx, name, args, kwargs)


class DictValuesVariable(DictViewVariable):
    # DictValuesVariable is an iterable but cannot be compared.
    kv = "values"

    @property
    def view_items_vt(self):
        return list(self.view_items)

    def python_type(self):
        return dict_values


class DictItemsVariable(DictViewVariable):
    kv = "items"

    @property
    def view_items_vt(self):
        # Returns an iterable of the unpacked items
        return [variables.TupleVariable([k.vt, v]) for k, v in self.view_items]

    def python_type(self):
        return dict_items<|MERGE_RESOLUTION|>--- conflicted
+++ resolved
@@ -605,12 +605,6 @@
             return ConstantVariable.create(None)
         elif name == "__or__":
             assert len(args) == 1
-<<<<<<< HEAD
-            if not isinstance(args[0], ConstDictVariable):
-                msg = ConstantVariable.create(
-                    f"unsupported operand type(s) for |: 'dict' and '{args[0].python_type().__name__}'"
-                )
-=======
             # Dicts can only be unioned with other dicts or subclasses of dicts.
             # Sets can be unioned with other sets, frozensets or subclasses of sets.
             _raise = not (
@@ -628,7 +622,6 @@
                     f"unsupported operand type(s) for |: '{self.python_type().__name__}'"
                     f"and '{args[0].python_type().__name__}'"
                 )
->>>>>>> 524e8270
                 raise_observed_exception(TypeError, tx, args=[msg])
 
             self.install_dict_keys_match_guard()
