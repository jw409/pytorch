# mypy: ignore-errors

"""
Dictionary-related variable tracking classes for PyTorch Dynamo.

This module implements variable tracking for different types of dictionary-like objects:
- Regular Python dictionaries (dict)
- Ordered dictionaries (collections.OrderedDict)
- Default dictionaries (collections.defaultdict)
- Dictionary views (keys and values)
- Sets and frozensets (implemented internally using dictionaries)

These classes are responsible for tracking dictionary operations during graph compilation,
maintaining proper guards for dictionary mutations and key existence checks. They handle
dictionary creation, modification, key/value access, and view operations while ensuring
correct behavior in the compiled code through appropriate guard installation.

The implementation uses a special _HashableTracker wrapper to handle dictionary keys
while preserving proper aliasing semantics. Sets are implemented as dictionaries with
None values for efficiency and code reuse.
"""

import collections
import functools
import inspect
import operator
import types
from collections.abc import Hashable as py_Hashable
from typing import Optional, TYPE_CHECKING

from torch._subclasses.fake_tensor import is_fake

from .. import graph_break_hints, polyfills, variables
from ..bytecode_transformation import create_call_function, create_instruction
from ..exc import raise_observed_exception, unimplemented_v2
from ..guards import GuardBuilder, install_guard
from ..source import is_from_local_source
from ..utils import (
    cmp_name_to_op_mapping,
    dict_items,
    dict_keys,
    dict_values,
    istype,
    specialize_symnode,
)
from .base import ValueMutationNew, VariableTracker
from .constant import ConstantVariable


if TYPE_CHECKING:
    from torch._dynamo.codegen import PyCodegen
    from torch._dynamo.symbolic_convert import InstructionTranslator


# [Adding a new supported class within the keys of ConstDictVarialble]
# - Add its tracker type to is_hashable
# - (perhaps) Define how it is compared in _HashableTracker._eq_impl


def raise_args_mismatch(tx, name):
    raise_observed_exception(
        TypeError,
        tx,
        args=[ConstantVariable(f"wrong number of arguments for {name}() call")],
    )


def was_instancecheck_override(obj):
    return type(obj).__dict__.get("__instancecheck__", False)


def raise_unhashable(arg, tx=None):
    if tx is None:
        from torch._dynamo.symbolic_convert import InstructionTranslator

        tx = InstructionTranslator.current_tx()
    raise_observed_exception(
        TypeError, tx, args=[ConstantVariable(f"unhashable type: {type(arg)}")]
    )


def is_hashable(x):
    # NB - performing isinstance check on a LazVT realizes the VT, accidentally
    # inserting the guard. To avoid this, lazyVT `is_hashable` methods looks at
    # the underlying value without realizing the VT. Consider updating the
    # lazyVT `is_hashable` method if you see unnecessary guarding for a key VT.
    if (
        isinstance(x, variables.LazyVariableTracker)
        and not x.is_realized()
        and x.is_hashable()
    ):
        return True

    if isinstance(x, variables.TensorVariable):
        # Tensors are hashable if they have an example_value (a fake tensor)
        # Most VT's should have one.
        # It'd be nice if at some point we could assert that they all have one
        return x.as_proxy().node.meta.get("example_value") is not None
    elif isinstance(x, variables.TupleVariable):
        return all(is_hashable(e) for e in x.items)
    elif (
        isinstance(x, variables.UserDefinedObjectVariable)
        and not was_instancecheck_override(x.value)
        and inspect.getattr_static(x.value, "__hash__") is int.__hash__
        and isinstance(x.value, int)
    ):
        return isinstance(x.value, py_Hashable)
    else:
        return isinstance(
            x,
            (
                variables.BuiltinVariable,
                variables.SymNodeVariable,
                variables.ConstantVariable,
                variables.EnumVariable,
                variables.FrozensetVariable,
                variables.UserDefinedClassVariable,
                variables.UserFunctionVariable,
                variables.SkipFunctionVariable,
                variables.misc.NumpyVariable,
                variables.NNModuleVariable,
                variables.UnspecializedNNModuleVariable,
                variables.MethodWrapperVariable,
                variables.TorchInGraphFunctionVariable,
                variables.TypingVariable,
                variables.FunctoolsPartialVariable,
                variables.WeakRefVariable,
            ),
        )


class ConstDictVariable(VariableTracker):
    CONTAINS_GUARD = GuardBuilder.DICT_CONTAINS

    _nonvar_fields = {
        "user_cls",
        *VariableTracker._nonvar_fields,
    }

    class _HashableTracker:
        """
        Auxiliary opaque internal class that wraps a VariableTracker and makes it hashable
        This should not be seen or touched by anything outside of ConstDictVariable and its children
        Note that it's also fine to put VTs into dictionaries and sets, but doing so does not take into account aliasing
        """

        def __init__(self, vt) -> None:
            # We specialize SymNodes
            vt = specialize_symnode(vt)
            # TODO Temporarily remove to figure out what keys are we breaking on
            # and add proper support for them
            if not is_hashable(vt):
                raise_unhashable(vt)
            self.vt = vt

        @property
        def underlying_value(self):
            if (
                isinstance(self.vt, variables.LazyVariableTracker)
                and not self.vt.is_realized()
                and self.vt.is_hashable()
            ):
                return self.vt.original_value()
            if isinstance(self.vt, variables.TensorVariable):
                x = self.vt.as_proxy().node.meta["example_value"]
            elif isinstance(self.vt, variables.TupleVariable):
                Hashable = ConstDictVariable._HashableTracker
                x = tuple(Hashable(e).underlying_value for e in self.vt.items)
            elif isinstance(self.vt, variables.NNModuleVariable):
                return self.vt.value
            elif isinstance(self.vt, variables.UnspecializedNNModuleVariable):
                return self.vt.value
            elif isinstance(self.vt, variables.UserFunctionVariable):
                return self.vt.get_function()
            elif isinstance(self.vt, variables.WeakRefVariable):
                # Access the underlying value inside the referent_vt for the key representation
                Hashable = ConstDictVariable._HashableTracker
                return Hashable(self.vt.referent_vt).underlying_value
            elif isinstance(self.vt, variables.UserDefinedObjectVariable):
                # The re module in Python 3.13+ has a dictionary (_cache2) with
                # an object as key (`class _ZeroSentinel(int): ...`):
                # python test/dynamo/test_unittest.py CPythonTestLongMessage.test_baseAssertEqual
                return self.vt.value
            else:
                x = self.vt.as_python_constant()
            return x

        def __hash__(self):
            return hash(self.underlying_value)

        @staticmethod
        def _eq_impl(a, b):
            # TODO: Put this in utils and share it between variables/builtin.py and here
            if type(a) != type(b):
                return False
            elif isinstance(a, tuple):
                Hashable = ConstDictVariable._HashableTracker
                return len(a) == len(b) and all(
                    Hashable._eq_impl(u, v) for u, v in zip(a, b)
                )
            elif is_fake(a):
                return a is b
            else:
                return a == b

        def __eq__(self, other: "ConstDictVariable._HashableTracker") -> bool:
            Hashable = ConstDictVariable._HashableTracker
            assert isinstance(other, Hashable) or ConstantVariable.is_literal(other), (
                type(other)
            )
            if isinstance(other, Hashable):
                return Hashable._eq_impl(self.underlying_value, other.underlying_value)

            # constant
            return Hashable._eq_impl(self.underlying_value, other)

    def __init__(
        self,
        items: dict[VariableTracker, VariableTracker],
        user_cls=dict,
        **kwargs,
    ) -> None:
        # .clone() pass these arguments in kwargs but they're recreated a few
        # lines below
        if "original_items" in kwargs:
            kwargs.pop("original_items")
        if "should_reconstruct_all" in kwargs:
            kwargs.pop("should_reconstruct_all")

        super().__init__(**kwargs)

        Hashable = ConstDictVariable._HashableTracker

        # Keys will just be HashableTrackers when cloning, in any other case they'll be VariableTrackers
        assert all(
            isinstance(x, (VariableTracker, Hashable))
            and isinstance(v, VariableTracker)
            for x, v in items.items()
        )

        def make_hashable(key):
            return key if isinstance(key, Hashable) else Hashable(key)

        self.items = {make_hashable(x): v for x, v in items.items()}
        # need to reconstruct everything if the dictionary is an intermediate value
        # or if a pop/delitem was executed
        self.should_reconstruct_all = not is_from_local_source(self.source)
        self.original_items = items.copy()
        self.user_cls = user_cls

    def as_proxy(self):
        return {k.vt.as_proxy(): v.as_proxy() for k, v in self.items.items()}

    def debug_repr(self):
        return (
            "{"
            + ", ".join(
                f"{k.vt.debug_repr()}: {v.debug_repr()}" for k, v in self.items.items()
            )
            + "}"
        )

    def as_python_constant(self):
        return {
            k.vt.as_python_constant(): v.as_python_constant()
            for k, v in self.items.items()
        }

    def keys_as_python_constant(self):
        self.install_dict_keys_match_guard()
        return {k.vt.as_python_constant(): v for k, v in self.items.items()}

    def python_type(self):
        return self.user_cls

    def __contains__(self, vt) -> bool:
        assert isinstance(vt, VariableTracker)
        Hashable = ConstDictVariable._HashableTracker
        return (
            is_hashable(vt)
            and Hashable(vt) in self.items
            and not isinstance(self.items[Hashable(vt)], variables.DeletedVariable)
        )

    def len(self):
        return len(
            [
                x
                for x in self.items.values()
                if not isinstance(x, variables.DeletedVariable)
            ]
        )

    def has_new_items(self):
        if self.should_reconstruct_all:
            return True
        return any(
            self.is_new_item(self.original_items.get(key.vt), value)
            for key, value in self.items.items()
        )

    def is_new_item(self, value, other):
        # compare the id of the realized values if both values are not lazy VTs
        if value and value.is_realized() and other.is_realized():
            return id(value.realize()) != id(other.realize())
        return id(value) != id(other)

    def reconstruct_kvs_into_new_dict(self, codegen):
        # Build a dictionary that contains the keys and values.
        num_args = 0
        for key, value in self.items.items():
            # We can safely call realize() here as it won't introduce any new guards
            item = self.original_items.get(key.vt)
            if self.is_new_item(item, value) or self.should_reconstruct_all:
                codegen(key.vt)
                codegen(value)
                num_args += 1
        codegen.append_output(create_instruction("BUILD_MAP", arg=num_args))

    def reconstruct(self, codegen: "PyCodegen"):
        if self.user_cls is collections.OrderedDict:
            # emit `OrderedDict(constructed_dict)`
            codegen.add_push_null(
                lambda: codegen.extend_output(
                    [
                        codegen.create_load_python_module(collections),
                        codegen.create_load_attr("OrderedDict"),
                    ]
                )
            )
            self.reconstruct_kvs_into_new_dict(codegen)
            codegen.extend_output(create_call_function(1, False))
        else:
            self.reconstruct_kvs_into_new_dict(codegen)

    def getitem_const_raise_exception_if_absent(
        self, tx: "InstructionTranslator", arg: VariableTracker
    ):
        key = ConstDictVariable._HashableTracker(arg)
        if key not in self.items:
            raise_observed_exception(KeyError, tx)
        return self.items[key]

    def getitem_const(self, tx: "InstructionTranslator", arg: VariableTracker):
        key = ConstDictVariable._HashableTracker(arg)
        if key not in self.items:
            msg = f"Dictionary key {arg.value} not found during tracing"
            unimplemented_v2(
                gb_type="key not found in dict",
                context=f"Key {arg.value}",
                explanation=msg,
                hints=[
                    "Check if the key exists in the dictionary before accessing it.",
                    *graph_break_hints.USER_ERROR,
                ],
            )
        return self.items[key]

    def maybe_getitem_const(self, arg: VariableTracker):
        key = ConstDictVariable._HashableTracker(arg)
        if key not in self.items:
            return None
        return self.items[key]

    def realize_key_vt(self, arg: VariableTracker):
        # Realize the LazyVT on a particular index
        assert arg in self
        key = ConstDictVariable._HashableTracker(arg)
        index = tuple(self.items.keys()).index(key)
        original_key_vt = tuple(self.original_items.keys())[index]
        if isinstance(original_key_vt, variables.LazyVariableTracker):
            original_key_vt.realize()

    def install_dict_keys_match_guard(self):
        if self.source:
            install_guard(self.make_guard(GuardBuilder.DICT_KEYS_MATCH))

    def install_dict_contains_guard(self, tx, args):
        # Key guarding - These are the cases to consider
        # 1) The dict has been mutated. In this case, we would have already
        # inserted a DICT_KEYS_MATCH guard, so we can skip.
        #
        # 2) args[0].source is None. This happens for const keys. Here, we
        # have to insert the DICT_CONTAINS guard.
        #
        # 3) args[0].source is not None. This can happen for non-const VTs.
        #   3a) contains=True. In this case, we can access the lazyVT from
        #   original_items and selectively realize it.
        #   3b) contains=False. There is no easy way to selectively apply this
        #   DICT_NOT_CONTAINS guard because our guard are represented via trees.
        #   Be conservative and add DICT_KEYS_MATCH guard.
        from . import ConstantVariable

        if not self.source:
            return

        if tx.output.side_effects.is_modified(self):
            return

        contains = args[0] in self
        if args[0].source is None and isinstance(args[0], ConstantVariable):
            install_guard(
                self.make_guard(
                    functools.partial(
                        type(self).CONTAINS_GUARD,
                        key=args[0].value,
                        invert=not contains,
                    )
                )
            )
        elif args[0].source:
            if contains:
                self.realize_key_vt(args[0])
            else:
                self.install_dict_keys_match_guard()

    def call_method(
        self,
        tx,
        name,
        args: "list[VariableTracker]",
        kwargs: "dict[str, VariableTracker]",
    ) -> "VariableTracker":
        # NB - Both key and value are LazyVariableTrackers in the beginning. So,
        # we have to insert guards when a dict method is accessed. For this to
        # be simple, we are conservative and overguard. We skip guard only for
        # get/__getitem__ because the key guard will be inserted by the
        # corresponding value VT. For __contains__, we add a DICT_CONTAINS
        # guard. But for all the other methods, we insert the DICT_KEYS_MATCH
        # guard to be conservative.
        from . import BuiltinVariable, ConstantVariable

        Hashable = ConstDictVariable._HashableTracker

        arg_hashable = args and is_hashable(args[0])

        if name == "__init__":
            temp_dict_vt = variables.BuiltinVariable(dict).call_dict(
                tx, *args, **kwargs
            )
            tx.output.side_effects.mutation(self)
            self.items.update(temp_dict_vt.items)
            return ConstantVariable.create(None)
        elif name == "__getitem__":
            # Key guarding - Nothing to do. LazyVT for value will take care.
            if len(args) != 1:
                raise_args_mismatch(tx, name)
            return self.getitem_const_raise_exception_if_absent(tx, args[0])
        elif name == "items":
            if args or kwargs:
                raise_args_mismatch(tx, name)
            self.install_dict_keys_match_guard()
            if self.source:
                tx.output.guard_on_key_order.add(self.source)
            return DictItemsVariable(self)
        elif name == "keys":
            if len(args):
                raise_args_mismatch(tx, name)
            self.install_dict_keys_match_guard()
            if self.source:
                tx.output.guard_on_key_order.add(self.source)
            return DictKeysVariable(self)
        elif name == "values":
            if args or kwargs:
                raise_args_mismatch(tx, name)
            self.install_dict_keys_match_guard()
            if self.source:
                tx.output.guard_on_key_order.add(self.source)
            if args or kwargs:
                raise_observed_exception(TypeError, tx)
            return DictValuesVariable(self)
        elif name == "copy":
            self.install_dict_keys_match_guard()
            if args or kwargs:
                raise_args_mismatch(tx, name)
            return self.clone(
                items=self.items.copy(), mutation_type=ValueMutationNew(), source=None
            )
        elif name == "__len__":
            if args or kwargs:
                raise_args_mismatch(tx, name)
            self.install_dict_keys_match_guard()
            return ConstantVariable.create(len(self.items))
        elif name == "__setitem__" and self.is_mutable():
            if not arg_hashable:
                raise_unhashable(args[0])

            self.install_dict_keys_match_guard()
            assert not kwargs and len(args) == 2
            tx.output.side_effects.mutation(self)
            self.items[Hashable(args[0])] = args[1]
            return ConstantVariable.create(None)
        elif name == "__delitem__" and arg_hashable and self.is_mutable():
            self.install_dict_keys_match_guard()
            self.should_reconstruct_all = True
            tx.output.side_effects.mutation(self)
            self.items.__delitem__(Hashable(args[0]))
            return ConstantVariable.create(None)
        elif name == "get":
            if len(args) not in (1, 2):
                raise_args_mismatch(tx, name)

            if not arg_hashable:
                raise_unhashable(args[0])

            if args[0] not in self:
                self.install_dict_contains_guard(tx, args)
                if len(args) == 1:
                    # if default is not given, return None
                    return ConstantVariable.create(None)
                return args[1]
            # Key guarding - Nothing to do.
            return self.getitem_const(tx, args[0])
        elif name == "pop" and self.is_mutable():
            if len(args) not in (1, 2):
                raise_args_mismatch(tx, name)

            if not arg_hashable:
                raise_unhashable(args[0])

            if args[0] not in self:
                # missing item, return the default value. Install no DICT_CONTAINS guard.
                self.install_dict_contains_guard(tx, args)
                if len(args) == 1:
                    # if default is not given, raise KeyError
                    raise_observed_exception(KeyError, tx)
                return args[1]

            self.should_reconstruct_all = True
            tx.output.side_effects.mutation(self)
            return self.items.pop(Hashable(args[0]))
        elif name == "popitem" and self.is_mutable():
            if len(args):
                raise_args_mismatch(tx, name)
            self.should_reconstruct_all = True
            tx.output.side_effects.mutation(self)
            if not self.items:
                msg = ConstantVariable.create("popitem(): dictionary is empty")
                raise_observed_exception(KeyError, tx, args=[msg])
            k, v = self.items.popitem()
            return variables.TupleVariable([k.vt, v])
        elif name == "clear":
            if args or kwargs:
                raise_args_mismatch(tx, name)
            self.should_reconstruct_all = True
            tx.output.side_effects.mutation(self)
            self.items.clear()
            return ConstantVariable.create(None)
        elif name == "update" and self.is_mutable():
            # In general, this call looks like `a.update(b, x=1, y=2, ...)`.
            # Either `b` or the kwargs is omittable, but not both.
            self.install_dict_keys_match_guard()
            has_arg = len(args) == 1
            has_kwargs = len(kwargs) > 0
            if has_arg or has_kwargs:
                tx.output.side_effects.mutation(self)
                if has_arg:
                    if isinstance(args[0], ConstDictVariable):
                        # NB - Guard on all the keys of the other dict to ensure
                        # correctness.
                        args[0].install_dict_keys_match_guard()
                        dict_vt = args[0]
                    else:
                        dict_vt = BuiltinVariable.call_custom_dict(tx, dict, args[0])
                    self.items.update(dict_vt.items)
                if has_kwargs:
                    # Handle kwargs
                    kwargs = {
                        Hashable(ConstantVariable.create(k)): v
                        for k, v in kwargs.items()
                    }
                    self.items.update(kwargs)
                return ConstantVariable.create(None)
            else:
                return super().call_method(tx, name, args, kwargs)
        elif name == "__contains__":
            if not len(args):
                raise_args_mismatch(tx, name)

            if not arg_hashable:
                raise_unhashable(args[0])

            self.install_dict_contains_guard(tx, args)
            contains = args[0] in self
            return ConstantVariable.create(contains)
        elif name == "setdefault" and self.is_mutable():
            if len(args) not in (1, 2):
                raise_args_mismatch(tx, name)

            if not arg_hashable:
                raise_unhashable(args[0])

            self.install_dict_keys_match_guard()
            assert not kwargs
            assert len(args) <= 2
            value = self.maybe_getitem_const(args[0])
            if value is not None:
                return value
            else:
                if len(args) == 1:
                    x = ConstantVariable.create(None)
                else:
                    x = args[1]
                tx.output.side_effects.mutation(self)
                self.items[Hashable(args[0])] = x
                return x
        elif name == "move_to_end":
            self.install_dict_keys_match_guard()
            assert not kwargs and len(args) == 1
            tx.output.side_effects.mutation(self)
            key = Hashable(args[0])
            val = self.items[key]
            self.items.pop(key)
            self.items[key] = val
            return ConstantVariable.create(None)
        elif name == "__eq__" and istype(
            self, ConstDictVariable
        ):  # don't let Set use this function
            if len(args) != 1:
                raise_args_mismatch(tx, name)

            return variables.UserFunctionVariable(polyfills.dict___eq__).call_function(
                tx, [self, args[0]], {}
            )
        elif name == "__ne__":
            return ConstantVariable.create(
                not self.call_method(tx, "__eq__", args, kwargs).value
            )
        elif name == "__or__":
            assert len(args) == 1
            # Dicts can only be unioned with other dicts or subclasses of dicts.
            # Sets can be unioned with other sets, frozensets or subclasses of sets.
            _raise = not (
                (
                    istype(self, ConstDictVariable)
                    and istype(
                        args[0], (ConstDictVariable, variables.UserDefinedDictVariable)
                    )
                )
                or (
                    isinstance(self, SetVariable)
                    and isinstance(
                        args[0], (SetVariable, variables.UserDefinedSetVariable)
                    )
                )
            )

            if _raise:
                msg = (
                    f"unsupported operand type(s) for |: '{self.python_type().__name__}'"
                    f"and '{args[0].python_type().__name__}'"
                )
                raise_observed_exception(TypeError, tx, args=[msg])

            ts = {self.user_cls, args[0].user_cls}
            user_cls = (
                collections.OrderedDict if collections.OrderedDict in ts else dict
            )

            self.install_dict_keys_match_guard()
            new_dict_vt = self.clone(
                items=self.items.copy(),
                mutation_type=ValueMutationNew(),
                source=None,
                user_cls=user_cls,
            )

            # NB - Guard on all the keys of the other dict to ensure
            # correctness.
            args[0].install_dict_keys_match_guard()
            new_dict_vt.items.update(args[0].items)
            return new_dict_vt
        elif name == "__ior__":
<<<<<<< HEAD
            r = self.call_method(tx, "__or__", args, kwargs)
            self.call_method(tx, "update", [r], {})
=======
            self.call_method(tx, "update", args, kwargs)
>>>>>>> 619a72c4
            return self
        else:
            return super().call_method(tx, name, args, kwargs)

    def unpack_var_sequence(self, tx):
        self.install_dict_keys_match_guard()
        return [x.vt for x in self.items.keys()]

    def call_obj_hasattr(self, tx, name):
        # dict not allow setting arbitrary attributes. To check for hasattr, we can just check the __dict__ of the dict.
        # OrderedDict though requires side effects tracking because it supports arbitrary setattr.
        if self.user_cls is dict:
            if name in self.user_cls.__dict__:
                return ConstantVariable.create(True)
            return ConstantVariable.create(False)

        msg = f"hasattr on {self.user_cls} is not supported"
        unimplemented_v2(
            gb_type="unsupported hasattr operation",
            context=f"Class {self.user_cls}",
            explanation=msg,
            hints=[
                "Consider using a regular dictionary instead",
                *graph_break_hints.SUPPORTABLE,
            ],
        )

    def clone(self, **kwargs):
        self.install_dict_keys_match_guard()
        return super().clone(**kwargs)


class MappingProxyVariable(VariableTracker):
    # proxies to the original dict_vt
    def __init__(self, dv_dict: ConstDictVariable, **kwargs) -> None:
        super().__init__(**kwargs)
        assert isinstance(dv_dict, ConstDictVariable)
        self.dv_dict = dv_dict

    def python_type(self):
        return types.MappingProxyType

    def unpack_var_sequence(self, tx):
        return self.dv_dict.unpack_var_sequence(tx)

    def reconstruct(self, codegen: "PyCodegen"):
        # load types.MappingProxyType
        if self.source:
            msg = (
                f"Preexisting MappingProxyVariable (source: {self.source}) cannot be reconstructed "
                "because the connection to the original dict will be lost."
            )
            unimplemented_v2(
                gb_type="mapping proxy cannot be reconstructed",
                context=f"Source: {self.source}",
                explanation=msg,
                hints=[
                    "Use a mapping proxy constructed in the same `torch.compile` region.",
                    *graph_break_hints.SUPPORTABLE,
                ],
            )
        codegen.add_push_null(
            lambda: codegen.extend_output(
                [
                    codegen.create_load_python_module(types),
                    codegen.create_load_attr("MappingProxyType"),
                ]
            )
        )
        codegen(self.dv_dict)
        codegen.extend_output(create_call_function(1, False))

    def call_method(
        self,
        tx,
        name,
        args: list["VariableTracker"],
        kwargs: dict[str, "VariableTracker"],
    ) -> "VariableTracker":
        if self.source and tx.output.side_effects.has_existing_dict_mutation():
            msg = (
                "A dict has been modified while we have an existing mappingproxy object. "
                "A mapping proxy object, as the name suggest, proxies a mapping "
                "object (usually a dict). If the original dict object mutates, it "
                "is reflected in the proxy object as well. For an existing proxy "
                "object, we do not know the original dict it points to. Therefore, "
                "for correctness we graph break when there is dict mutation and we "
                "are trying to access a proxy object."
            )

            unimplemented_v2(
                gb_type="mapping proxy affected by dictionary mutation",
                context=f"Source: {self.source}, Dict mutation detected",
                explanation=msg,
                hints=[
                    "Avoid modifying dictionaries that might be referenced by mapping proxy objects",
                    "Or avoid using the mapping proxy objects after modifying its underlying dictionary",
                ],
            )
        return self.dv_dict.call_method(tx, name, args, kwargs)


class NNModuleHooksDictVariable(ConstDictVariable):
    # Special class to avoid adding any guards on the nn module hook ids.
    def install_dict_keys_match_guard(self):
        pass

    def install_dict_contains_guard(self, tx, args):
        pass


class DefaultDictVariable(ConstDictVariable):
    def __init__(self, items, user_cls, default_factory=None, **kwargs) -> None:
        super().__init__(items, user_cls, **kwargs)
        assert user_cls is collections.defaultdict
        self.default_factory = default_factory

    def is_python_constant(self):
        # Return false for unsupported defaults. This ensures that a bad handler
        # path is not taken in BuiltinVariable for getitem.
        if self.default_factory not in [list, tuple, dict] and not self.items:
            return False
        return super().is_python_constant()

    def debug_repr(self):
        return (
            f"defaultdict({self.default_factory.debug_repr()}, {super().debug_repr()})"
        )

    @staticmethod
    def is_supported_arg(arg):
        if isinstance(arg, variables.BuiltinVariable):
            return arg.fn in (list, tuple, dict, set)
        else:
            return isinstance(arg, variables.functions.BaseUserFunctionVariable)

    def call_method(
        self,
        tx,
        name,
        args: "list[VariableTracker]",
        kwargs: "dict[str, VariableTracker]",
    ) -> "VariableTracker":
        if name == "__getitem__":
            assert len(args) == 1

            if args[0] in self:
                return self.getitem_const(tx, args[0])
            else:
                if self.default_factory is None:
                    raise KeyError(f"{args[0]}")
                else:
                    default_var = self.default_factory.call_function(tx, [], {})
                    super().call_method(
                        tx, "__setitem__", (args[0], default_var), kwargs
                    )
                    return default_var
        else:
            return super().call_method(tx, name, args, kwargs)

    def reconstruct(self, codegen):
        # emit `defaultdict(default_factory, new_dict)`
        codegen.add_push_null(
            lambda: codegen.extend_output(
                [
                    codegen.create_load_python_module(collections),
                    codegen.create_load_attr("defaultdict"),
                ]
            )
        )
        codegen(self.default_factory)
        self.reconstruct_kvs_into_new_dict(codegen)
        codegen.extend_output(create_call_function(2, False))


# TODO: Implementing this via inheritance rather than composition is a
# footgun, because self method calls in dict will route back to the set
# implementation, which is almost assuredly wrong
class SetVariable(ConstDictVariable):
    """We model a sets as dictionary with None values"""

    CONTAINS_GUARD = GuardBuilder.SET_CONTAINS

    def __init__(
        self,
        items: list[VariableTracker],
        **kwargs,
    ) -> None:
        items = dict.fromkeys(items, SetVariable._default_value())
        super().__init__(items, **kwargs)

    def debug_repr(self):
        if not self.items:
            return "set()"
        else:
            return "{" + ",".join(k.vt.debug_repr() for k in self.items.keys()) + "}"

    @property
    def set_items(self):
        return set(self.items.keys())

    @staticmethod
    def _default_value():
        # Variable to fill in he keys of the dictionary
        return ConstantVariable.create(None)

    def as_proxy(self):
        return {k.vt.as_proxy() for k in self.set_items}

    def python_type(self):
        return set

    def as_python_constant(self):
        return {k.vt.as_python_constant() for k in self.set_items}

    def reconstruct(self, codegen: "PyCodegen"):
        codegen.foreach([x.vt for x in self.set_items])
        codegen.append_output(create_instruction("BUILD_SET", arg=len(self.set_items)))

    def call_method(
        self,
        tx,
        name,
        args: list[VariableTracker],
        kwargs: dict[str, VariableTracker],
    ) -> "VariableTracker":
        # We forward the calls to the dictionary model
        if name == "__init__":
            temp_set_vt = variables.BuiltinVariable(set).call_set(tx, *args, *kwargs)
            tx.output.side_effects.mutation(self)
            self.items.clear()
            self.items.update(temp_set_vt.items)
            return ConstantVariable.create(None)
        elif name == "add":
            assert not kwargs
            if len(args) != 1:
                raise_args_mismatch(tx, name)
            name = "__setitem__"
            args = (args[0], SetVariable._default_value())
        elif name == "pop":
            assert not kwargs
            assert not args
            # Choose an item at random and pop it via the Dict.pop method
            try:
                result = self.set_items.pop().vt
            except KeyError as e:
                raise_observed_exception(
                    KeyError, tx, args=list(map(ConstantVariable.create, e.args))
                )
            super().call_method(tx, name, (result,), kwargs)
            return result
        elif name == "isdisjoint":
            if len(args) != 1:
                raise_args_mismatch(tx, name)
            assert not kwargs
            return variables.UserFunctionVariable(
                polyfills.set_isdisjoint
            ).call_function(tx, [self, args[0]], {})
        elif name == "intersection":
            assert not kwargs
            return variables.UserFunctionVariable(
                polyfills.set_intersection
            ).call_function(tx, [self, *args], {})
        elif name == "intersection_update":
            assert not kwargs
            return variables.UserFunctionVariable(
                polyfills.set_intersection_update
            ).call_function(tx, [self, *args], {})
        elif name == "union":
            assert not kwargs
            return variables.UserFunctionVariable(polyfills.set_union).call_function(
                tx, [self, *args], {}
            )
        elif name == "difference":
            assert not kwargs
            return variables.UserFunctionVariable(
                polyfills.set_difference
            ).call_function(tx, [self, *args], {})
        elif name == "difference_update":
            assert not kwargs
            return variables.UserFunctionVariable(
                polyfills.set_difference_update
            ).call_function(tx, [self, *args], {})
        elif name == "symmetric_difference":
            if len(args) != 1:
                raise_args_mismatch(tx, name)
            assert not kwargs
            return variables.UserFunctionVariable(
                polyfills.set_symmetric_difference
            ).call_function(tx, [self, *args], {})
        elif name == "symmetric_difference_update":
            if len(args) != 1:
                raise_args_mismatch(tx, name)
            assert not kwargs
            return variables.UserFunctionVariable(
                polyfills.set_symmetric_difference_update
            ).call_function(tx, [self, *args], {})
        elif name == "update" and self.is_mutable():
            assert not kwargs
            return variables.UserFunctionVariable(polyfills.set_update).call_function(
                tx, [self, *args], {}
            )
        elif name == "remove":
            assert not kwargs
            assert len(args) == 1
            if args[0] not in self:
                raise_observed_exception(KeyError, tx, args=args)
            return super().call_method(tx, "pop", args, kwargs)
        elif name == "discard":
            assert not kwargs
            assert len(args) == 1
            if args[0] in self:
                return super().call_method(tx, "pop", args, kwargs)
            else:
                return ConstantVariable.create(value=None)
        elif name in ("issubset", "issuperset"):
            if len(args) != 1:
                raise_args_mismatch(tx, name)

            op = {
                "issubset": operator.le,
                "issuperset": operator.ge,
            }
            other = args[0].realize()
            if not istype(other, SetVariable):
                other = variables.BuiltinVariable(set).call_function(tx, [other], {})
            return variables.BuiltinVariable(op.get(name)).call_function(
                tx, [self, other], {}
            )
        elif name in ("__and__", "__or__", "__xor__", "__sub__"):
            m = {
                "__and__": "intersection",
                "__or__": "union",
                "__xor__": "symmetric_difference",
                "__sub__": "difference",
            }.get(name)
            if not isinstance(args[0], (SetVariable, variables.UserDefinedSetVariable)):
                msg = ConstantVariable.create(
                    f"unsupported operand type(s) for {name}: '{self.python_type_name()}' and '{args[0].python_type_name()}'"
                )
                raise_observed_exception(TypeError, tx, args=[msg])
            return self.call_method(tx, m, args, kwargs)
        elif name in ("__iand__", "__ior__", "__ixor__", "__isub__"):
            if not isinstance(args[0], (SetVariable, variables.UserDefinedSetVariable)):
                msg = ConstantVariable.create(
                    f"unsupported operand type(s) for {name}: '{self.python_type_name()}' and '{args[0].python_type_name()}'"
                )
                raise_observed_exception(TypeError, tx, args=[msg])
            m = {
                "__iand__": "intersection_update",
                "__ior__": "update",
                "__ixor__": "symmetric_difference_update",
                "__isub__": "difference_update",
            }.get(name)
            self.call_method(tx, m, args, kwargs)
            return self
        elif name == "__eq__":
            if not isinstance(args[0], (SetVariable, variables.UserDefinedSetVariable)):
                return ConstantVariable.create(False)
            r = self.call_method(tx, "symmetric_difference", args, kwargs)
            return ConstantVariable.create(len(r.set_items) == 0)
        elif name in cmp_name_to_op_mapping:
            if not isinstance(args[0], (SetVariable, variables.UserDefinedSetVariable)):
                return ConstantVariable.create(NotImplemented)
            return ConstantVariable.create(
                cmp_name_to_op_mapping[name](self.set_items, args[0].set_items)
            )
        return super().call_method(tx, name, args, kwargs)

    def getitem_const(self, tx: "InstructionTranslator", arg: VariableTracker):
        raise RuntimeError("Illegal to getitem on a set")

    def install_dict_keys_match_guard(self):
        # Already EQUALS_MATCH guarded
        pass

    def install_dict_contains_guard(self, tx, args):
        super().install_dict_contains_guard(tx, args)


class FrozensetVariable(SetVariable):
    def __init__(
        self,
        items: list[VariableTracker],
        **kwargs,
    ) -> None:
        super().__init__(items, **kwargs)

    def debug_repr(self):
        if not self.items:
            return "frozenset()"
        else:
            return "{" + ",".join(k.vt.debug_repr() for k in self.items.keys()) + "}"

    @property
    def set_items(self):
        return self.items.keys()

    def python_type(self):
        return frozenset

    def as_python_constant(self):
        return frozenset({k.vt.as_python_constant() for k in self.set_items})

    def reconstruct(self, codegen: "PyCodegen"):
        codegen.foreach([x.vt for x in self.set_items])
        codegen.add_push_null(
            lambda: codegen.extend_output(
                [
                    codegen.create_load_global("frozenset"),
                ]
            )
        )
        codegen.extend_output(create_call_function(0, False))

    def call_method(
        self,
        tx,
        name,
        args: list[VariableTracker],
        kwargs: dict[str, VariableTracker],
    ) -> "VariableTracker":
        if name in ["add", "pop", "update", "remove", "discard", "clear"]:
            raise RuntimeError(f"Illegal call_method {name} on a frozenset")
        elif name == "__init__":
            # frozenset is immutable. Calling __init__ again shouldn't have any effect
            # In[1]: s = frozenset([1, 2])
            #
            # In[2]: s.__init__([3, 4])
            #
            # In[3]: s
            # frozenset({1, 2})
            return ConstantVariable.create(None)
        elif name in (
            "copy",
            "difference",
            "intersection",
            "symmetric_difference",
        ):
            r = super().call_method(tx, name, args, kwargs)
            return FrozensetVariable(r.items)
        return super().call_method(tx, name, args, kwargs)


class DictKeySetVariable(SetVariable):
    def __init__(
        self,
        items: list[VariableTracker],
        **kwargs,
    ) -> None:
        super().__init__(items, **kwargs)

    def debug_repr(self):
        if not self.items:
            return "dict_keys([])"
        else:
            return (
                "dict_keys(["
                + ",".join(k.vt.debug_repr() for k in self.items.keys())
                + "])"
            )

    def install_dict_keys_match_guard(self):
        # Already EQUALS_MATCH guarded
        pass

    def install_dict_contains_guard(self, tx, args):
        # Already EQUALS_MATCH guarded
        pass

    @property
    def set_items(self):
        return self.items

    def python_type(self):
        return dict_keys

    def as_python_constant(self):
        return dict.fromkeys(
            {k.vt.as_python_constant() for k in self.set_items}, None
        ).keys()

    def call_method(
        self,
        tx,
        name,
        args: list[VariableTracker],
        kwargs: dict[str, VariableTracker],
    ) -> "VariableTracker":
        if name in ["add", "pop", "update", "remove", "discard", "clear"]:
            raise RuntimeError(f"Illegal call_method {name} on a dict_keys")
        return super().call_method(tx, name, args, kwargs)


class DictViewVariable(VariableTracker):
    """
    Models _PyDictViewObject

    This is an "abstract" class. Subclasses will override kv and the items method
    """

    kv: Optional[str] = None

    def __init__(self, dv_dict: ConstDictVariable, **kwargs) -> None:
        super().__init__(**kwargs)
        assert self.kv in ("keys", "values", "items")
        assert isinstance(dv_dict, ConstDictVariable)
        self.dv_dict = dv_dict

    @property
    def view_items(self):
        return getattr(self.dv_dict.items, self.kv)()

    @property
    def view_items_vt(self):
        # Returns an iterable of the unpacked items
        # Implement in the subclasses
        raise NotImplementedError

    def unpack_var_sequence(self, tx):
        return self.view_items_vt

    def reconstruct(self, codegen: "PyCodegen"):
        codegen(self.dv_dict)
        codegen.load_method(self.kv)
        codegen.call_method(0)

    def call_method(
        self,
        tx,
        name,
        args: list["VariableTracker"],
        kwargs: dict[str, "VariableTracker"],
    ) -> "VariableTracker":
        if name == "__len__":
            return self.dv_dict.call_method(tx, name, args, kwargs)
        return super().call_method(tx, name, args, kwargs)


class DictKeysVariable(DictViewVariable):
    kv = "keys"

    @property
    def set_items(self):
        return set(self.view_items)

    @property
    def view_items_vt(self):
        # Returns an iterable of the unpacked items
        return [x.vt for x in self.view_items]

    def python_type(self):
        return dict_keys

    def call_method(
        self,
        tx,
        name,
        args: list["VariableTracker"],
        kwargs: dict[str, "VariableTracker"],
    ) -> "VariableTracker":
        if name == "__contains__":
            return self.dv_dict.call_method(tx, name, args, kwargs)
        elif name in (
            "__and__",
            "__iand__",
            "__or__",
            "__ior__",
            "__sub__",
            "__isub__",
            "__xor__",
            "__ixor__",
        ):
            # These methods always returns a set
            m = getattr(self.set_items, name)
            r = m(args[0].set_items)
            return SetVariable(r)
        if name in cmp_name_to_op_mapping:
            if not isinstance(args[0], (SetVariable, DictKeysVariable)):
                return ConstantVariable.create(NotImplemented)
            return ConstantVariable.create(
                cmp_name_to_op_mapping[name](self.set_items, args[0].set_items)
            )
        return super().call_method(tx, name, args, kwargs)


class DictValuesVariable(DictViewVariable):
    # DictValuesVariable is an iterable but cannot be compared.
    kv = "values"

    @property
    def view_items_vt(self):
        return list(self.view_items)

    def python_type(self):
        return dict_values


class DictItemsVariable(DictViewVariable):
    kv = "items"

    @property
    def view_items_vt(self):
        # Returns an iterable of the unpacked items
        return [variables.TupleVariable([k.vt, v]) for k, v in self.view_items]

    def python_type(self):
        return dict_items<|MERGE_RESOLUTION|>--- conflicted
+++ resolved
@@ -671,12 +671,8 @@
             new_dict_vt.items.update(args[0].items)
             return new_dict_vt
         elif name == "__ior__":
-<<<<<<< HEAD
             r = self.call_method(tx, "__or__", args, kwargs)
             self.call_method(tx, "update", [r], {})
-=======
-            self.call_method(tx, "update", args, kwargs)
->>>>>>> 619a72c4
             return self
         else:
             return super().call_method(tx, name, args, kwargs)
