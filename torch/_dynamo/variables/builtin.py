--- conflicted
+++ resolved
@@ -2599,10 +2599,6 @@
         # Rely on constant_handler
         if isinstance(a, ConstantVariable) and isinstance(b, ConstantVariable):
             return None
-<<<<<<< HEAD
-
-=======
->>>>>>> 619a72c4
         if isinstance(a, (SymNodeVariable, ConstantVariable)) and isinstance(
             b, (SymNodeVariable, ConstantVariable)
         ):
@@ -2617,15 +2613,7 @@
         # This call looks like `{"one": torch.ones(1)} |= {"two": torch.ones(2)}`.
         if isinstance(
             a,
-<<<<<<< HEAD
-            (
-                ConstDictVariable,
-                DictKeysVariable,
-                SetVariable,
-            ),
-=======
             (ConstDictVariable, DictKeysVariable, SetVariable, UserDefinedSetVariable),
->>>>>>> 619a72c4
         ):
             return a.call_method(tx, "__ior__", [b], {})
 
