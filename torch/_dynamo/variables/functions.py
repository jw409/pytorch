--- conflicted
+++ resolved
@@ -699,13 +699,9 @@
             counters["unimplemented"] |= counters["inline_call"]
 
     def call_obj_hasattr(self, tx, name):
-<<<<<<< HEAD
-        return ConstantVariable.create(hasattr(self.python_type(), name))
-=======
         if name in self.python_type().__dict__:
             return ConstantVariable.create(True)
         return ConstantVariable.create(False)
->>>>>>> a53db90e
 
     def has_unpack_var_sequence(self, tx):
         return False
