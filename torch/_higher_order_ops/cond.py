--- conflicted
+++ resolved
@@ -16,12 +16,7 @@
 )
 from torch._functorch.utils import exposed_in
 from torch._higher_order_ops.utils import (
-<<<<<<< HEAD
-    _has_potential_branch_input_alias,
-    _has_potential_branch_input_mutation,
-=======
     _maybe_reenter_make_fx,
->>>>>>> 02af4e88
     _maybe_run_with_interpreter,
     _set_compilation_env,
     create_bw_fn,
