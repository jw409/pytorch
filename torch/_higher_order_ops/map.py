# mypy: allow-untyped-defs
import functools
from typing import Callable, Union
from typing_extensions import TypeVarTuple

import torch
import torch.utils._pytree as pytree
from torch._C import DispatchKey
from torch._dispatch.python import suspend_functionalization
from torch._higher_order_ops.utils import (
    _has_potential_branch_input_alias,
    _has_potential_branch_input_mutation,
    _maybe_run_with_interpreter,
    reenter_make_fx,
    UnsupportedAliasMutationException,
)
from torch._ops import HigherOrderOperator
from torch._subclasses.fake_tensor import FakeTensorMode
from torch._subclasses.functional_tensor import disable_functional_mode
from torch.fx.experimental.proxy_tensor import (
    disable_proxy_modes_tracing,
    make_fx,
    ProxyTorchDispatchMode,
    track_tensor_tree,
)

from .utils import (
    _from_fun,
    _stack_pytree,
    _unstack_pytree,
    clone_outputs_aliasing_inputs,
    create_bw_fn,
    materialize_as_graph,
    prepare_fw_with_masks,
    save_tensors_and_symints_for_backward,
    saved_tensors_and_symints,
    split_into_chunks,
)


class MapImpl(HigherOrderOperator):
    def __init__(self):
        super().__init__("map_impl")

    def __call__(self, *args, **kwargs):
        return super().__call__(*args, **kwargs)


map_impl = MapImpl()


def create_fw_bw_graph(f, num_mapped_args, *args):
    mapped_xs = args[:num_mapped_args]
    pos_args = args[num_mapped_args:]

    # See Note [HOP create fw_bw graph] in create_fw_bw_graph in utils.py

    with suspend_functionalization(), disable_functional_mode():
        with disable_proxy_modes_tracing():
            unwrapped_mapped_xs = pytree.tree_map(_from_fun, mapped_xs)
            example_xs = _unstack_pytree(unwrapped_mapped_xs)[0]

            example_pos_args = [
                _from_fun(arg) if isinstance(arg, torch.Tensor) else arg
                for arg in pos_args
            ]
            example_flat_out = pytree.tree_map(
                _from_fun, f(*example_xs, *example_pos_args)
            )
            if any(
                not isinstance(out, torch.Tensor)
                for out in example_flat_out
                if out is not None
            ):
                raise RuntimeError(
                    "Expect outputs of map only contains tensors or None. "
                    f"Got types {[type(out) for out in example_flat_out]}."
                )
            example_grad = [_from_fun(out) for out in example_flat_out]

            fw_graph = make_fx(f)(*example_xs, *example_pos_args)

        from torch._functorch.aot_autograd import AOTConfig, create_joint

        dummy_aot_config = AOTConfig(
            fw_compiler=None,  # type: ignore[arg-type]
            bw_compiler=None,  # type: ignore[arg-type]
            partition_fn=None,  # type: ignore[arg-type]
            decompositions={},
            num_params_buffers=0,
            aot_id=0,
            keep_inference_input_mutations=False,
        )

        def joint_f(*example_args):
            joint_mapped_args = example_args[:joint_num_mapped]
            args = example_args[joint_num_mapped:]

            mapped_input = joint_mapped_args[:num_mapped_args]
            mapped_grads = joint_mapped_args[num_mapped_args:]

            joint = create_joint(prepare_fw_with_masks(f), aot_config=dummy_aot_config)
            _, grads = joint(
                list(mapped_input) + list(args),
                [
                    grad
                    for grad in mapped_grads
                    if grad is not None and grad.requires_grad
                ],
            )

            # In order to keep map functional for backward graph,
            # we clone outputs that are aliasing inputs
            maybe_clone = clone_outputs_aliasing_inputs(example_args)

            return pytree.tree_map(maybe_clone, grads)

        joint_num_mapped = len(example_grad) + len(example_xs)
        joint_graph = make_fx(joint_f)(*example_xs, *example_grad, *example_pos_args)
        return fw_graph, joint_graph


def map(
    f: Callable[[pytree.PyTree, tuple[pytree.PyTree, ...]], pytree.PyTree],
    xs: Union[pytree.PyTree, torch.Tensor],
    *args: TypeVarTuple,
):
    r"""
    Perfoms a map of f with xs. Intuitively, you can think of the semantic being:

    out = []
    for idx in len(xs.size(0)):
        xs_sliced = xs.select(0, idx)
        out.append(f(xs_sliced, *args))
    torch.stack(out)

    .. warning::
        `torch._higher_order_ops.map` is a prototype feature in PyTorch. It currently
        does not support autograd and you may run into miscompiles.
        Read more about feature classification at:
        https://pytorch.org/blog/pytorch-feature-classification-changes/#prototype


    Args:
        f (Callable): a callable that takes an input x, that could either be a single Tensor
            or a nested dict, list of tensors and some additional inputs
        xs: the inputs that're to be mapped over. We'll iterate over the first dim of each x
            and perform f on each slice.

        *args: additional arguments provided to each step of f. They could also be omitted and
            map is able to automatically figure out the read dependency.

    Return:
        the stacked output for each step of f

    Example:

        def f(xs):
            return xs[0] + xs[1] + const1 + const2

        xs = [torch.randn(2, 3), torch.randn(2, 3)]
        const1 = torch.randn(2, 3)
        const2 = torch.randn(2, 3)
        # returns a tensor of shape [2, 2, 3]
        torch._higher_order_ops.map(f, xs)

    """
    flat_xs, xs_spec = pytree.tree_flatten(xs)
    flat_args, args_spec = pytree.tree_flatten(args)
    if not all(isinstance(t, torch.Tensor) for t in flat_xs):
        raise RuntimeError(f"Mapped xs can only consist of tensors. Got xs {flat_xs}.")

    shapes = [xs.shape for xs in flat_xs]
    leading_dim_size = shapes[0][0]
    if leading_dim_size == 0:
        raise RuntimeError("Leading dimensions of mapped xs cannot be 0.")

    if any(cur_shape[0] != leading_dim_size for cur_shape in shapes):
        raise RuntimeError(
            f"Leading dimensions of mapped xs must be consistent. Got shapes {shapes}."
        )

    def run_flattened_map(f, flat_xs, flat_args):
        def wrapped_fn(*flat_args, f, xs_tree_spec, args_tree_spec, num_xs):
            xs = pytree.tree_unflatten(flat_args[:num_xs], xs_tree_spec)
            args = pytree.tree_unflatten(flat_args[num_xs:], args_tree_spec)
            return f(xs, *args)

        inner_f = functools.partial(
            wrapped_fn,
            f=f,
            xs_tree_spec=xs_spec,
            args_tree_spec=args_spec,
            num_xs=len(flat_xs),
        )
        return map_impl(inner_f, flat_xs, flat_args)

<<<<<<< HEAD
        if any(
            not isinstance(out, torch.Tensor) for out in flat_out if out is not None
        ):
            raise RuntimeError(
                "Expect outputs of map only contains tensors or None. "
                f"Got types {[type(out) for out in flat_out]}."
            )

        nonlocal out_spec
        out_spec = tmp_out_spec
        return flat_out
=======
    from torch._higher_order_ops.utils import _maybe_compile_and_run_fn
>>>>>>> 47df1950

    return _maybe_compile_and_run_fn(run_flattened_map, f, flat_xs, flat_args)


class MapAutogradOp(torch.autograd.Function):
    @staticmethod
    def forward(ctx, f, num_mapped_args, *flat_args):
        ctx._f = f
        ctx._num_mapped_args = num_mapped_args
        ctx._num_pos_args = len(flat_args) - num_mapped_args

        # We snapshot the dispatch keys in forward for materializing the
        # the bw_graph in backward.
        ctx._fw_include_key_set = torch._C._dispatch_tls_local_include_set()
        ctx._fw_exclude_key_set = torch._C._dispatch_tls_local_exclude_set()
        save_tensors_and_symints_for_backward(ctx, flat_args)
        with torch._C._AutoDispatchBelowAutograd():
            return (
                *map_impl(f, flat_args[:num_mapped_args], flat_args[num_mapped_args:]),
            )

    @staticmethod
    def backward(ctx, *flat_grads):
        fw_args = saved_tensors_and_symints(ctx)
        fw_mapped_args, pos_args = split_into_chunks(
            fw_args, [ctx._num_mapped_args, ctx._num_pos_args]
        )
        num_mapped_args = ctx._num_mapped_args
        num_pos_args = ctx._num_pos_args
        num_grads = len(flat_grads)

        ctx._bw_f = create_bw_fn(ctx._f, fw_args)

        # Create a wrapper around thefor the bw_f
        def bw_f_wrapper(*args):
            # Dissect args and re-order them for the ``ctx._bw_f``
            # args provided to the wrapper are composed of [*fw_mapped_args, *flat_grads, *pos_args]
            # The content of ``bw_f_tangents`` are the upstream gradients, i.e. flat_grads
            # The content of ``bw_f_primals`` are the fw_args, i.e., [*fw_mapped_args, *pos_args]
            # The bw_f requires *bw_f_primals, *bw_f_tangents
            fw_m_args, bw_f_tangents, pos_args = split_into_chunks(
                args, [num_mapped_args, num_grads, num_pos_args]
            )
            bw_f_primals = [*fw_m_args, *pos_args]
            return ctx._bw_f(*bw_f_primals, *bw_f_tangents)

        def construct_args_single_step_bw():
            fw_mapped_args_slice = _unstack_pytree(fw_mapped_args)[0]
            flat_grads_slice = _unstack_pytree(flat_grads)[0]
            return *fw_mapped_args_slice, *flat_grads_slice, *pos_args

        args_single_step_bw = construct_args_single_step_bw()

        # TODO: we need to materialize the bw graphs because dynamo is unable to
        # trace through the joint funcion when torch.compile torch.autograd.grad.
        fn_bw_gm = materialize_as_graph(
            bw_f_wrapper,
            args_single_step_bw,
            ctx._fw_include_key_set,
            ctx._fw_exclude_key_set,
            force_enable_grad=True,
        )

        grads = map_impl(fn_bw_gm, fw_mapped_args + list(flat_grads), pos_args)

        return None, None, *grads


def trace_map(proxy_mode, func_overload, f, xs, pos_args):
    leading_dim_size = xs[0].shape[0]

    example_input = _unstack_pytree(xs)[0]
    body_graph = f

    body_graph = reenter_make_fx(body_graph)(*example_input, *pos_args)

    next_name = proxy_mode.tracer.get_fresh_qualname("body_graph_")

    proxy_mode.tracer.root.register_module(next_name, body_graph)

    with disable_proxy_modes_tracing():
        example_outs = body_graph(*example_input, *pos_args)

        def expand_tensor(t):
            if isinstance(t, torch.Tensor):
                return t.expand(leading_dim_size, *t.shape)
            return t

        expanded_outs = pytree.tree_map(expand_tensor, example_outs)

    node_args = (body_graph, list(xs), list(pos_args))
    proxy_args = pytree.tree_map(proxy_mode.tracer.unwrap_proxy, node_args)
    out_proxy = proxy_mode.tracer.create_proxy(
        "call_function", func_overload, proxy_args, {}, name="map_impl"
    )
    return track_tensor_tree(
        expanded_outs, out_proxy, constant=None, tracer=proxy_mode.tracer
    )


@map_impl.py_impl(DispatchKey.CompositeExplicitAutograd)
def map_dense(f, xs, pos_args):
    pytrees = [f(*inp, *pos_args) for inp in _unstack_pytree(xs)]
    return _stack_pytree(pytrees)


@map_impl.py_autograd_impl
def map_autograd(f, xs, pos_args):
    num_mapped_args = len(xs)
    flat_out = MapAutogradOp.apply(f, num_mapped_args, *xs, *pos_args)
    return flat_out


@map_impl.py_impl(ProxyTorchDispatchMode)
def map_proxy_torch_dispatch_mode(mode, f, xs, args):
    return trace_map(mode, map_impl, f, xs, args)


@map_impl.py_impl(FakeTensorMode)
def map_fake_tensor_mode(mode, f, xs, args):
    with mode:
        return map_dense(f, xs, args)


@map_impl.py_functionalize_impl
def map_functionalize(ctx, f, xs, pos_args):
    unwrapped_xs = ctx.unwrap_tensors(xs)
    unwrapped_args = ctx.unwrap_tensors(pos_args)
    wrapped_fn = ctx.functionalize(_maybe_run_with_interpreter(f))

    with ctx.redispatch_to_next():
        with disable_proxy_modes_tracing():
            example_inputs = (*_unstack_pytree(unwrapped_xs)[0], *unwrapped_args)
        pre_dispatch = hasattr(ctx, "mode") and ctx.mode.pre_dispatch
        if _has_potential_branch_input_mutation(
            f, example_inputs, pre_dispatch=pre_dispatch
        ):
            raise UnsupportedAliasMutationException("torch.map is mutating the input!")

        if _has_potential_branch_input_alias(
            f, example_inputs, pre_dispatch=pre_dispatch
        ):
            raise UnsupportedAliasMutationException("torch.map is aliasing the input!")

        map_return = map_impl(wrapped_fn, unwrapped_xs, unwrapped_args)
        return ctx.wrap_tensors(map_return)<|MERGE_RESOLUTION|>--- conflicted
+++ resolved
@@ -49,77 +49,6 @@
 map_impl = MapImpl()
 
 
-def create_fw_bw_graph(f, num_mapped_args, *args):
-    mapped_xs = args[:num_mapped_args]
-    pos_args = args[num_mapped_args:]
-
-    # See Note [HOP create fw_bw graph] in create_fw_bw_graph in utils.py
-
-    with suspend_functionalization(), disable_functional_mode():
-        with disable_proxy_modes_tracing():
-            unwrapped_mapped_xs = pytree.tree_map(_from_fun, mapped_xs)
-            example_xs = _unstack_pytree(unwrapped_mapped_xs)[0]
-
-            example_pos_args = [
-                _from_fun(arg) if isinstance(arg, torch.Tensor) else arg
-                for arg in pos_args
-            ]
-            example_flat_out = pytree.tree_map(
-                _from_fun, f(*example_xs, *example_pos_args)
-            )
-            if any(
-                not isinstance(out, torch.Tensor)
-                for out in example_flat_out
-                if out is not None
-            ):
-                raise RuntimeError(
-                    "Expect outputs of map only contains tensors or None. "
-                    f"Got types {[type(out) for out in example_flat_out]}."
-                )
-            example_grad = [_from_fun(out) for out in example_flat_out]
-
-            fw_graph = make_fx(f)(*example_xs, *example_pos_args)
-
-        from torch._functorch.aot_autograd import AOTConfig, create_joint
-
-        dummy_aot_config = AOTConfig(
-            fw_compiler=None,  # type: ignore[arg-type]
-            bw_compiler=None,  # type: ignore[arg-type]
-            partition_fn=None,  # type: ignore[arg-type]
-            decompositions={},
-            num_params_buffers=0,
-            aot_id=0,
-            keep_inference_input_mutations=False,
-        )
-
-        def joint_f(*example_args):
-            joint_mapped_args = example_args[:joint_num_mapped]
-            args = example_args[joint_num_mapped:]
-
-            mapped_input = joint_mapped_args[:num_mapped_args]
-            mapped_grads = joint_mapped_args[num_mapped_args:]
-
-            joint = create_joint(prepare_fw_with_masks(f), aot_config=dummy_aot_config)
-            _, grads = joint(
-                list(mapped_input) + list(args),
-                [
-                    grad
-                    for grad in mapped_grads
-                    if grad is not None and grad.requires_grad
-                ],
-            )
-
-            # In order to keep map functional for backward graph,
-            # we clone outputs that are aliasing inputs
-            maybe_clone = clone_outputs_aliasing_inputs(example_args)
-
-            return pytree.tree_map(maybe_clone, grads)
-
-        joint_num_mapped = len(example_grad) + len(example_xs)
-        joint_graph = make_fx(joint_f)(*example_xs, *example_grad, *example_pos_args)
-        return fw_graph, joint_graph
-
-
 def map(
     f: Callable[[pytree.PyTree, tuple[pytree.PyTree, ...]], pytree.PyTree],
     xs: Union[pytree.PyTree, torch.Tensor],
@@ -195,24 +124,9 @@
         )
         return map_impl(inner_f, flat_xs, flat_args)
 
-<<<<<<< HEAD
-        if any(
-            not isinstance(out, torch.Tensor) for out in flat_out if out is not None
-        ):
-            raise RuntimeError(
-                "Expect outputs of map only contains tensors or None. "
-                f"Got types {[type(out) for out in flat_out]}."
-            )
-
-        nonlocal out_spec
-        out_spec = tmp_out_spec
-        return flat_out
-=======
     from torch._higher_order_ops.utils import _maybe_compile_and_run_fn
->>>>>>> 47df1950
 
     return _maybe_compile_and_run_fn(run_flattened_map, f, flat_xs, flat_args)
-
 
 class MapAutogradOp(torch.autograd.Function):
     @staticmethod
@@ -313,6 +227,14 @@
 @map_impl.py_impl(DispatchKey.CompositeExplicitAutograd)
 def map_dense(f, xs, pos_args):
     pytrees = [f(*inp, *pos_args) for inp in _unstack_pytree(xs)]
+    outs_flatten = pytree.tree_leaves(pytrees)
+    if any(
+            not isinstance(out, torch.Tensor) for out in outs_flatten if out is not None
+        ):
+            raise RuntimeError(
+                "Expect outputs of map only contains tensors or None. "
+                f"Got types {[type(out) for out in outs_flatten]}."
+            )
     return _stack_pytree(pytrees)
 
 
