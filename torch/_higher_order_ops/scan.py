--- conflicted
+++ resolved
@@ -7,10 +7,6 @@
 import torch._prims_common as utils
 import torch.utils._pytree as pytree
 from torch._C import DispatchKey
-<<<<<<< HEAD
-=======
-from torch._higher_order_ops.cond import create_bw_fn
->>>>>>> 36dd598b
 from torch._higher_order_ops.utils import (
     _maybe_compile_and_run_fn,
     check_meta_consistency,
@@ -99,17 +95,6 @@
     return slc
 
 
-<<<<<<< HEAD
-=======
-def split_into_chunks(iterable: Sequence[Any], chunk_sizes: list[int]) -> list[Any]:
-    it = iter(iterable)
-    assert sum(chunk_sizes) == len(iterable), (
-        "the sum of all chunks needs to match the length of the iterable."
-    )
-    return [list(itertools.islice(it, size)) for size in chunk_sizes]
-
-
->>>>>>> 36dd598b
 def call_operator(operator, *args):
     return pytree.tree_leaves(operator(*args))
 
