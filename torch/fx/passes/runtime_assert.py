--- conflicted
+++ resolved
@@ -477,10 +477,6 @@
                                     ),
                                     keypath[1:],
                                 )
-<<<<<<< HEAD
-=======
-
->>>>>>> 1ebcba4e
                             return go(
                                 graph.call_method(keypath[0].name, (node,)), keypath[1:]
                             )
