# Owner(s): ["module: pytree"]

"""
Contains utility functions for working with nested python data structures.

A *pytree* is Python nested data structure. It is a tree in the sense that
nodes are Python collections (e.g., list, tuple, dict) and the leaves are
Python values. Furthermore, a pytree should not contain reference cycles.

pytrees are useful for working with nested collections of Tensors. For example,
one can use `tree_map` to map a function over all Tensors inside some nested
collection of Tensors and `tree_leaves` to get a flat list of all Tensors
inside some nested collection. pytrees are helpful for implementing nested
collection support for PyTorch APIs.

This pytree implementation is not very performant due to Python overhead
To improve the performance we can move parts of the implementation to C++.
"""

import dataclasses
import functools
import importlib
import importlib.metadata
import json
import sys
import threading
import types
import warnings
from collections import defaultdict, deque, namedtuple, OrderedDict
from collections.abc import Hashable, Iterable, Mapping, Sequence
from enum import Enum
from typing import (
    Any,
    Callable,
    cast,
    ClassVar,
    Final,
    Generic,
    NoReturn,
    Optional,
    overload,
    Protocol,
    TypeVar,
    Union,
)
<<<<<<< HEAD
from typing_extensions import deprecated, NamedTuple, Self, TypeAlias
=======
from typing_extensions import deprecated, NamedTuple, Self
>>>>>>> 40876a33


__all__ = [
    "PyTree",
    "Context",
    "FlattenFunc",
    "UnflattenFunc",
    "DumpableContext",
    "ToDumpableContextFunc",
    "FromDumpableContextFunc",
    "PyTreeSpec",
    "TreeSpec",
    "LeafSpec",
    "keystr",
    "key_get",
    "register_pytree_node",
    "tree_is_leaf",
    "tree_flatten",
    "tree_flatten_with_path",
    "tree_unflatten",
    "tree_iter",
    "tree_leaves",
    "tree_leaves_with_path",
    "tree_structure",
    "tree_map",
    "tree_map_with_path",
    "tree_map_",
    "tree_map_only",
    "tree_map_only_",
    "tree_all",
    "tree_any",
    "tree_all_only",
    "tree_any_only",
    "treespec_dumps",
    "treespec_loads",
    "treespec_pprint",
    "is_namedtuple",
    "is_namedtuple_class",
    "is_namedtuple_instance",
    "is_structseq",
    "is_structseq_class",
    "is_structseq_instance",
]


T = TypeVar("T")
S = TypeVar("S")
U = TypeVar("U")
R = TypeVar("R")


DEFAULT_TREESPEC_SERIALIZATION_PROTOCOL = 1
NO_SERIALIZED_TYPE_NAME_FOUND = "NO_SERIALIZED_TYPE_NAME_FOUND"


class KeyEntry(Protocol):
    def __hash__(self) -> int:
        ...

    def __eq__(self, other: object) -> bool:
        ...

    def __str__(self) -> str:
        ...

    def get(self, parent: Any) -> Any:
        ...


class EnumEncoder(json.JSONEncoder):
    def default(self, obj: object) -> str:
        if isinstance(obj, Enum):
            return obj.value  # type: ignore[no-any-return]
        return super().default(obj)  # type: ignore[no-any-return]


Context: TypeAlias = Any
PyTree: TypeAlias = Any
FlattenFunc: TypeAlias = Callable[[PyTree], tuple[list[Any], Context]]
UnflattenFunc: TypeAlias = Callable[[Iterable[Any], Context], PyTree]
DumpableContext: TypeAlias = Any  # Any json dumpable text
ToDumpableContextFunc: TypeAlias = Callable[[Context], DumpableContext]
FromDumpableContextFunc: TypeAlias = Callable[[DumpableContext], Context]
ToDumpableContextFn: TypeAlias = ToDumpableContextFunc
FromDumpableContextFn: TypeAlias = FromDumpableContextFunc
ToStrFunc: TypeAlias = Callable[["TreeSpec", list[str]], str]
MaybeFromStrFunc: TypeAlias = Callable[[str], Optional[tuple[Any, Context, str]]]
KeyPath: TypeAlias = tuple[KeyEntry, ...]
FlattenWithKeysFunc: TypeAlias = Callable[
    [PyTree], tuple[list[tuple[KeyEntry, Any]], Any]
]


# A NodeDef holds two callables:
# - flatten_fn should take the collection and return a flat list of values.
#   It can also return some context that is used in reconstructing the
#   collection.
# - unflatten_fn should take a flat list of values and some context
#   (returned by flatten_fn). It returns the collection by reconstructing
#   it from the list and the context.
# - flatten_with_keys_fn, which is a callable that takes a
#   pytree and returns a list of (keypath, value) pairs and a context.
class NodeDef(NamedTuple):
    type: type[Any]
    flatten_fn: FlattenFunc
    unflatten_fn: UnflattenFunc
    flatten_with_keys_fn: Optional[FlattenWithKeysFunc]


_NODE_REGISTRY_LOCK = threading.RLock()
SUPPORTED_NODES: dict[type[Any], NodeDef] = {}


# _SerializeNodeDef holds the following:
# - typ: the type of the node (e.g., "Dict", "List", etc)
# - serialized_type_name: the fully qualified name of the type, e.g. "collections.OrderedDict"
# - to_dumpable_context takes a TreeSpec, and returns a serialized string format of the
#   context, and the version number
# - from_dumpable_context takes in a string representation of the context, and the
#   version, and returns the deserialized context
class _SerializeNodeDef(NamedTuple):
    typ: type[Any]
    serialized_type_name: str
    to_dumpable_context: Optional[ToDumpableContextFunc]
    from_dumpable_context: Optional[FromDumpableContextFunc]


SUPPORTED_SERIALIZED_TYPES: dict[type[Any], _SerializeNodeDef] = {}
SERIALIZED_TYPE_TO_PYTHON_TYPE: dict[str, type[Any]] = {}

# NB: we try really hard to not import _cxx_pytree (which depends on optree)
# as much as possible. This is for isolation: a user who is not using C++ pytree
# shouldn't pay for it, and it helps makes things like cpython upgrades easier.
try:
    _optree_version = importlib.metadata.version("optree")
except importlib.metadata.PackageNotFoundError:
    _cxx_pytree_dynamo_traceable = _cxx_pytree_exists = False
else:
    _cxx_pytree_exists = True
    from torch._vendor.packaging.version import Version

    _cxx_pytree_dynamo_traceable = Version(_optree_version) >= Version("0.13.0")
    if not _cxx_pytree_dynamo_traceable:
        warnings.warn(
            "optree is installed but the version is too old to support PyTorch Dynamo in C++ pytree. "
            "C++ pytree support is disabled. "
            "Please consider upgrading optree using `python3 -m pip install --upgrade 'optree>=0.13.0'`.",
            FutureWarning,
        )

    del Version

_cxx_pytree_imported = False
_cxx_pytree_pending_imports: list[Any] = []


def register_pytree_node(
    cls: type[Any],
    flatten_fn: FlattenFunc,
    unflatten_fn: UnflattenFunc,
    *,
    serialized_type_name: Optional[str] = None,
    to_dumpable_context: Optional[ToDumpableContextFunc] = None,
    from_dumpable_context: Optional[FromDumpableContextFunc] = None,
    flatten_with_keys_fn: Optional[FlattenWithKeysFunc] = None,
) -> None:
    """Register a container-like type as pytree node.

    Args:
        cls: the type to register
        flatten_fn: A callable that takes a pytree and returns a flattened
            representation of the pytree and additional context to represent the
            flattened pytree.
        unflatten_fn: A callable that takes a flattened version of the pytree,
            additional context, and returns an unflattened pytree.
        serialized_type_name: A keyword argument used to specify the fully qualified
            name used when serializing the tree spec.
        to_dumpable_context: An optional keyword argument to custom specify how
            to convert the context of the pytree to a custom json dumpable
            representation. This is used for json serialization, which is being
            used in torch.export right now.
        from_dumpable_context: An optional keyword argument to custom specify how
            to convert the custom json dumpable representation of the context
            back to the original context. This is used for json deserialization,
            which is being used in torch.export right now.
        flatten_with_keys_fn: An optional keyword argument to specify how to
            access each pytree leaf's keypath when flattening and tree-mapping.
            Like ``flatten_fn``, but in place of a List[leaf], it should return
            a List[(keypath, leaf)].
    """
    with _NODE_REGISTRY_LOCK:
        if cls in SUPPORTED_NODES:
            raise ValueError(f"{cls} is already registered as pytree node.")

    _private_register_pytree_node(
        cls,
        flatten_fn,
        unflatten_fn,
        serialized_type_name=serialized_type_name,
        to_dumpable_context=to_dumpable_context,
        from_dumpable_context=from_dumpable_context,
        flatten_with_keys_fn=flatten_with_keys_fn,
    )

    if not _cxx_pytree_exists:
        return

    if _cxx_pytree_imported:
        from . import _cxx_pytree as cxx

        cxx._private_register_pytree_node(
            cls,
            flatten_fn,
            unflatten_fn,
            serialized_type_name=serialized_type_name,
            to_dumpable_context=to_dumpable_context,
            from_dumpable_context=from_dumpable_context,
        )
    else:
        args = (cls, flatten_fn, unflatten_fn)
        kwargs = {
            "serialized_type_name": serialized_type_name,
            "to_dumpable_context": to_dumpable_context,
            "from_dumpable_context": from_dumpable_context,
        }
        _cxx_pytree_pending_imports.append((args, kwargs))


def register_dataclass(cls: type[Any]) -> None:
    """Registers a ``dataclasses.dataclass`` type as a pytree node.

    This is a simpler API than :func:`register_pytree_node` for registering
    a dataclass.

    Args:
        cls: the dataclass type to register

    Example:

        >>> from torch import Tensor
        >>> from dataclasses import dataclass
        >>> import torch.utils._pytree as pytree
        >>>
        >>> @dataclass
        >>> class Point:
        >>>     x: Tensor
        >>>     y: Tensor
        >>>
        >>> pytree.register_dataclass(Point)
        >>>
        >>> point = Point(torch.tensor(0), torch.tensor(1))
        >>> point = pytree.tree_map(lambda x: x + 1, point)
        >>> assert torch.allclose(point.x, torch.tensor(1))
        >>> assert torch.allclose(point.y, torch.tensor(2))

    """
    import torch.export

    # Eventually we should move the export code here. It is not specific to export,
    # aside from the serialization pieces.
    torch.export.register_dataclass(cls)


CONSTANT_NODES: set[type] = set()


def register_constant(cls: type[Any]) -> None:
    """Registers a type as a pytree node with no leaves.

    In a :func:`torch.compile` region, if instances of these types get passed to
    :func:`torch._dynamo.nonstrict_trace`-ed function, they treated as a
    constant (sometimes referred to as "static"):

    1. if the instance object existed before the :func:`torch.compile` region,
    we _assume_ no mutation will happen to it inside the :func:`torch.compile`
    region, require that it has non-default `__eq__` and `__hash__` methods, and
    we guard on the instance based on its `__eq__` method, i.e., if a new
    instance fails to match any instances from the previous compilations,
    :func:`torch.compile` will recompile the function using the new instance.

    2. else if the instance object is created inside the :func:`torch.compile`
    region, we currently don't support using it in a
    :func:`torch._dynamo.nonstrict_trace`-ed function.

    In general, if your class holds Tensors or dynamic int/float/bool (values that
    may change from run-to-run of a function being compiled), then you probably
    do not want to register it as a constant.

    Otherwise if you want to pass instance of a class to a
    :func:`torch._dynamo.nonstrict_trace`-ed function, but you either can't use
    :func:`register_pytree_node` on the class, or the class is "constant" enough
    that you don't want to bother using :func:`register_pytree_node`, you should
    consider using this function.

    Args:
        cls: the type to register as a constant. This type must be hashable.

    Example:

        >>> from dataclasses import dataclass
        >>> import torch.utils._pytree as pytree
        >>>
        >>> @dataclass(frozen=True)
        >>> class Config:
        >>>     norm: str
        >>>
        >>> pytree.register_constant(Config)
        >>>
        >>> config = Config("l2")
        >>> values, spec = pytree.tree_flatten(config)
        >>> assert len(values) == 0

    """
    if cls.__eq__ is object.__eq__:  # type: ignore[comparison-overlap]
        raise TypeError(
            "register_constant(cls) expects `cls` to have a non-default `__eq__` implementation."
        )

    # Class with a custom `__eq__` without `__hash__` won't inherit the default
    # `__hash__` from object; see https://stackoverflow.com/a/1608907.
    if cls.__hash__ is None:  # type: ignore[comparison-overlap]
        raise TypeError(
            "register_constant(cls) expects `cls` to have a non-default `__hash__` implementation."
        )

    def _flatten(x):  # type: ignore[no-untyped-def]
        return [], ConstantNode(x)

    def _unflatten(_, context):  # type: ignore[no-untyped-def]
        return context.value

    def _flatten_with_keys(x):  # type: ignore[no-untyped-def]
        return [], ConstantNode(x)

    with _NODE_REGISTRY_LOCK:
        _private_register_pytree_node(
            cls,
            _flatten,
            _unflatten,
            flatten_with_keys_fn=_flatten_with_keys,
        )
        CONSTANT_NODES.add(cls)


def is_constant_class(cls: type[Any]) -> bool:
    return isinstance(cls, type) and cls in CONSTANT_NODES


@dataclasses.dataclass(frozen=True)
class ConstantNode:
    value: Any


def _is_constant_holder(spec: "TreeSpec") -> bool:
    """Checks if the spec is from a pytree registered with register_constant"""
    return isinstance(spec.context, ConstantNode)


def _retrieve_constant(spec: "TreeSpec") -> Any:
    """Given a spec from a pytree registered with register_constant, retrieves the constant"""
    assert _is_constant_holder(spec)
    return tree_unflatten([], spec)


def _register_namedtuple(
    cls: type[Any],
    *,
    serialized_type_name: str,
) -> None:
    """
    Registers a namedtuple as a valid pytree node. By default namedtuples are
    valid pytree nodes, but they are not serializable. This API provides the
    argument `serialized_type_name` which allows these namedtuples to be
    serialized.

    Args:
        cls: the dataclass type to register
        serialized_type_name: The serialized name for the dataclass. This is
        required if you want to serialize the pytree TreeSpec containing this
        namedtuple.
    """
    _private_register_pytree_node(
        cls,
        _namedtuple_flatten,
        _namedtuple_unflatten,
        serialized_type_name=serialized_type_name,
        to_dumpable_context=_namedtuple_serialize,
        from_dumpable_context=_namedtuple_deserialize,
        flatten_with_keys_fn=_namedtuple_flatten_with_keys,
    )


@deprecated(
    "`torch.utils._pytree._register_pytree_node` is deprecated. "
    "Please use `torch.utils._pytree.register_pytree_node` instead.",
    category=FutureWarning,
)
def _register_pytree_node(
    cls: type[Any],
    flatten_fn: FlattenFunc,
    unflatten_fn: UnflattenFunc,
    to_str_fn: Optional[ToStrFunc] = None,  # deprecated
    maybe_from_str_fn: Optional[MaybeFromStrFunc] = None,  # deprecated
    *,
    serialized_type_name: Optional[str] = None,
    to_dumpable_context: Optional[ToDumpableContextFunc] = None,
    from_dumpable_context: Optional[FromDumpableContextFunc] = None,
    flatten_with_keys_fn: Optional[FlattenWithKeysFunc] = None,
) -> None:
    """Register a container-like type as pytree node for the Python pytree only.

    Args:
        cls: the type to register
        flatten_fn: A callable that takes a pytree and returns a flattened
            representation of the pytree and additional context to represent the
            flattened pytree.
        unflatten_fn: A callable that takes a flattened version of the pytree,
            additional context, and returns an unflattened pytree.
        serialized_type_name: A keyword argument used to specify the fully qualified
            name used when serializing the tree spec.
        to_dumpable_context: An optional keyword argument to custom specify how
            to convert the context of the pytree to a custom json dumpable
            representation. This is used for json serialization, which is being
            used in torch.export right now.
        from_dumpable_context: An optional keyword argument to custom specify how
            to convert the custom json dumpable representation of the context
            back to the original context. This is used for json deserialization,
            which is being used in torch.export right now.
        flatten_with_keys_fn: An optional keyword argument to specify how to
            access each pytree leaf's keypath when flattening and tree-mapping.
            Like ``flatten_fn``, but in place of a List[leaf], it should return
            a List[(keypath, leaf)].
    """
    if to_str_fn is not None or maybe_from_str_fn is not None:
        warnings.warn(
            "`to_str_fn` and `maybe_from_str_fn` is deprecated. "
            "Please use `to_dumpable_context` and `from_dumpable_context` instead.",
            FutureWarning,
            stacklevel=2,
        )

    _private_register_pytree_node(
        cls,
        flatten_fn,
        unflatten_fn,
        serialized_type_name=serialized_type_name,
        to_dumpable_context=to_dumpable_context,
        from_dumpable_context=from_dumpable_context,
        flatten_with_keys_fn=flatten_with_keys_fn,
    )


def _deregister_pytree_node(
    cls: type[Any],
) -> None:
    """This is an internal function that is used to deregister a pytree node type
    for the Python pytree only. This should be only used inside PyTorch.
    """
    with _NODE_REGISTRY_LOCK:
        del SUPPORTED_NODES[cls]
        node_def = SUPPORTED_SERIALIZED_TYPES[cls]
        del SERIALIZED_TYPE_TO_PYTHON_TYPE[node_def.serialized_type_name]
        del SUPPORTED_SERIALIZED_TYPES[cls]
        CONSTANT_NODES.discard(cls)


def _private_register_pytree_node(
    cls: type[Any],
    flatten_fn: FlattenFunc,
    unflatten_fn: UnflattenFunc,
    *,
    serialized_type_name: Optional[str] = None,
    to_dumpable_context: Optional[ToDumpableContextFunc] = None,
    from_dumpable_context: Optional[FromDumpableContextFunc] = None,
    flatten_with_keys_fn: Optional[FlattenWithKeysFunc] = None,
) -> None:
    """This is an internal function that is used to register a pytree node type
    for the Python pytree only. End-users should use :func:`register_pytree_node`
    instead.
    """
    with _NODE_REGISTRY_LOCK:
        if cls in SUPPORTED_NODES:
            # TODO: change this warning to an error after OSS/internal stabilize
            warnings.warn(
                f"{cls} is already registered as pytree node. "
                "Overwriting the previous registration.",
            )

        node_def = NodeDef(cls, flatten_fn, unflatten_fn, flatten_with_keys_fn)
        SUPPORTED_NODES[cls] = node_def

        if (to_dumpable_context is None) ^ (from_dumpable_context is None):
            raise ValueError(
                f"Both to_dumpable_context and from_dumpable_context for {cls} must "
                "be None or registered."
            )

        if serialized_type_name is None:
            serialized_type_name = NO_SERIALIZED_TYPE_NAME_FOUND

        serialize_node_def = _SerializeNodeDef(
            cls,
            serialized_type_name,
            to_dumpable_context,
            from_dumpable_context,
        )
        SUPPORTED_SERIALIZED_TYPES[cls] = serialize_node_def
        SERIALIZED_TYPE_TO_PYTHON_TYPE[serialized_type_name] = cls


@dataclasses.dataclass(frozen=True)
class SequenceKey(Generic[T]):
    idx: int

    def __str__(self) -> str:
        return f"[{self.idx!r}]"

    def get(self, sequence: Sequence[T]) -> T:
        return sequence[self.idx]


K = TypeVar("K", bound=Hashable)


@dataclasses.dataclass(frozen=True)
class MappingKey(Generic[K, T]):
    key: K

    def __str__(self) -> str:
        return f"[{self.key!r}]"

    def get(self, mapping: Mapping[K, T]) -> T:
        return mapping[self.key]


@dataclasses.dataclass(frozen=True)
class GetAttrKey:
    name: str

    def __str__(self) -> str:
        return f".{self.name}"

    def get(self, obj: Any) -> Any:
        return getattr(obj, self.name)


# Reference: https://github.com/metaopt/optree/blob/main/optree/typing.py
def is_namedtuple(obj: Union[object, type]) -> bool:
    """Return whether the object is an instance of namedtuple or a subclass of namedtuple."""
    cls = obj if isinstance(obj, type) else type(obj)
    return is_namedtuple_class(cls)


# Reference: https://github.com/metaopt/optree/blob/main/optree/typing.py
def is_namedtuple_class(cls: type) -> bool:
    """Return whether the class is a subclass of namedtuple."""
    return (
        isinstance(cls, type)
        and issubclass(cls, tuple)
        and isinstance(getattr(cls, "_fields", None), tuple)
        and all(type(field) is str for field in cls._fields)  # type: ignore[attr-defined]
        and callable(getattr(cls, "_make", None))
        and callable(getattr(cls, "_asdict", None))
    )


# Reference: https://github.com/metaopt/optree/blob/main/optree/typing.py
def is_namedtuple_instance(obj: object) -> bool:
    """Return whether the object is an instance of namedtuple."""
    return is_namedtuple_class(type(obj))


_T_co = TypeVar("_T_co", covariant=True)


# Reference: https://github.com/metaopt/optree/blob/main/optree/typing.py
class structseq(tuple[_T_co, ...]):
    """A generic type stub for CPython's ``PyStructSequence`` type."""

    __slots__: ClassVar[tuple[()]] = ()

    n_fields: Final[int]  # type: ignore[misc]
    n_sequence_fields: Final[int]  # type: ignore[misc]
    n_unnamed_fields: Final[int]  # type: ignore[misc]

    def __init_subclass__(cls) -> NoReturn:
        """Prohibit subclassing."""
        raise TypeError("type 'structseq' is not an acceptable base type")

    def __new__(
        cls: type[Self],
        sequence: Iterable[_T_co],
        dict: dict[str, Any] = ...,
    ) -> Self:
        raise NotImplementedError


# Reference: https://github.com/metaopt/optree/blob/main/optree/typing.py
def is_structseq(obj: Union[object, type]) -> bool:
    """Return whether the object is an instance of PyStructSequence or a class of PyStructSequence."""
    cls = obj if isinstance(obj, type) else type(obj)
    return is_structseq_class(cls)


# Set if the type allows subclassing (see CPython's Include/object.h)
Py_TPFLAGS_BASETYPE: int = 1 << 10


# Reference: https://github.com/metaopt/optree/blob/main/optree/typing.py
def is_structseq_class(cls: type) -> bool:
    """Return whether the class is a class of PyStructSequence."""
    return (
        isinstance(cls, type)
        # Check direct inheritance from `tuple` rather than `issubclass(cls, tuple)`
        and cls.__bases__ == (tuple,)
        # Check PyStructSequence members
        and isinstance(getattr(cls, "n_fields", None), int)
        and isinstance(getattr(cls, "n_sequence_fields", None), int)
        and isinstance(getattr(cls, "n_unnamed_fields", None), int)
        # Check the type does not allow subclassing
        and not bool(cls.__flags__ & Py_TPFLAGS_BASETYPE)  # only works for CPython
    )


# Reference: https://github.com/metaopt/optree/blob/main/optree/typing.py
def is_structseq_instance(obj: object) -> bool:
    """Return whether the object is an instance of PyStructSequence."""
    return is_structseq_class(type(obj))


def _tuple_flatten(d: tuple[T, ...]) -> tuple[list[T], Context]:
    return list(d), None


def _tuple_flatten_with_keys(
    d: tuple[T, ...]
) -> tuple[list[tuple[KeyEntry, T]], Context]:
    values, context = _tuple_flatten(d)
    return [(SequenceKey(i), v) for i, v in enumerate(values)], context


def _tuple_unflatten(values: Iterable[T], context: Context) -> tuple[T, ...]:
    return tuple(values)


def _list_flatten(d: list[T]) -> tuple[list[T], Context]:
    return d, None


def _list_flatten_with_keys(d: list[T]) -> tuple[list[tuple[KeyEntry, T]], Context]:
    values, context = _list_flatten(d)
    return [(SequenceKey(i), v) for i, v in enumerate(values)], context


def _list_unflatten(values: Iterable[T], context: Context) -> list[T]:
    return list(values)


def _dict_flatten(d: dict[Any, T]) -> tuple[list[T], Context]:
    return list(d.values()), list(d.keys())


def _dict_flatten_with_keys(
    d: dict[Any, T]
) -> tuple[list[tuple[KeyEntry, T]], Context]:
    values, context = _dict_flatten(d)
    return [(MappingKey(k), v) for k, v in zip(context, values)], context


def _dict_unflatten(values: Iterable[T], context: Context) -> dict[Any, T]:
    return dict(zip(context, values))


def _namedtuple_flatten(d: NamedTuple) -> tuple[list[Any], Context]:
    return list(d), type(d)


def _namedtuple_flatten_with_keys(
    d: NamedTuple,
) -> tuple[list[tuple[KeyEntry, Any]], Context]:
    values, context = _namedtuple_flatten(d)
    return (
        [(GetAttrKey(field), v) for field, v in zip(context._fields, values)],
        context,
    )


def _namedtuple_unflatten(values: Iterable[T], context: Context) -> NamedTuple:
    return cast(NamedTuple, context(*values))


def _namedtuple_serialize(context: Context) -> DumpableContext:
    if context not in SUPPORTED_SERIALIZED_TYPES:
        raise NotImplementedError(
            f"Can't serialize TreeSpec of namedtuple class {context} because we "
            "didn't register a serializated_type_name. Please register using "
            "`_register_namedtuple`."
        )

    serialize_node_def = SUPPORTED_SERIALIZED_TYPES[context]
    serialized_type_name = serialize_node_def.serialized_type_name

    if serialized_type_name == NO_SERIALIZED_TYPE_NAME_FOUND:
        raise NotImplementedError(
            f"Can't serialize TreeSpec of namedtuple class {context} because we "
            "couldn't find a serializated_type_name. Please register using "
            "`_register_namedtuple`."
        )
    return serialized_type_name


def _namedtuple_deserialize(dumpable_context: DumpableContext) -> Context:
    if dumpable_context not in SERIALIZED_TYPE_TO_PYTHON_TYPE:
        raise NotImplementedError(
            f"Can't deserialize TreeSpec of namedtuple class {dumpable_context} "
            "because we couldn't find a serializated name."
        )

    typ = SERIALIZED_TYPE_TO_PYTHON_TYPE[dumpable_context]
    return typ


def _ordereddict_flatten(d: OrderedDict[Any, T]) -> tuple[list[T], Context]:
    return list(d.values()), list(d.keys())


def _ordereddict_flatten_with_keys(
    d: OrderedDict[Any, T]
) -> tuple[list[tuple[KeyEntry, T]], Context]:
    values, context = _ordereddict_flatten(d)
    return [(MappingKey(k), v) for k, v in zip(context, values)], context


def _ordereddict_unflatten(
    values: Iterable[T],
    context: Context,
) -> OrderedDict[Any, T]:
    return OrderedDict((key, value) for key, value in zip(context, values))


_odict_flatten = _ordereddict_flatten
_odict_unflatten = _ordereddict_unflatten


def _defaultdict_flatten(d: defaultdict[Any, T]) -> tuple[list[T], Context]:
    values, dict_context = _dict_flatten(d)
    return values, [d.default_factory, dict_context]


def _defaultdict_flatten_with_keys(
    d: defaultdict[Any, T]
) -> tuple[list[tuple[KeyEntry, T]], Context]:
    values, context = _defaultdict_flatten(d)
    _, dict_context = context
    return [(MappingKey(k), v) for k, v in zip(dict_context, values)], context


def _defaultdict_unflatten(
    values: Iterable[T],
    context: Context,
) -> defaultdict[Any, T]:
    default_factory, dict_context = context
    return defaultdict(default_factory, _dict_unflatten(values, dict_context))


def _defaultdict_serialize(context: Context) -> DumpableContext:
    default_factory, dict_context = context
    json_defaultdict = {
        "default_factory_module": default_factory.__module__,
        "default_factory_name": default_factory.__qualname__,
        "dict_context": dict_context,
    }
    return json_defaultdict


def _defaultdict_deserialize(dumpable_context: DumpableContext) -> Context:
    assert isinstance(dumpable_context, dict)
    assert set(dumpable_context) == {
        "default_factory_module",
        "default_factory_name",
        "dict_context",
    }

    default_factory_module = dumpable_context["default_factory_module"]
    default_factory_name = dumpable_context["default_factory_name"]
    assert isinstance(default_factory_module, str)
    assert isinstance(default_factory_name, str)
    module = importlib.import_module(default_factory_module)
    default_factory = getattr(module, default_factory_name)

    dict_context = dumpable_context["dict_context"]
    return [default_factory, dict_context]


def _deque_flatten(d: deque[T]) -> tuple[list[T], Context]:
    return list(d), d.maxlen


def _deque_flatten_with_keys(
    d: deque[T],
) -> tuple[list[tuple[KeyEntry, T]], Context]:
    values, context = _deque_flatten(d)
    return [(SequenceKey(i), v) for i, v in enumerate(values)], context


def _deque_unflatten(values: Iterable[T], context: Context) -> deque[T]:
    return deque(values, maxlen=context)


_private_register_pytree_node(
    tuple,
    _tuple_flatten,
    _tuple_unflatten,
    serialized_type_name="builtins.tuple",
    flatten_with_keys_fn=_tuple_flatten_with_keys,
)
_private_register_pytree_node(
    list,
    _list_flatten,
    _list_unflatten,
    serialized_type_name="builtins.list",
    flatten_with_keys_fn=_list_flatten_with_keys,
)
_private_register_pytree_node(
    dict,
    _dict_flatten,
    _dict_unflatten,
    serialized_type_name="builtins.dict",
    flatten_with_keys_fn=_dict_flatten_with_keys,
)
_private_register_pytree_node(
    namedtuple,  # type: ignore[arg-type]
    _namedtuple_flatten,
    _namedtuple_unflatten,
    serialized_type_name="collections.namedtuple",
    to_dumpable_context=_namedtuple_serialize,
    from_dumpable_context=_namedtuple_deserialize,
    flatten_with_keys_fn=_namedtuple_flatten_with_keys,
)
_private_register_pytree_node(
    OrderedDict,
    _ordereddict_flatten,
    _ordereddict_unflatten,
    serialized_type_name="collections.OrderedDict",
    flatten_with_keys_fn=_ordereddict_flatten_with_keys,
)
_private_register_pytree_node(
    defaultdict,
    _defaultdict_flatten,
    _defaultdict_unflatten,
    serialized_type_name="collections.defaultdict",
    to_dumpable_context=_defaultdict_serialize,
    from_dumpable_context=_defaultdict_deserialize,
    flatten_with_keys_fn=_defaultdict_flatten_with_keys,
)
_private_register_pytree_node(
    deque,
    _deque_flatten,
    _deque_unflatten,
    serialized_type_name="collections.deque",
    flatten_with_keys_fn=_deque_flatten_with_keys,
)


STANDARD_DICT_TYPES: frozenset[type] = frozenset({dict, OrderedDict, defaultdict})
BUILTIN_TYPES: frozenset[type] = frozenset(
    {
        tuple,
        list,
        dict,
        namedtuple,  # type: ignore[arg-type]
        OrderedDict,
        defaultdict,
        deque,
    },
)


@deprecated(
    "torch.utils._pytree._is_namedtuple_instance is private and will be removed in a future release. "
    "Please use torch.utils._pytree.is_namedtuple_instance instead.",
    category=FutureWarning,
)
def _is_namedtuple_instance(tree: Any) -> bool:
    return is_namedtuple_instance(tree)


def _get_node_type(tree: Any) -> Any:
    node_type = type(tree)
    # All namedtuple types are implicitly registered as pytree nodes.
    # XXX: Other parts of the codebase expect namedtuple types always return
    #      `namedtuple` instead of the actual namedtuple type. Even if the type
    #      is explicitly registered.
    if is_namedtuple_class(node_type):
        return namedtuple
    return node_type


# A leaf is defined as anything that is not a Node.
def tree_is_leaf(
    tree: PyTree,
    is_leaf: Optional[Callable[[PyTree], bool]] = None,
) -> bool:
    """Check if a pytree is a leaf.

    >>> tree_is_leaf(1)
    True
    >>> tree_is_leaf(None)
    True
    >>> tree_is_leaf([1, 2, 3])
    False
    >>> tree_is_leaf((1, 2, 3), is_leaf=lambda x: isinstance(x, tuple))
    True
    >>> tree_is_leaf({'a': 1, 'b': 2, 'c': 3})
    False
    >>> tree_is_leaf({'a': 1, 'b': 2, 'c': None})
    False
    """
    if is_leaf is not None and is_leaf(tree):
        return True
    return _get_node_type(tree) not in SUPPORTED_NODES


@deprecated(
    "torch.utils._pytree._is_leaf is private and will be removed in a future release. "
    "Please use torch.utils._pytree.tree_is_leaf instead.",
    category=FutureWarning,
)
def _is_leaf(tree: PyTree, is_leaf: Optional[Callable[[PyTree], bool]] = None) -> bool:
    return tree_is_leaf(tree, is_leaf=is_leaf)


# A TreeSpec represents the structure of a pytree. It holds:
# "type": the type of root Node of the pytree
# context: some context that is useful in unflattening the pytree
# children_specs: specs for each child of the root Node
# num_leaves: the number of leaves
@dataclasses.dataclass(init=True, frozen=True, eq=True, repr=False)
class PyTreeSpec:
    """Representing the structure of the pytree."""

    type: Any
    context: Context
    children_specs: list["TreeSpec"]

    num_nodes: int = dataclasses.field(init=False)
    num_leaves: int = dataclasses.field(init=False)
    num_children: int = dataclasses.field(init=False)

    def __post_init__(self) -> None:
        num_nodes = sum((spec.num_nodes for spec in self.children_specs), start=1)
        num_leaves = sum(spec.num_leaves for spec in self.children_specs)
        num_children = len(self.children_specs)
        object.__setattr__(self, "num_nodes", num_nodes)
        object.__setattr__(self, "num_leaves", num_leaves)
        object.__setattr__(self, "num_children", num_children)

    def __repr__(self, indent: int = 0) -> str:
        repr_prefix: str = f"TreeSpec({self.type.__name__}, {self.context}, ["
        children_specs_str: str = ""
        if self.num_children > 0:
            indent += 2
            children_specs_str += self.children_specs[0].__repr__(indent)
            children_specs_str += "," if self.num_children > 1 else ""
            children_specs_str += ",".join(
                [
                    "\n" + " " * indent + child.__repr__(indent)
                    for child in self.children_specs[1:]
                ]
            )
        repr_suffix: str = f"{children_specs_str}])"
        return repr_prefix + repr_suffix

    def __eq__(self, other: PyTree) -> bool:
        if self is other:
            return True
        elif other.__class__ is self.__class__:
            if str(self.type) != str(other.type):
                return False
            if self.context != other.context:
                return False
            elif self.children_specs != other.children_specs:
                return False
            return True
        return NotImplemented

    def is_leaf(self) -> bool:
        """Test whether the treespec represents a leaf."""
        return self.num_nodes == 1 and self.num_leaves == 1

    def flatten_up_to(self, full_tree: PyTree) -> list[PyTree]:
        """Flatten the subtrees in ``full_tree`` up to the structure of this treespec and return a list of subtrees."""

        def helper(treespec: TreeSpec, tree: PyTree, subtrees: list[PyTree]) -> None:
            if treespec.is_leaf():
                subtrees.append(tree)
                return

            node_type = _get_node_type(tree)
            if treespec.type not in BUILTIN_TYPES:
                # Always require custom node types to match exactly
                if node_type != treespec.type:
                    raise ValueError(
                        f"Type mismatch; "
                        f"expected {treespec.type!r}, but got {node_type!r}.",
                    )
                flatten_fn = SUPPORTED_NODES[node_type].flatten_fn
                children, context = flatten_fn(tree)
                if len(children) != treespec.num_children:
                    raise ValueError(
                        f"Node arity mismatch; "
                        f"expected {treespec.num_children}, but got {len(children)}.",
                    )
                if context != treespec.context:
                    raise ValueError(
                        f"Node context mismatch for custom node type {treespec.type!r}.",
                    )
            else:
                # For builtin dictionary types, we allow some flexibility
                # Otherwise, we require exact matches
                both_standard_dict = (
                    treespec.type in STANDARD_DICT_TYPES
                    and node_type in STANDARD_DICT_TYPES
                )
                if not both_standard_dict and node_type != treespec.type:
                    raise ValueError(
                        f"Node type mismatch; "
                        f"expected {treespec.type!r}, but got {node_type!r}.",
                    )
                if len(tree) != treespec.num_children:
                    raise ValueError(
                        f"Node arity mismatch; "
                        f"expected {treespec.num_children}, but got {len(tree)}.",
                    )

                if both_standard_dict:
                    # dictionary types are compatible with each other
                    dict_context = (
                        treespec.context
                        if treespec.type is not defaultdict
                        # ignore mismatch of `default_factory` for defaultdict
                        else treespec.context[1]
                    )
                    expected_keys = dict_context
                    got_key_set = set(tree)
                    expected_key_set = set(expected_keys)
                    if got_key_set != expected_key_set:
                        missing_keys = expected_key_set.difference(got_key_set)
                        extra_keys = got_key_set.difference(expected_key_set)
                        message = ""
                        if missing_keys:
                            message += f"; missing key(s): {missing_keys}"
                        if extra_keys:
                            message += f"; extra key(s): {extra_keys}"
                        raise ValueError(f"Node keys mismatch{message}.")
                    children = [tree[key] for key in expected_keys]
                else:
                    # node_type is treespec.type
                    flatten_fn = SUPPORTED_NODES[node_type].flatten_fn
                    children, context = flatten_fn(tree)
                    if (
                        node_type is not deque  # ignore mismatch of `maxlen` for deque
                    ) and context != treespec.context:
                        raise ValueError(
                            f"Node context mismatch for node type {treespec.type!r}; "
                            f"expected {treespec.context!r}, but got {context!r}.",  # namedtuple type mismatch
                        )

            for subtree, subspec in zip(children, treespec.children_specs):
                helper(subspec, subtree, subtrees)

        subtrees: list[PyTree] = []
        helper(self, full_tree, subtrees)
        return subtrees

    def unflatten(self, leaves: Iterable[Any]) -> PyTree:
        """Reconstruct a pytree from the leaves."""
        if not isinstance(leaves, (list, tuple)):
            leaves = list(leaves)
        if len(leaves) != self.num_leaves:
            raise ValueError(
                f"treespec.unflatten(leaves): `leaves` has length {len(leaves)} "
                f"but the spec refers to a pytree that holds {self.num_leaves} "
                f"items ({self}).",
            )
        if self.is_leaf():
            return leaves[0]

        unflatten_fn = SUPPORTED_NODES[self.type].unflatten_fn

        # Recursively unflatten the children
        start = 0
        end = 0
        child_pytrees = []
        for child_spec in self.children_specs:
            end += child_spec.num_leaves
            child_pytrees.append(child_spec.unflatten(leaves[start:end]))
            start = end

        return unflatten_fn(child_pytrees, self.context)


TreeSpec: TypeAlias = PyTreeSpec


# NOTE: subclassing a dataclass is subtle. In order to enable reasoning about
# this class with `dataclasses.fields`, etc., while having a simplified
# constructor that takes no argument, we wrap with `dataclass(init=True, ...)`
# again, with fields that have `init=False`.
@dataclasses.dataclass(init=True, frozen=True, eq=False, repr=False)
class LeafSpec(TreeSpec):
    type: Any = dataclasses.field(default=None, init=False)
    context: Context = dataclasses.field(default=None, init=False)
    children_specs: list["TreeSpec"] = dataclasses.field(
        default_factory=list, init=False
    )

    def __post_init__(self) -> None:
        # Override `__post_init__` for `num_leaves` derivation.
        object.__setattr__(self, "num_nodes", 1)
        object.__setattr__(self, "num_leaves", 1)
        object.__setattr__(self, "num_children", 0)

    def __repr__(self, indent: int = 0) -> str:
        return "*"


# All leaves are equivalent, so represent with a single object to save on
# object construction time
_LEAF_SPEC = LeafSpec()


def tree_flatten(
    tree: PyTree,
    is_leaf: Optional[Callable[[PyTree], bool]] = None,
) -> tuple[list[Any], TreeSpec]:
    """Flattens a pytree into a list of values and a TreeSpec that can be used
    to reconstruct the pytree.
    """

    def helper(node: PyTree, leaves: list[Any]) -> TreeSpec:
        if tree_is_leaf(node, is_leaf=is_leaf):
            leaves.append(node)
            return _LEAF_SPEC

        node_type = _get_node_type(node)
        flatten_fn = SUPPORTED_NODES[node_type].flatten_fn
        children, context = flatten_fn(node)

        # Recursively flatten the children
        subspecs = [helper(child, leaves) for child in children]
        return TreeSpec(node_type, context, subspecs)

    leaves: list[Any] = []
    treespec = helper(tree, leaves)
    return leaves, treespec


def tree_unflatten(leaves: Iterable[Any], treespec: TreeSpec) -> PyTree:
    """Given a list of values and a TreeSpec, builds a pytree.
    This is the inverse operation of `tree_flatten`.
    """
    if not isinstance(treespec, TreeSpec):
        raise TypeError(
            f"tree_unflatten(leaves, treespec): Expected `treespec` to be "
            f"instance of TreeSpec but got item of type {type(treespec)}.",
        )
    return treespec.unflatten(leaves)


def tree_iter(
    tree: PyTree,
    is_leaf: Optional[Callable[[PyTree], bool]] = None,
) -> Iterable[Any]:
    """Get an iterator over the leaves of a pytree."""
    if tree_is_leaf(tree, is_leaf=is_leaf):
        yield tree
    else:
        node_type = _get_node_type(tree)
        flatten_fn = SUPPORTED_NODES[node_type].flatten_fn
        child_pytrees, _ = flatten_fn(tree)

        # Recursively flatten the children
        for child in child_pytrees:
            yield from tree_iter(child, is_leaf=is_leaf)


def tree_leaves(
    tree: PyTree,
    is_leaf: Optional[Callable[[PyTree], bool]] = None,
) -> list[Any]:
    """Get a list of leaves of a pytree."""
    return list(tree_iter(tree, is_leaf=is_leaf))


def tree_structure(
    tree: PyTree,
    is_leaf: Optional[Callable[[PyTree], bool]] = None,
) -> TreeSpec:
    """Get the TreeSpec for a pytree."""
    return tree_flatten(tree, is_leaf=is_leaf)[1]


def tree_map(
    func: Callable[..., Any],
    tree: PyTree,
    *rests: PyTree,
    is_leaf: Optional[Callable[[PyTree], bool]] = None,
) -> PyTree:
    """Map a multi-input function over pytree args to produce a new pytree.

    See also :func:`tree_map_`.

    >>> tree_map(lambda x: x + 1, {'x': 7, 'y': (42, 64)})
    {'x': 8, 'y': (43, 65)}
    >>> tree_map(lambda x: x is None, {'x': 7, 'y': (42, 64), 'z': None})
    {'x': False, 'y': (False, False), 'z': True}

    If multiple inputs are given, the structure of the tree is taken from the first input;
    subsequent inputs need only have ``tree`` as a prefix:

    >>> tree_map(lambda x, y: [x] + y, [5, 6], [[7, 9], [1, 2]])
    [[5, 7, 9], [6, 1, 2]]

    Args:
        func (callable): A function that takes ``1 + len(rests)`` arguments, to be applied at the
            corresponding leaves of the pytrees.
        tree (pytree): A pytree to be mapped over, with each leaf providing the first positional
            argument to function ``func``.
        rests (tuple of pytree): A tuple of pytrees, each of which has the same structure as
            ``tree`` or has ``tree`` as a prefix.
        is_leaf (callable, optional): An extra leaf predicate function that will be called at each
            flattening step. The function should have a single argument with signature
            ``is_leaf(node) -> bool``. If it returns :data:`True`, the whole subtree being treated
            as a leaf. Otherwise, the default pytree registry will be used to determine a node is a
            leaf or not. If the function is not specified, the default pytree registry will be used.

    Returns:
        A new pytree with the same structure as ``tree`` but with the value at each leaf given by
        ``func(x, *xs)`` where ``x`` is the value at the corresponding leaf in ``tree`` and ``xs``
        is the tuple of values at corresponding nodes in ``rests``.
    """
    leaves, treespec = tree_flatten(tree, is_leaf=is_leaf)
    flat_args = [leaves] + [treespec.flatten_up_to(r) for r in rests]
    return treespec.unflatten(map(func, *flat_args))


def tree_map_(
    func: Callable[..., Any],
    tree: PyTree,
    *rests: PyTree,
    is_leaf: Optional[Callable[[PyTree], bool]] = None,
) -> PyTree:
    """Like :func:`tree_map`, but do an inplace call on each leaf and return the original tree.

    See also :func:`tree_map`.

    Args:
        func (callable): A function that takes ``1 + len(rests)`` arguments, to be applied at the
            corresponding leaves of the pytrees.
        tree (pytree): A pytree to be mapped over, with each leaf providing the first positional
            argument to function ``func``.
        rests (tuple of pytree): A tuple of pytrees, each of which has the same structure as
            ``tree`` or has ``tree`` as a prefix.
        is_leaf (callable, optional): An extra leaf predicate function that will be called at each
            flattening step. The function should have a single argument with signature
            ``is_leaf(node) -> bool``. If it returns :data:`True`, the whole subtree being treated
            as a leaf. Otherwise, the default pytree registry will be used to determine a node is a
            leaf or not. If the function is not specified, the default pytree registry will be used.

    Returns:
        The original ``tree`` with the value at each leaf is given by the side-effect of function
        ``func(x, *xs)`` (not the return value) where ``x`` is the value at the corresponding leaf
        in ``tree`` and ``xs`` is the tuple of values at values at corresponding nodes in ``rests``.
    """
    leaves, treespec = tree_flatten(tree, is_leaf=is_leaf)
    flat_args = [leaves] + [treespec.flatten_up_to(r) for r in rests]
    deque(map(func, *flat_args), maxlen=0)  # consume and exhaust the iterable
    return tree


Type2 = tuple[type[T], type[S]]
Type3 = tuple[type[T], type[S], type[U]]
if sys.version_info >= (3, 10):
    TypeAny = Union[type[Any], tuple[type[Any], ...], types.UnionType]
else:
    TypeAny = Union[type[Any], tuple[type[Any], ...]]

Fn2 = Callable[[Union[T, S]], R]
Fn3 = Callable[[Union[T, S, U]], R]
Fn = Callable[[T], R]
FnAny = Callable[[Any], R]

MapOnlyFn = Callable[[T], Callable[[Any], Any]]


# These specializations help with type inference on the lambda passed to this
# function
@overload
def map_only(type_or_types_or_pred: type[T], /) -> MapOnlyFn[Fn[T, Any]]:
    ...


@overload
def map_only(type_or_types_or_pred: Type2[T, S], /) -> MapOnlyFn[Fn2[T, S, Any]]:
    ...


@overload
def map_only(type_or_types_or_pred: Type3[T, S, U], /) -> MapOnlyFn[Fn3[T, S, U, Any]]:
    ...


# This specialization is needed for the implementations below that call
@overload
def map_only(type_or_types_or_pred: TypeAny, /) -> MapOnlyFn[FnAny[Any]]:
    ...


@overload
def map_only(type_or_types_or_pred: Callable[[Any], bool], /) -> MapOnlyFn[FnAny[Any]]:
    ...


def map_only(
    type_or_types_or_pred: Union[TypeAny, Callable[[Any], bool]], /
) -> MapOnlyFn[FnAny[Any]]:
    """
    Suppose you are writing a tree_map over tensors, leaving everything
    else unchanged.  Ordinarily you would have to write:

        def go(t):
            if isinstance(t, Tensor):
                return ...
            else:
                return t

    With this function, you only need to write:

        @map_only(Tensor)
        def go(t):
            return ...

    You can also directly use 'tree_map_only'
    """
    if isinstance(type_or_types_or_pred, (type, tuple)) or (
        sys.version_info >= (3, 10)
        and isinstance(type_or_types_or_pred, types.UnionType)
    ):

        def pred(x: Any) -> bool:
            return isinstance(x, type_or_types_or_pred)  # type: ignore[arg-type]

    elif callable(type_or_types_or_pred):
        pred = type_or_types_or_pred  # type: ignore[assignment]
    else:
        raise TypeError("Argument must be a type, a tuple of types, or a callable.")

    def wrapper(func: Callable[[T], Any]) -> Callable[[Any], Any]:
        @functools.wraps(func)
        def wrapped(x: T) -> Any:
            if pred(x):
                return func(x)
            return x

        return wrapped

    return wrapper


@overload
def tree_map_only(
    type_or_types_or_pred: type[T],
    /,
    func: Fn[T, Any],
    tree: PyTree,
    is_leaf: Optional[Callable[[PyTree], bool]] = None,
) -> PyTree:
    ...


@overload
def tree_map_only(
    type_or_types_or_pred: Type2[T, S],
    /,
    func: Fn2[T, S, Any],
    tree: PyTree,
    is_leaf: Optional[Callable[[PyTree], bool]] = None,
) -> PyTree:
    ...


@overload
def tree_map_only(
    type_or_types_or_pred: Type3[T, S, U],
    /,
    func: Fn3[T, S, U, Any],
    tree: PyTree,
    is_leaf: Optional[Callable[[PyTree], bool]] = None,
) -> PyTree:
    ...


@overload
def tree_map_only(
    type_or_types_or_pred: TypeAny,
    /,
    func: FnAny[Any],
    tree: PyTree,
    is_leaf: Optional[Callable[[PyTree], bool]] = None,
) -> PyTree:
    ...


@overload
def tree_map_only(
    type_or_types_or_pred: Callable[[Any], bool],
    /,
    func: FnAny[Any],
    tree: PyTree,
    is_leaf: Optional[Callable[[PyTree], bool]] = None,
) -> PyTree:
    ...


def tree_map_only(
    type_or_types_or_pred: Union[TypeAny, Callable[[Any], bool]],
    /,
    func: FnAny[Any],
    tree: PyTree,
    is_leaf: Optional[Callable[[PyTree], bool]] = None,
) -> PyTree:
    return tree_map(map_only(type_or_types_or_pred)(func), tree, is_leaf=is_leaf)


@overload
def tree_map_only_(
    type_or_types_or_pred: type[T],
    /,
    func: Fn[T, Any],
    tree: PyTree,
    is_leaf: Optional[Callable[[PyTree], bool]] = None,
) -> PyTree:
    ...


@overload
def tree_map_only_(
    type_or_types_or_pred: Type2[T, S],
    /,
    func: Fn2[T, S, Any],
    tree: PyTree,
    is_leaf: Optional[Callable[[PyTree], bool]] = None,
) -> PyTree:
    ...


@overload
def tree_map_only_(
    type_or_types_or_pred: Type3[T, S, U],
    /,
    func: Fn3[T, S, U, Any],
    tree: PyTree,
    is_leaf: Optional[Callable[[PyTree], bool]] = None,
) -> PyTree:
    ...


@overload
def tree_map_only_(
    type_or_types_or_pred: TypeAny,
    /,
    func: FnAny[Any],
    tree: PyTree,
    is_leaf: Optional[Callable[[PyTree], bool]] = None,
) -> PyTree:
    ...


@overload
def tree_map_only_(
    type_or_types_or_pred: Callable[[Any], bool],
    /,
    func: FnAny[Any],
    tree: PyTree,
    is_leaf: Optional[Callable[[PyTree], bool]] = None,
) -> PyTree:
    ...


def tree_map_only_(
    type_or_types_or_pred: Union[TypeAny, Callable[[Any], bool]],
    /,
    func: FnAny[Any],
    tree: PyTree,
    is_leaf: Optional[Callable[[PyTree], bool]] = None,
) -> PyTree:
    return tree_map_(map_only(type_or_types_or_pred)(func), tree, is_leaf=is_leaf)


def tree_all(
    pred: Callable[[Any], bool],
    tree: PyTree,
    is_leaf: Optional[Callable[[PyTree], bool]] = None,
) -> bool:
    flat_args = tree_iter(tree, is_leaf=is_leaf)
    return all(map(pred, flat_args))


def tree_any(
    pred: Callable[[Any], bool],
    tree: PyTree,
    is_leaf: Optional[Callable[[PyTree], bool]] = None,
) -> bool:
    flat_args = tree_iter(tree, is_leaf=is_leaf)
    return any(map(pred, flat_args))


@overload
def tree_all_only(
    type_or_types: type[T],
    /,
    pred: Fn[T, bool],
    tree: PyTree,
    is_leaf: Optional[Callable[[PyTree], bool]] = None,
) -> bool:
    ...


@overload
def tree_all_only(
    type_or_types: Type2[T, S],
    /,
    pred: Fn2[T, S, bool],
    tree: PyTree,
    is_leaf: Optional[Callable[[PyTree], bool]] = None,
) -> bool:
    ...


@overload
def tree_all_only(
    type_or_types: Type3[T, S, U],
    /,
    pred: Fn3[T, S, U, bool],
    tree: PyTree,
    is_leaf: Optional[Callable[[PyTree], bool]] = None,
) -> bool:
    ...


def tree_all_only(
    type_or_types: TypeAny,
    /,
    pred: FnAny[bool],
    tree: PyTree,
    is_leaf: Optional[Callable[[PyTree], bool]] = None,
) -> bool:
    flat_args = tree_iter(tree, is_leaf=is_leaf)
    return all(pred(x) for x in flat_args if isinstance(x, type_or_types))


@overload
def tree_any_only(
    type_or_types: type[T],
    /,
    pred: Fn[T, bool],
    tree: PyTree,
    is_leaf: Optional[Callable[[PyTree], bool]] = None,
) -> bool:
    ...


@overload
def tree_any_only(
    type_or_types: Type2[T, S],
    /,
    pred: Fn2[T, S, bool],
    tree: PyTree,
    is_leaf: Optional[Callable[[PyTree], bool]] = None,
) -> bool:
    ...


@overload
def tree_any_only(
    type_or_types: Type3[T, S, U],
    /,
    pred: Fn3[T, S, U, bool],
    tree: PyTree,
    is_leaf: Optional[Callable[[PyTree], bool]] = None,
) -> bool:
    ...


def tree_any_only(
    type_or_types: TypeAny,
    /,
    pred: FnAny[bool],
    tree: PyTree,
    is_leaf: Optional[Callable[[PyTree], bool]] = None,
) -> bool:
    flat_args = tree_iter(tree, is_leaf=is_leaf)
    return any(pred(x) for x in flat_args if isinstance(x, type_or_types))


# Broadcasts a pytree to the provided TreeSpec and returns the flattened
# values. If this is not possible, then this function returns None.
#
# For example, given pytree=0 and spec=TreeSpec(list, None, [LeafSpec(), LeafSpec()]),
# would return [0, 0]. This is useful for part of the vmap implementation:
# a user can pass in vmap(fn, in_dims)(*inputs). `in_dims` should be
# broadcastable to the tree structure of `inputs` and we use
# _broadcast_to_and_flatten to check this.
def _broadcast_to_and_flatten(
    tree: PyTree,
    treespec: TreeSpec,
    is_leaf: Optional[Callable[[PyTree], bool]] = None,
) -> Optional[list[Any]]:
    assert isinstance(treespec, TreeSpec)

    if tree_is_leaf(tree, is_leaf=is_leaf):
        return [tree] * treespec.num_leaves
    if treespec.is_leaf():
        return None
    node_type = _get_node_type(tree)
    if node_type != treespec.type:
        return None

    flatten_fn = SUPPORTED_NODES[node_type].flatten_fn
    child_pytrees, ctx = flatten_fn(tree)

    # Check if the Node is different from the spec
    if len(child_pytrees) != treespec.num_children or ctx != treespec.context:
        return None

    # Recursively flatten the children
    result: list[Any] = []
    for child, child_spec in zip(child_pytrees, treespec.children_specs):
        flat = _broadcast_to_and_flatten(child, child_spec, is_leaf=is_leaf)
        if flat is not None:
            result += flat
        else:
            return None

    return result


@dataclasses.dataclass
class _TreeSpecSchema:
    """
    _TreeSpecSchema is the schema used to serialize the TreeSpec
    It contains the following fields:
    - type: A string name of the type. null for the case of a LeafSpec.
    - context: Any format which is json dumpable
    - children_spec: A list of children serialized specs.
    """

    type: Optional[str]
    context: DumpableContext
    children_spec: list["_TreeSpecSchema"]


class _ProtocolFn(NamedTuple):
    treespec_to_json: Callable[[TreeSpec], DumpableContext]
    json_to_treespec: Callable[[DumpableContext], TreeSpec]


_SUPPORTED_PROTOCOLS: dict[int, _ProtocolFn] = {}


def _treespec_to_json(treespec: TreeSpec) -> _TreeSpecSchema:
    if treespec.is_leaf():
        return _TreeSpecSchema(None, None, [])

    if treespec.type not in SUPPORTED_SERIALIZED_TYPES:
        raise NotImplementedError(
            f"Serializing {treespec.type} in pytree is not registered.",
        )

    serialize_node_def = SUPPORTED_SERIALIZED_TYPES[treespec.type]

    serialized_type_name = serialize_node_def.serialized_type_name

    if serialized_type_name == NO_SERIALIZED_TYPE_NAME_FOUND:
        raise NotImplementedError(
            f"No registered serialization name for {treespec.type} found. "
            "Please update your _register_pytree_node call with a `serialized_type_name` kwarg."
        )

    if serialize_node_def.to_dumpable_context is None:
        try:
            serialized_context = json.dumps(treespec.context, cls=EnumEncoder)
        except TypeError as e:
            raise TypeError(
                "Unable to serialize context. "
                "Please make the context json dump-able, or register a "
                "custom serializer using _register_pytree_node."
            ) from e
    else:
        serialized_context = serialize_node_def.to_dumpable_context(treespec.context)

    child_schemas = [_treespec_to_json(child) for child in treespec.children_specs]

    return _TreeSpecSchema(serialized_type_name, serialized_context, child_schemas)


def _json_to_treespec(json_schema: DumpableContext) -> TreeSpec:
    if (
        json_schema["type"] is None
        and json_schema["context"] is None
        and len(json_schema["children_spec"]) == 0
    ):
        return _LEAF_SPEC

    if json_schema["type"] not in SERIALIZED_TYPE_TO_PYTHON_TYPE:
        raise NotImplementedError(
            f'Deserializing {json_schema["type"]} in pytree is not registered.',
        )

    typ = SERIALIZED_TYPE_TO_PYTHON_TYPE[json_schema["type"]]
    serialize_node_def = SUPPORTED_SERIALIZED_TYPES[typ]

    if serialize_node_def.from_dumpable_context is None:
        try:
            context = json.loads(json_schema["context"])
        except TypeError as ex:
            raise TypeError(
                "Unable to deserialize context. "
                "Please make the context json load-able, or register a "
                "custom serializer using _register_pytree_node.",
            ) from ex
    else:
        context = serialize_node_def.from_dumpable_context(json_schema["context"])

    children_specs = [
        _json_to_treespec(child_string) for child_string in json_schema["children_spec"]
    ]

    return TreeSpec(typ, context, children_specs)


_SUPPORTED_PROTOCOLS[1] = _ProtocolFn(_treespec_to_json, _json_to_treespec)


def treespec_dumps(treespec: TreeSpec, protocol: Optional[int] = None) -> str:
    if not isinstance(treespec, TreeSpec):
        raise TypeError(
            f"treespec_dumps(treespec, protocol): Expected `treespec` to be instance of "
            f"TreeSpec but got item of type {type(treespec)}.",
        )

    if protocol is None:
        protocol = DEFAULT_TREESPEC_SERIALIZATION_PROTOCOL

    if protocol in _SUPPORTED_PROTOCOLS:
        json_spec = _SUPPORTED_PROTOCOLS[protocol].treespec_to_json(treespec)
    else:
        raise ValueError(
            f"Unknown protocol {protocol}. "
            f"Available protocols: {list(_SUPPORTED_PROTOCOLS.keys())}",
        )

    str_spec = json.dumps((protocol, dataclasses.asdict(json_spec)), cls=EnumEncoder)
    return str_spec


@functools.lru_cache
def treespec_loads(serialized: str) -> TreeSpec:
    protocol, json_schema = json.loads(serialized)

    if protocol in _SUPPORTED_PROTOCOLS:
        return _SUPPORTED_PROTOCOLS[protocol].json_to_treespec(json_schema)
    raise ValueError(
        f"Unknown protocol {protocol}. "
        f"Available protocols: {list(_SUPPORTED_PROTOCOLS.keys())}",
    )


class _Asterisk(str):
    __slots__ = ()

    def __new__(cls) -> Self:
        return super().__new__(cls, "*")

    def __repr__(self) -> str:
        return "*"  # no quotes


_asterisk = _Asterisk()
del _Asterisk


def treespec_pprint(treespec: TreeSpec) -> str:
    dummy_tree = tree_unflatten([_asterisk] * treespec.num_leaves, treespec)
    return repr(dummy_tree)


# TODO(angelayi): remove this function after OSS/internal stabilize
@deprecated(
    "`pytree_to_str` is deprecated. Please use `treespec_dumps` instead.",
    category=FutureWarning,
)
def pytree_to_str(treespec: TreeSpec) -> str:
    return treespec_dumps(treespec)


# TODO(angelayi): remove this function after OSS/internal stabilize
@deprecated(
    "`str_to_pytree` is deprecated. Please use `treespec_loads` instead.",
    category=FutureWarning,
)
def str_to_pytree(json: str) -> TreeSpec:
    return treespec_loads(json)


def arg_tree_leaves(*args: PyTree, **kwargs: PyTree) -> list[Any]:
    """Get a flat list of arguments to this function

    A slightly faster version of tree_leaves((args, kwargs))
    """
    leaves: list[Any] = []
    for a in args:
        leaves.extend(tree_iter(a))
    for a in kwargs.values():
        leaves.extend(tree_iter(a))
    return leaves


def tree_flatten_with_path(
    tree: PyTree,
    is_leaf: Optional[Callable[[PyTree], bool]] = None,
) -> tuple[list[tuple[KeyPath, Any]], TreeSpec]:
    """Flattens a pytree like :func:`tree_flatten`, but also returns each leaf's key path.

    Args:
        tree: a pytree to flatten. If it contains a custom type, that type must be
            registered with an appropriate `tree_flatten_with_path_fn` when registered
            with :func:`register_pytree_node`.
        is_leaf: An extra leaf predicate function that will be called at each
            flattening step. The function should have a single argument with signature
            ``is_leaf(node) -> bool``. If it returns :data:`True`, the whole subtree being treated
            as a leaf. Otherwise, the default pytree registry will be used to determine a node is a
            leaf or not. If the function is not specified, the default pytree registry will be used.
    Returns:
        A tuple where the first element is a list of (key path, leaf) pairs, and the
        second element is a :class:`TreeSpec` representing the structure of the flattened
        tree.
    """
    _, treespec = tree_flatten(tree, is_leaf)
    return list(_generate_key_paths((), tree, is_leaf)), treespec


def tree_leaves_with_path(
    tree: PyTree,
    is_leaf: Optional[Callable[[PyTree], bool]] = None,
) -> list[tuple[KeyPath, Any]]:
    """Gets the leaves of a pytree like ``tree_leaves`` and returns each leaf's key path.

    Args:
        tree: a pytree. If it contains a custom type, that type must be
            registered with an appropriate `tree_flatten_with_path_fn` when registered
            with :func:`register_pytree_node`.
        is_leaf: An extra leaf predicate function that will be called at each
            flattening step. The function should have a single argument with signature
            ``is_leaf(node) -> bool``. If it returns :data:`True`, the whole subtree being treated
            as a leaf. Otherwise, the default pytree registry will be used to determine a node is a
            leaf or not. If the function is not specified, the default pytree registry will be used.
    Returns:
        A list of (key path, leaf) pairs.
    """
    return list(_generate_key_paths((), tree, is_leaf))


def _generate_key_paths(
    key_path: KeyPath,
    tree: PyTree,
    is_leaf: Optional[Callable[[PyTree], bool]] = None,
) -> Iterable[tuple[KeyPath, Any]]:
    if is_leaf and is_leaf(tree):
        yield key_path, tree
        return

    node_type = _get_node_type(tree)
    handler = SUPPORTED_NODES.get(node_type)
    if not handler:
        # This is a leaf
        yield key_path, tree
        return

    flatten_with_keys = handler.flatten_with_keys_fn
    if flatten_with_keys:
        key_children, _ = flatten_with_keys(tree)
        for k, c in key_children:
            yield from _generate_key_paths((*key_path, k), c, is_leaf)
    else:
        # We registered this pytree but didn't add a flatten_with_keys_fn, complain.
        raise ValueError(
            f"Did not find a flatten_with_keys_fn for type: {node_type}. "
            "Please pass a flatten_with_keys_fn argument to register_pytree_node."
        )


def tree_map_with_path(
    func: Callable[..., Any],
    tree: PyTree,
    *rests: PyTree,
    is_leaf: Optional[Callable[[PyTree], bool]] = None,
) -> PyTree:
    """Like :func:`tree_map`, but the provided callable takes an additional key path argument.

    Args:
        func: A function that takes ``2 + len(rests)`` arguments, to be applied at the
            corresponding leaves of the pytrees. The first positional argument
            to ``func`` is the key path of the leaf in question. The second
            positional argument is the value of the leaf.
        tree: A pytree to be mapped over, with each leaf providing the first positional
            argument to function ``func``.
        rests: A tuple of pytrees, each of which has the same structure as
            ``tree`` or has ``tree`` as a prefix.
        is_leaf: An extra leaf predicate function that will be called at each
            flattening step. The function should have a single argument with signature
            ``is_leaf(node) -> bool``. If it returns :data:`True`, the whole subtree being treated
            as a leaf. Otherwise, the default pytree registry will be used to determine a node is a
            leaf or not. If the function is not specified, the default pytree registry will be used.

    Returns
        A new pytree with the same structure as ``tree`` but with the value at each leaf given by
        ``func(keypath, x, *xs)`` where ``keypath`` is the key path at the
        corresponding leaf in ``tree``, ``x`` is the value at that leaf, and
        ``xs`` is the tuple of values at corresponding nodes in ``rests``.
    """
    keypath_leaves, treespec = tree_flatten_with_path(tree, is_leaf)
    keypath_leaves = list(zip(*keypath_leaves))
    all_keypath_leaves = keypath_leaves + [treespec.flatten_up_to(r) for r in rests]
    return treespec.unflatten(func(*xs) for xs in zip(*all_keypath_leaves))


def keystr(kp: KeyPath) -> str:
    """Given a key path, return a pretty-printed representation."""
    return "".join([str(k) for k in kp])


def key_get(obj: Any, kp: KeyPath) -> Any:
    """Given an object and a key path, return the value at the key path."""
    for k in kp:
        obj = k.get(obj)
    return obj<|MERGE_RESOLUTION|>--- conflicted
+++ resolved
@@ -43,11 +43,7 @@
     TypeVar,
     Union,
 )
-<<<<<<< HEAD
 from typing_extensions import deprecated, NamedTuple, Self, TypeAlias
-=======
-from typing_extensions import deprecated, NamedTuple, Self
->>>>>>> 40876a33
 
 
 __all__ = [
