"""
Contains utility functions for working with nested python data structures.

A *pytree* is Python nested data structure. It is a tree in the sense that
nodes are Python collections (e.g., list, tuple, dict) and the leaves are
Python values. Furthermore, a pytree should not contain reference cycles.

pytrees are useful for working with nested collections of Tensors. For example,
one can use `tree_map` to map a function over all Tensors inside some nested
collection of Tensors and `tree_leaves` to get a flat list of all Tensors
inside some nested collection. pytrees are helpful for implementing nested
collection support for PyTorch APIs.

This pytree implementation is not very performant due to Python overhead
To improve the performance we can move parts of the implementation to C++.
"""

import dataclasses
import functools
import importlib
import importlib.metadata
import json
import sys
import threading
import types
import warnings
from collections import defaultdict, deque, namedtuple, OrderedDict
from collections.abc import Hashable, Iterable, Mapping, Sequence
from enum import Enum
from typing import (
    Any,
    Callable,
    cast,
    Generic,
    Optional,
    overload,
    Protocol,
    TypeVar,
    Union,
)
<<<<<<< HEAD
from typing_extensions import deprecated, Self, TypeAlias
=======
from typing_extensions import deprecated, NamedTuple
>>>>>>> 5bebdf42


__all__ = [
    "PyTree",
    "Context",
    "FlattenFunc",
    "UnflattenFunc",
    "DumpableContext",
    "ToDumpableContextFn",
    "FromDumpableContextFn",
    "ToDumpableContextFunc",
    "FromDumpableContextFunc",
    "PyTreeSpec",
    "TreeSpec",
    "LeafSpec",
    "keystr",
    "key_get",
    "register_pytree_node",
    "tree_flatten",
    "tree_flatten_with_path",
    "tree_unflatten",
    "tree_iter",
    "tree_leaves",
    "tree_leaves_with_path",
    "tree_structure",
    "tree_map",
    "tree_map_with_path",
    "tree_map_",
    "tree_map_only",
    "tree_map_only_",
    "tree_all",
    "tree_any",
    "tree_all_only",
    "tree_any_only",
    "treespec_dumps",
    "treespec_loads",
    "treespec_pprint",
]


T = TypeVar("T")
S = TypeVar("S")
U = TypeVar("U")
R = TypeVar("R")


DEFAULT_TREESPEC_SERIALIZATION_PROTOCOL = 1
NO_SERIALIZED_TYPE_NAME_FOUND = "NO_SERIALIZED_TYPE_NAME_FOUND"


class KeyEntry(Protocol):
    def __hash__(self) -> int:
        ...

    def __eq__(self, other: object) -> bool:
        ...

    def __str__(self) -> str:
        ...

    def get(self, parent: Any) -> Any:
        ...


class EnumEncoder(json.JSONEncoder):
    def default(self, obj: object) -> str:
        if isinstance(obj, Enum):
            return obj.value  # type: ignore[no-any-return]
        return super().default(obj)  # type: ignore[no-any-return]


<<<<<<< HEAD
Context: TypeAlias = Any
PyTree: TypeAlias = Any
FlattenFunc: TypeAlias = Callable[[PyTree], Tuple[List[Any], Context]]
UnflattenFunc: TypeAlias = Callable[[Iterable[Any], Context], PyTree]
DumpableContext: TypeAlias = Any  # Any json dumpable text
ToDumpableContextFunc: TypeAlias = Callable[[Context], DumpableContext]
FromDumpableContextFunc: TypeAlias = Callable[[DumpableContext], Context]
ToDumpableContextFn: TypeAlias = ToDumpableContextFunc
FromDumpableContextFn: TypeAlias = FromDumpableContextFunc
ToStrFunc: TypeAlias = Callable[["TreeSpec", List[str]], str]
MaybeFromStrFunc: TypeAlias = Callable[[str], Optional[Tuple[Any, Context, str]]]
KeyPath: TypeAlias = Tuple[KeyEntry, ...]
FlattenWithKeysFunc: TypeAlias = Callable[
    [PyTree], Tuple[List[Tuple[KeyEntry, Any]], Any]
]
=======
Context = Any
PyTree = Any
FlattenFunc = Callable[[PyTree], tuple[list[Any], Context]]
UnflattenFunc = Callable[[Iterable[Any], Context], PyTree]
DumpableContext = Any  # Any json dumpable text
ToDumpableContextFn = Callable[[Context], DumpableContext]
FromDumpableContextFn = Callable[[DumpableContext], Context]
ToStrFunc = Callable[["TreeSpec", list[str]], str]
MaybeFromStrFunc = Callable[[str], Optional[tuple[Any, Context, str]]]
KeyPath = tuple[KeyEntry, ...]
FlattenWithKeysFunc = Callable[[PyTree], tuple[list[tuple[KeyEntry, Any]], Any]]
>>>>>>> 5bebdf42


# A NodeDef holds two callables:
# - flatten_fn should take the collection and return a flat list of values.
#   It can also return some context that is used in reconstructing the
#   collection.
# - unflatten_fn should take a flat list of values and some context
#   (returned by flatten_fn). It returns the collection by reconstructing
#   it from the list and the context.
# - flatten_with_keys_fn, which is a callable that takes a
#   pytree and returns a list of (keypath, value) pairs and a context.
class NodeDef(NamedTuple):
    type: type[Any]
    flatten_fn: FlattenFunc
    unflatten_fn: UnflattenFunc
    flatten_with_keys_fn: Optional[FlattenWithKeysFunc]


_NODE_REGISTRY_LOCK = threading.Lock()
SUPPORTED_NODES: dict[type[Any], NodeDef] = {}


# _SerializeNodeDef holds the following:
# - typ: the type of the node (e.g., "Dict", "List", etc)
# - serialized_type_name: the fully qualified name of the type, e.g. "collections.OrderedDict"
# - to_dumpable_context takes a TreeSpec, and returns a serialized string format of the
#   context, and the version number
# - from_dumpable_context takes in a string representation of the context, and the
#   version, and returns the deserialized context
class _SerializeNodeDef(NamedTuple):
    typ: type[Any]
    serialized_type_name: str
    to_dumpable_context: Optional[ToDumpableContextFunc]
    from_dumpable_context: Optional[FromDumpableContextFunc]


SUPPORTED_SERIALIZED_TYPES: dict[type[Any], _SerializeNodeDef] = {}
SERIALIZED_TYPE_TO_PYTHON_TYPE: dict[str, type[Any]] = {}

# NB: we try really hard to not import _cxx_pytree (which depends on optree)
# as much as possible. This is for isolation: a user who is not using C++ pytree
# shouldn't pay for it, and it helps makes things like cpython upgrades easier.
try:
    _optree_version = importlib.metadata.version("optree")
except importlib.metadata.PackageNotFoundError:
    _cxx_pytree_dynamo_traceable = _cxx_pytree_exists = False
else:
    _cxx_pytree_exists = True
    from torch._vendor.packaging.version import Version

    _cxx_pytree_dynamo_traceable = Version(_optree_version) >= Version("0.13.0")
    if not _cxx_pytree_dynamo_traceable:
        warnings.warn(
            "optree is installed but the version is too old to support PyTorch Dynamo in C++ pytree. "
            "C++ pytree support is disabled. "
            "Please consider upgrading optree using `python3 -m pip install --upgrade 'optree>=0.13.0'`.",
            FutureWarning,
        )

    del Version

_cxx_pytree_imported = False
_cxx_pytree_pending_imports: list[Any] = []


def register_pytree_node(
    cls: type[Any],
    flatten_fn: FlattenFunc,
    unflatten_fn: UnflattenFunc,
    *,
    serialized_type_name: Optional[str] = None,
    to_dumpable_context: Optional[ToDumpableContextFunc] = None,
    from_dumpable_context: Optional[FromDumpableContextFunc] = None,
    flatten_with_keys_fn: Optional[FlattenWithKeysFunc] = None,
) -> None:
    """Register a container-like type as pytree node.

    Args:
        cls: the type to register
        flatten_fn: A callable that takes a pytree and returns a flattened
            representation of the pytree and additional context to represent the
            flattened pytree.
        unflatten_fn: A callable that takes a flattened version of the pytree,
            additional context, and returns an unflattened pytree.
        serialized_type_name: A keyword argument used to specify the fully qualified
            name used when serializing the tree spec.
        to_dumpable_context: An optional keyword argument to custom specify how
            to convert the context of the pytree to a custom json dumpable
            representation. This is used for json serialization, which is being
            used in torch.export right now.
        from_dumpable_context: An optional keyword argument to custom specify how
            to convert the custom json dumpable representation of the context
            back to the original context. This is used for json deserialization,
            which is being used in torch.export right now.
        flatten_with_keys_fn: An optional keyword argument to specify how to
            access each pytree leaf's keypath when flattening and tree-mapping.
            Like ``flatten_fn``, but in place of a List[leaf], it should return
            a List[(keypath, leaf)].
    """
    with _NODE_REGISTRY_LOCK:
        if cls in SUPPORTED_NODES:
            raise ValueError(f"{cls} is already registered as pytree node.")

    _private_register_pytree_node(
        cls,
        flatten_fn,
        unflatten_fn,
        serialized_type_name=serialized_type_name,
        to_dumpable_context=to_dumpable_context,
        from_dumpable_context=from_dumpable_context,
        flatten_with_keys_fn=flatten_with_keys_fn,
    )

    if not _cxx_pytree_exists:
        return

    if _cxx_pytree_imported:
        from . import _cxx_pytree as cxx

        cxx._private_register_pytree_node(
            cls,
            flatten_fn,
            unflatten_fn,
            serialized_type_name=serialized_type_name,
            to_dumpable_context=to_dumpable_context,
            from_dumpable_context=from_dumpable_context,
        )
    else:
        args = (cls, flatten_fn, unflatten_fn)
        kwargs = {
            "serialized_type_name": serialized_type_name,
            "to_dumpable_context": to_dumpable_context,
            "from_dumpable_context": from_dumpable_context,
        }
        _cxx_pytree_pending_imports.append((args, kwargs))


def register_dataclass(cls: type[Any]) -> None:
    """Registers a ``dataclasses.dataclass`` type as a pytree node.

    This is a simpler API than :func:`register_pytree_node` for registering
    a dataclass.

    Args:
        cls: the dataclass type to register

    Example:

        >>> from torch import Tensor
        >>> from dataclasses import dataclass
        >>> import torch.utils._pytree as pytree
        >>>
        >>> @dataclass
        >>> class Point:
        >>>     x: Tensor
        >>>     y: Tensor
        >>>
        >>> pytree.register_dataclass(Point)
        >>>
        >>> point = Point(torch.tensor(0), torch.tensor(1))
        >>> point = pytree.tree_map(lambda x: x + 1, point)
        >>> assert torch.allclose(point.x, torch.tensor(1))
        >>> assert torch.allclose(point.y, torch.tensor(2))

    """
    import torch.export

    # Eventually we should move the export code here. It is not specific to export,
    # aside from the serialization pieces.
    torch.export.register_dataclass(cls)


def register_constant(cls: type[Any]) -> None:
    """Registers a type as a pytree node with no leaves.

    Instances of these types are treated as a constant (sometimes referred to as
    "static") by :func:`torch.compile`. When used in a function compiled by
    :func:`torch.compile`, :func:`torch.compile` guards on the instance
    object's hash: if :func:`torch.compile` sees a new hash then
    :func:`torch.compile` will recompile the function using the new instance.

    In general, if your class holds Tensors or dynamic int/float/bool (values that
    may change from run-to-run of a function being compiled), then you probably
    do not want to register it as a constant.

    Args:
        cls: the type to register as a constant. This type must be hashable.

    Example:

        >>> from dataclasses import dataclass
        >>> import torch.utils._pytree as pytree
        >>>
        >>> @dataclass
        >>> class Config:
        >>>     norm: str
        >>>
        >>> pytree.register_constant(Config)
        >>>
        >>> config = Config("l2")
        >>> values, spec = pytree.tree_flatten(config)
        >>> assert len(values) == 0

    """

    def _flatten(x):  # type: ignore[no-untyped-def]
        return [], ConstantNode(x)

    def _unflatten(_, context):  # type: ignore[no-untyped-def]
        return context.value

    _private_register_pytree_node(
        cls,
        _flatten,
        _unflatten,
    )


@dataclasses.dataclass
class ConstantNode:
    value: Any


def _is_constant_holder(spec: "TreeSpec") -> bool:
    """Checks if the spec is from a pytree registered with register_constant"""
    return isinstance(spec.context, ConstantNode)


def _retrieve_constant(spec: "TreeSpec") -> Any:
    """Given a spec from a pytree registered with register_constant, retrieves the constant"""
    assert _is_constant_holder(spec)
    return tree_unflatten([], spec)


def _register_namedtuple(
    cls: type[Any],
    *,
    serialized_type_name: str,
) -> None:
    """
    Registers a namedtuple as a valid pytree node. By default namedtuples are
    valid pytree nodes, but they are not serializable. This API provides the
    argument `serialized_type_name` which allows these namedtuples to be
    serialized.

    Args:
        cls: the dataclass type to register
        serialized_type_name: The serialized name for the dataclass. This is
        required if you want to serialize the pytree TreeSpec containing this
        namedtuple.
    """
    _private_register_pytree_node(
        cls,
        _namedtuple_flatten,
        _namedtuple_unflatten,
        serialized_type_name=serialized_type_name,
        to_dumpable_context=_namedtuple_serialize,
        from_dumpable_context=_namedtuple_deserialize,
        flatten_with_keys_fn=_namedtuple_flatten_with_keys,
    )


@deprecated(
    "`torch.utils._pytree._register_pytree_node` is deprecated. "
    "Please use `torch.utils._pytree.register_pytree_node` instead.",
    category=FutureWarning,
)
def _register_pytree_node(
    cls: type[Any],
    flatten_fn: FlattenFunc,
    unflatten_fn: UnflattenFunc,
    to_str_fn: Optional[ToStrFunc] = None,  # deprecated
    maybe_from_str_fn: Optional[MaybeFromStrFunc] = None,  # deprecated
    *,
    serialized_type_name: Optional[str] = None,
    to_dumpable_context: Optional[ToDumpableContextFunc] = None,
    from_dumpable_context: Optional[FromDumpableContextFunc] = None,
    flatten_with_keys_fn: Optional[FlattenWithKeysFunc] = None,
) -> None:
    """Register a container-like type as pytree node for the Python pytree only.

    Args:
        cls: the type to register
        flatten_fn: A callable that takes a pytree and returns a flattened
            representation of the pytree and additional context to represent the
            flattened pytree.
        unflatten_fn: A callable that takes a flattened version of the pytree,
            additional context, and returns an unflattened pytree.
        serialized_type_name: A keyword argument used to specify the fully qualified
            name used when serializing the tree spec.
        to_dumpable_context: An optional keyword argument to custom specify how
            to convert the context of the pytree to a custom json dumpable
            representation. This is used for json serialization, which is being
            used in torch.export right now.
        from_dumpable_context: An optional keyword argument to custom specify how
            to convert the custom json dumpable representation of the context
            back to the original context. This is used for json deserialization,
            which is being used in torch.export right now.
        flatten_with_keys_fn: An optional keyword argument to specify how to
            access each pytree leaf's keypath when flattening and tree-mapping.
            Like ``flatten_fn``, but in place of a List[leaf], it should return
            a List[(keypath, leaf)].
    """
    if to_str_fn is not None or maybe_from_str_fn is not None:
        warnings.warn(
            "`to_str_fn` and `maybe_from_str_fn` is deprecated. "
            "Please use `to_dumpable_context` and `from_dumpable_context` instead.",
            FutureWarning,
            stacklevel=2,
        )

    _private_register_pytree_node(
        cls,
        flatten_fn,
        unflatten_fn,
        serialized_type_name=serialized_type_name,
        to_dumpable_context=to_dumpable_context,
        from_dumpable_context=from_dumpable_context,
        flatten_with_keys_fn=flatten_with_keys_fn,
    )


def _deregister_pytree_node(
    cls: type[Any],
) -> None:
    """This is an internal function that is used to deregister a pytree node type
    for the Python pytree only. This should be only used inside PyTorch.
    """
    with _NODE_REGISTRY_LOCK:
        del SUPPORTED_NODES[cls]
        node_def = SUPPORTED_SERIALIZED_TYPES[cls]
        del SERIALIZED_TYPE_TO_PYTHON_TYPE[node_def.serialized_type_name]
        del SUPPORTED_SERIALIZED_TYPES[cls]


def _private_register_pytree_node(
    cls: type[Any],
    flatten_fn: FlattenFunc,
    unflatten_fn: UnflattenFunc,
    *,
    serialized_type_name: Optional[str] = None,
    to_dumpable_context: Optional[ToDumpableContextFunc] = None,
    from_dumpable_context: Optional[FromDumpableContextFunc] = None,
    flatten_with_keys_fn: Optional[FlattenWithKeysFunc] = None,
) -> None:
    """This is an internal function that is used to register a pytree node type
    for the Python pytree only. End-users should use :func:`register_pytree_node`
    instead.
    """
    with _NODE_REGISTRY_LOCK:
        if cls in SUPPORTED_NODES:
            # TODO: change this warning to an error after OSS/internal stabilize
            warnings.warn(
                f"{cls} is already registered as pytree node. "
                "Overwriting the previous registration.",
            )

        node_def = NodeDef(cls, flatten_fn, unflatten_fn, flatten_with_keys_fn)
        SUPPORTED_NODES[cls] = node_def

        if (to_dumpable_context is None) ^ (from_dumpable_context is None):
            raise ValueError(
                f"Both to_dumpable_context and from_dumpable_context for {cls} must "
                "be None or registered."
            )

        if serialized_type_name is None:
            serialized_type_name = NO_SERIALIZED_TYPE_NAME_FOUND

        serialize_node_def = _SerializeNodeDef(
            cls,
            serialized_type_name,
            to_dumpable_context,
            from_dumpable_context,
        )
        SUPPORTED_SERIALIZED_TYPES[cls] = serialize_node_def
        SERIALIZED_TYPE_TO_PYTHON_TYPE[serialized_type_name] = cls


@dataclasses.dataclass(frozen=True)
class SequenceKey(Generic[T]):
    idx: int

    def __str__(self) -> str:
        return f"[{self.idx!r}]"

    def get(self, sequence: Sequence[T]) -> T:
        return sequence[self.idx]


K = TypeVar("K", bound=Hashable)


@dataclasses.dataclass(frozen=True)
class MappingKey(Generic[K, T]):
    key: K

    def __str__(self) -> str:
        return f"[{self.key!r}]"

    def get(self, mapping: Mapping[K, T]) -> T:
        return mapping[self.key]


@dataclasses.dataclass(frozen=True)
class GetAttrKey:
    name: str

    def __str__(self) -> str:
        return f".{self.name}"

    def get(self, obj: Any) -> Any:
        return getattr(obj, self.name)


def _tuple_flatten(d: tuple[T, ...]) -> tuple[list[T], Context]:
    return list(d), None


def _tuple_flatten_with_keys(
    d: tuple[T, ...]
) -> tuple[list[tuple[KeyEntry, T]], Context]:
    values, context = _tuple_flatten(d)
    return [(SequenceKey(i), v) for i, v in enumerate(values)], context


def _tuple_unflatten(values: Iterable[T], context: Context) -> tuple[T, ...]:
    return tuple(values)


def _list_flatten(d: list[T]) -> tuple[list[T], Context]:
    return d, None


def _list_flatten_with_keys(d: list[T]) -> tuple[list[tuple[KeyEntry, T]], Context]:
    values, context = _list_flatten(d)
    return [(SequenceKey(i), v) for i, v in enumerate(values)], context


def _list_unflatten(values: Iterable[T], context: Context) -> list[T]:
    return list(values)


def _dict_flatten(d: dict[Any, T]) -> tuple[list[T], Context]:
    return list(d.values()), list(d.keys())


def _dict_flatten_with_keys(
    d: dict[Any, T]
) -> tuple[list[tuple[KeyEntry, T]], Context]:
    values, context = _dict_flatten(d)
    return [(MappingKey(k), v) for k, v in zip(context, values)], context


def _dict_unflatten(values: Iterable[T], context: Context) -> dict[Any, T]:
    return dict(zip(context, values))


def _namedtuple_flatten(d: NamedTuple) -> tuple[list[Any], Context]:
    return list(d), type(d)


def _namedtuple_flatten_with_keys(
    d: NamedTuple,
) -> tuple[list[tuple[KeyEntry, Any]], Context]:
    values, context = _namedtuple_flatten(d)
    return (
        [(GetAttrKey(field), v) for field, v in zip(context._fields, values)],
        context,
    )


def _namedtuple_unflatten(values: Iterable[T], context: Context) -> NamedTuple:
    return cast(NamedTuple, context(*values))


def _namedtuple_serialize(context: Context) -> DumpableContext:
    if context not in SUPPORTED_SERIALIZED_TYPES:
        raise NotImplementedError(
            f"Can't serialize TreeSpec of namedtuple class {context} because we "
            "didn't register a serializated_type_name. Please register using "
            "`_register_namedtuple`."
        )

    serialize_node_def = SUPPORTED_SERIALIZED_TYPES[context]
    serialized_type_name = serialize_node_def.serialized_type_name

    if serialized_type_name == NO_SERIALIZED_TYPE_NAME_FOUND:
        raise NotImplementedError(
            f"Can't serialize TreeSpec of namedtuple class {context} because we "
            "couldn't find a serializated_type_name. Please register using "
            "`_register_namedtuple`."
        )
    return serialized_type_name


def _namedtuple_deserialize(dumpable_context: DumpableContext) -> Context:
    if dumpable_context not in SERIALIZED_TYPE_TO_PYTHON_TYPE:
        raise NotImplementedError(
            f"Can't deserialize TreeSpec of namedtuple class {dumpable_context} "
            "because we couldn't find a serializated name."
        )

    typ = SERIALIZED_TYPE_TO_PYTHON_TYPE[dumpable_context]
    return typ


def _ordereddict_flatten(d: OrderedDict[Any, T]) -> tuple[list[T], Context]:
    return list(d.values()), list(d.keys())


def _ordereddict_flatten_with_keys(
    d: OrderedDict[Any, T]
) -> tuple[list[tuple[KeyEntry, T]], Context]:
    values, context = _ordereddict_flatten(d)
    return [(MappingKey(k), v) for k, v in zip(context, values)], context


def _ordereddict_unflatten(
    values: Iterable[T],
    context: Context,
) -> OrderedDict[Any, T]:
    return OrderedDict((key, value) for key, value in zip(context, values))


_odict_flatten = _ordereddict_flatten
_odict_unflatten = _ordereddict_unflatten


def _defaultdict_flatten(d: defaultdict[Any, T]) -> tuple[list[T], Context]:
    values, dict_context = _dict_flatten(d)
    return values, [d.default_factory, dict_context]


def _defaultdict_flatten_with_keys(
    d: defaultdict[Any, T]
) -> tuple[list[tuple[KeyEntry, T]], Context]:
    values, context = _defaultdict_flatten(d)
    _, dict_context = context
    return [(MappingKey(k), v) for k, v in zip(dict_context, values)], context


def _defaultdict_unflatten(
    values: Iterable[T],
    context: Context,
) -> defaultdict[Any, T]:
    default_factory, dict_context = context
    return defaultdict(default_factory, _dict_unflatten(values, dict_context))


def _defaultdict_serialize(context: Context) -> DumpableContext:
    default_factory, dict_context = context
    json_defaultdict = {
        "default_factory_module": default_factory.__module__,
        "default_factory_name": default_factory.__qualname__,
        "dict_context": dict_context,
    }
    return json_defaultdict


def _defaultdict_deserialize(dumpable_context: DumpableContext) -> Context:
    assert isinstance(dumpable_context, dict)
    assert set(dumpable_context) == {
        "default_factory_module",
        "default_factory_name",
        "dict_context",
    }

    default_factory_module = dumpable_context["default_factory_module"]
    default_factory_name = dumpable_context["default_factory_name"]
    assert isinstance(default_factory_module, str)
    assert isinstance(default_factory_name, str)
    module = importlib.import_module(default_factory_module)
    default_factory = getattr(module, default_factory_name)

    dict_context = dumpable_context["dict_context"]
    return [default_factory, dict_context]


def _deque_flatten(d: deque[T]) -> tuple[list[T], Context]:
    return list(d), d.maxlen


def _deque_flatten_with_keys(
    d: deque[T],
) -> tuple[list[tuple[KeyEntry, T]], Context]:
    values, context = _deque_flatten(d)
    return [(SequenceKey(i), v) for i, v in enumerate(values)], context


def _deque_unflatten(values: Iterable[T], context: Context) -> deque[T]:
    return deque(values, maxlen=context)


_private_register_pytree_node(
    tuple,
    _tuple_flatten,
    _tuple_unflatten,
    serialized_type_name="builtins.tuple",
    flatten_with_keys_fn=_tuple_flatten_with_keys,
)
_private_register_pytree_node(
    list,
    _list_flatten,
    _list_unflatten,
    serialized_type_name="builtins.list",
    flatten_with_keys_fn=_list_flatten_with_keys,
)
_private_register_pytree_node(
    dict,
    _dict_flatten,
    _dict_unflatten,
    serialized_type_name="builtins.dict",
    flatten_with_keys_fn=_dict_flatten_with_keys,
)
_private_register_pytree_node(
    namedtuple,  # type: ignore[arg-type]
    _namedtuple_flatten,
    _namedtuple_unflatten,
    serialized_type_name="collections.namedtuple",
    to_dumpable_context=_namedtuple_serialize,
    from_dumpable_context=_namedtuple_deserialize,
    flatten_with_keys_fn=_namedtuple_flatten_with_keys,
)
_private_register_pytree_node(
    OrderedDict,
    _ordereddict_flatten,
    _ordereddict_unflatten,
    serialized_type_name="collections.OrderedDict",
    flatten_with_keys_fn=_ordereddict_flatten_with_keys,
)
_private_register_pytree_node(
    defaultdict,
    _defaultdict_flatten,
    _defaultdict_unflatten,
    serialized_type_name="collections.defaultdict",
    to_dumpable_context=_defaultdict_serialize,
    from_dumpable_context=_defaultdict_deserialize,
    flatten_with_keys_fn=_defaultdict_flatten_with_keys,
)
_private_register_pytree_node(
    deque,
    _deque_flatten,
    _deque_unflatten,
    serialized_type_name="collections.deque",
    flatten_with_keys_fn=_deque_flatten_with_keys,
)


STANDARD_DICT_TYPES: frozenset[type] = frozenset(
    {dict, OrderedDict, defaultdict},
)
BUILTIN_TYPES: frozenset[type] = frozenset(
    {tuple, list, dict, namedtuple, OrderedDict, defaultdict, deque},  # type: ignore[arg-type]
)


# h/t https://stackoverflow.com/questions/2166818/how-to-check-if-an-object-is-an-instance-of-a-namedtuple
def _is_namedtuple_instance(tree: Any) -> bool:
    typ = type(tree)
    bases = typ.__bases__
    if len(bases) != 1 or bases[0] != tuple:
        return False
    fields = getattr(typ, "_fields", None)
    if not isinstance(fields, tuple):
        return False
    return all(type(entry) == str for entry in fields)


def _get_node_type(tree: Any) -> Any:
    if _is_namedtuple_instance(tree):
        return namedtuple
    return type(tree)


# A leaf is defined as anything that is not a Node.
def _is_leaf(tree: PyTree, is_leaf: Optional[Callable[[PyTree], bool]] = None) -> bool:
    return (is_leaf is not None and is_leaf(tree)) or _get_node_type(
        tree
    ) not in SUPPORTED_NODES


# A TreeSpec represents the structure of a pytree. It holds:
# "type": the type of root Node of the pytree
# context: some context that is useful in unflattening the pytree
# children_specs: specs for each child of the root Node
# num_leaves: the number of leaves
@dataclasses.dataclass(init=True, frozen=True, eq=True, repr=False)
class TreeSpec:
    type: Any
    context: Context
    children_specs: list["TreeSpec"]

    num_nodes: int = dataclasses.field(init=False)
    num_leaves: int = dataclasses.field(init=False)
    num_children: int = dataclasses.field(init=False)

    def __post_init__(self) -> None:
        num_nodes = sum((spec.num_nodes for spec in self.children_specs), start=1)
        num_leaves = sum(spec.num_leaves for spec in self.children_specs)
        num_children = len(self.children_specs)
        object.__setattr__(self, "num_nodes", num_nodes)
        object.__setattr__(self, "num_leaves", num_leaves)
        object.__setattr__(self, "num_children", num_children)

    def __repr__(self, indent: int = 0) -> str:
        repr_prefix: str = f"TreeSpec({self.type.__name__}, {self.context}, ["
        children_specs_str: str = ""
        if self.num_children > 0:
            indent += 2
            children_specs_str += self.children_specs[0].__repr__(indent)
            children_specs_str += "," if self.num_children > 1 else ""
            children_specs_str += ",".join(
                [
                    "\n" + " " * indent + child.__repr__(indent)
                    for child in self.children_specs[1:]
                ]
            )
        repr_suffix: str = f"{children_specs_str}])"
        return repr_prefix + repr_suffix

    def is_leaf(self) -> bool:
        return self.num_nodes == 1 and self.num_leaves == 1

    def flatten_up_to(self, tree: PyTree) -> list[PyTree]:
        def helper(treespec: TreeSpec, tree: PyTree, subtrees: list[PyTree]) -> None:
            if treespec.is_leaf():
                subtrees.append(tree)
                return

            node_type = _get_node_type(tree)
            if treespec.type not in BUILTIN_TYPES:
                # Always require custom node types to match exactly
                if node_type != treespec.type:
                    raise ValueError(
                        f"Type mismatch; "
                        f"expected {treespec.type!r}, but got {node_type!r}.",
                    )
                flatten_fn = SUPPORTED_NODES[node_type].flatten_fn
                children, context = flatten_fn(tree)
                if len(children) != treespec.num_children:
                    raise ValueError(
                        f"Node arity mismatch; "
                        f"expected {treespec.num_children}, but got {len(children)}.",
                    )
                if context != treespec.context:
                    raise ValueError(
                        f"Node context mismatch for custom node type {treespec.type!r}.",
                    )
            else:
                # For builtin dictionary types, we allow some flexibility
                # Otherwise, we require exact matches
                both_standard_dict = (
                    treespec.type in STANDARD_DICT_TYPES
                    and node_type in STANDARD_DICT_TYPES
                )
                if not both_standard_dict and node_type != treespec.type:
                    raise ValueError(
                        f"Node type mismatch; "
                        f"expected {treespec.type!r}, but got {node_type!r}.",
                    )
                if len(tree) != treespec.num_children:
                    raise ValueError(
                        f"Node arity mismatch; "
                        f"expected {treespec.num_children}, but got {len(tree)}.",
                    )

                if both_standard_dict:
                    # dictionary types are compatible with each other
                    dict_context = (
                        treespec.context
                        if treespec.type is not defaultdict
                        # ignore mismatch of `default_factory` for defaultdict
                        else treespec.context[1]
                    )
                    expected_keys = dict_context
                    got_key_set = set(tree)
                    expected_key_set = set(expected_keys)
                    if got_key_set != expected_key_set:
                        missing_keys = expected_key_set.difference(got_key_set)
                        extra_keys = got_key_set.difference(expected_key_set)
                        message = ""
                        if missing_keys:
                            message += f"; missing key(s): {missing_keys}"
                        if extra_keys:
                            message += f"; extra key(s): {extra_keys}"
                        raise ValueError(f"Node keys mismatch{message}.")
                    children = [tree[key] for key in expected_keys]
                else:
                    # node_type is treespec.type
                    flatten_fn = SUPPORTED_NODES[node_type].flatten_fn
                    children, context = flatten_fn(tree)
                    if (
                        node_type is not deque  # ignore mismatch of `maxlen` for deque
                    ) and context != treespec.context:
                        raise ValueError(
                            f"Node context mismatch for node type {treespec.type!r}; "
                            f"expected {treespec.context!r}, but got {context!r}.",  # namedtuple type mismatch
                        )

            for subtree, subspec in zip(children, treespec.children_specs):
                helper(subspec, subtree, subtrees)

        subtrees: list[PyTree] = []
        helper(self, tree, subtrees)
        return subtrees

    def unflatten(self, leaves: Iterable[Any]) -> PyTree:
        if not isinstance(leaves, (list, tuple)):
            leaves = list(leaves)
        if len(leaves) != self.num_leaves:
            raise ValueError(
                f"treespec.unflatten(leaves): `leaves` has length {len(leaves)} "
                f"but the spec refers to a pytree that holds {self.num_leaves} "
                f"items ({self}).",
            )
        if self.is_leaf():
            return leaves[0]

        unflatten_fn = SUPPORTED_NODES[self.type].unflatten_fn

        # Recursively unflatten the children
        start = 0
        end = 0
        child_pytrees = []
        for child_spec in self.children_specs:
            end += child_spec.num_leaves
            child_pytrees.append(child_spec.unflatten(leaves[start:end]))
            start = end

        return unflatten_fn(child_pytrees, self.context)


PyTreeSpec: TypeAlias = TreeSpec


class LeafSpec(TreeSpec):
    def __init__(self) -> None:
        super().__init__(None, None, [])

    def __post_init__(self) -> None:
        object.__setattr__(self, "num_nodes", 1)
        object.__setattr__(self, "num_leaves", 1)
        object.__setattr__(self, "num_children", 0)

    def __repr__(self, indent: int = 0) -> str:
        return "*"


# All leaves are equivalent, so represent with a single object to save on
# object construction time
_LEAF_SPEC = LeafSpec()


def tree_flatten(
    tree: PyTree,
    is_leaf: Optional[Callable[[PyTree], bool]] = None,
) -> tuple[list[Any], TreeSpec]:
    """Flattens a pytree into a list of values and a TreeSpec that can be used
    to reconstruct the pytree.
    """

    def helper(node: PyTree, leaves: list[Any]) -> TreeSpec:
        if _is_leaf(node, is_leaf=is_leaf):
            leaves.append(node)
            return _LEAF_SPEC

        node_type = _get_node_type(node)
        flatten_fn = SUPPORTED_NODES[node_type].flatten_fn
        children, context = flatten_fn(node)

        # Recursively flatten the children
        subspecs = [helper(child, leaves) for child in children]
        return TreeSpec(node_type, context, subspecs)

    leaves: list[Any] = []
    treespec = helper(tree, leaves)
    return leaves, treespec


def tree_unflatten(leaves: Iterable[Any], treespec: TreeSpec) -> PyTree:
    """Given a list of values and a TreeSpec, builds a pytree.
    This is the inverse operation of `tree_flatten`.
    """
    if not isinstance(treespec, TreeSpec):
        raise TypeError(
            f"tree_unflatten(leaves, treespec): Expected `treespec` to be "
            f"instance of TreeSpec but got item of type {type(treespec)}.",
        )
    return treespec.unflatten(leaves)


def tree_iter(
    tree: PyTree,
    is_leaf: Optional[Callable[[PyTree], bool]] = None,
) -> Iterable[Any]:
    """Get an iterator over the leaves of a pytree."""
    if _is_leaf(tree, is_leaf=is_leaf):
        yield tree
    else:
        node_type = _get_node_type(tree)
        flatten_fn = SUPPORTED_NODES[node_type].flatten_fn
        child_pytrees, _ = flatten_fn(tree)

        # Recursively flatten the children
        for child in child_pytrees:
            yield from tree_iter(child, is_leaf=is_leaf)


def tree_leaves(
    tree: PyTree,
    is_leaf: Optional[Callable[[PyTree], bool]] = None,
) -> list[Any]:
    """Get a list of leaves of a pytree."""
    return list(tree_iter(tree, is_leaf=is_leaf))


def tree_structure(
    tree: PyTree,
    is_leaf: Optional[Callable[[PyTree], bool]] = None,
) -> TreeSpec:
    """Get the TreeSpec for a pytree."""
    return tree_flatten(tree, is_leaf=is_leaf)[1]


def tree_map(
    func: Callable[..., Any],
    tree: PyTree,
    *rests: PyTree,
    is_leaf: Optional[Callable[[PyTree], bool]] = None,
) -> PyTree:
    """Map a multi-input function over pytree args to produce a new pytree.

    See also :func:`tree_map_`.

    >>> tree_map(lambda x: x + 1, {'x': 7, 'y': (42, 64)})
    {'x': 8, 'y': (43, 65)}
    >>> tree_map(lambda x: x is None, {'x': 7, 'y': (42, 64), 'z': None})
    {'x': False, 'y': (False, False), 'z': True}

    If multiple inputs are given, the structure of the tree is taken from the first input;
    subsequent inputs need only have ``tree`` as a prefix:

    >>> tree_map(lambda x, y: [x] + y, [5, 6], [[7, 9], [1, 2]])
    [[5, 7, 9], [6, 1, 2]]

    Args:
        func (callable): A function that takes ``1 + len(rests)`` arguments, to be applied at the
            corresponding leaves of the pytrees.
        tree (pytree): A pytree to be mapped over, with each leaf providing the first positional
            argument to function ``func``.
        rests (tuple of pytree): A tuple of pytrees, each of which has the same structure as
            ``tree`` or has ``tree`` as a prefix.
        is_leaf (callable, optional): An extra leaf predicate function that will be called at each
            flattening step. The function should have a single argument with signature
            ``is_leaf(node) -> bool``. If it returns :data:`True`, the whole subtree being treated
            as a leaf. Otherwise, the default pytree registry will be used to determine a node is a
            leaf or not. If the function is not specified, the default pytree registry will be used.

    Returns:
        A new pytree with the same structure as ``tree`` but with the value at each leaf given by
        ``func(x, *xs)`` where ``x`` is the value at the corresponding leaf in ``tree`` and ``xs``
        is the tuple of values at corresponding nodes in ``rests``.
    """
    leaves, treespec = tree_flatten(tree, is_leaf=is_leaf)
    flat_args = [leaves] + [treespec.flatten_up_to(r) for r in rests]
    return treespec.unflatten(map(func, *flat_args))


def tree_map_(
    func: Callable[..., Any],
    tree: PyTree,
    *rests: PyTree,
    is_leaf: Optional[Callable[[PyTree], bool]] = None,
) -> PyTree:
    """Like :func:`tree_map`, but do an inplace call on each leaf and return the original tree.

    See also :func:`tree_map`.

    Args:
        func (callable): A function that takes ``1 + len(rests)`` arguments, to be applied at the
            corresponding leaves of the pytrees.
        tree (pytree): A pytree to be mapped over, with each leaf providing the first positional
            argument to function ``func``.
        rests (tuple of pytree): A tuple of pytrees, each of which has the same structure as
            ``tree`` or has ``tree`` as a prefix.
        is_leaf (callable, optional): An extra leaf predicate function that will be called at each
            flattening step. The function should have a single argument with signature
            ``is_leaf(node) -> bool``. If it returns :data:`True`, the whole subtree being treated
            as a leaf. Otherwise, the default pytree registry will be used to determine a node is a
            leaf or not. If the function is not specified, the default pytree registry will be used.

    Returns:
        The original ``tree`` with the value at each leaf is given by the side-effect of function
        ``func(x, *xs)`` (not the return value) where ``x`` is the value at the corresponding leaf
        in ``tree`` and ``xs`` is the tuple of values at values at corresponding nodes in ``rests``.
    """
    leaves, treespec = tree_flatten(tree, is_leaf=is_leaf)
    flat_args = [leaves] + [treespec.flatten_up_to(r) for r in rests]
    deque(map(func, *flat_args), maxlen=0)  # consume and exhaust the iterable
    return tree


Type2 = tuple[type[T], type[S]]
Type3 = tuple[type[T], type[S], type[U]]
if sys.version_info >= (3, 10):
    TypeAny = Union[type[Any], tuple[type[Any], ...], types.UnionType]
else:
    TypeAny = Union[type[Any], tuple[type[Any], ...]]

Fn2 = Callable[[Union[T, S]], R]
Fn3 = Callable[[Union[T, S, U]], R]
Fn = Callable[[T], R]
FnAny = Callable[[Any], R]

MapOnlyFn = Callable[[T], Callable[[Any], Any]]


# These specializations help with type inference on the lambda passed to this
# function
@overload
def map_only(type_or_types_or_pred: Type2[T, S], /) -> MapOnlyFn[Fn2[T, S, Any]]:
    ...


@overload
def map_only(type_or_types_or_pred: Type3[T, S, U], /) -> MapOnlyFn[Fn3[T, S, U, Any]]:
    ...


@overload
def map_only(type_or_types_or_pred: type[T], /) -> MapOnlyFn[Fn[T, Any]]:
    ...


# This specialization is needed for the implementations below that call
@overload
def map_only(type_or_types_or_pred: TypeAny, /) -> MapOnlyFn[FnAny[Any]]:
    ...


@overload
def map_only(type_or_types_or_pred: Callable[[Any], bool], /) -> MapOnlyFn[FnAny[Any]]:
    ...


def map_only(
    type_or_types_or_pred: Union[TypeAny, Callable[[Any], bool]], /
) -> MapOnlyFn[FnAny[Any]]:
    """
    Suppose you are writing a tree_map over tensors, leaving everything
    else unchanged.  Ordinarily you would have to write:

        def go(t):
            if isinstance(t, Tensor):
                return ...
            else:
                return t

    With this function, you only need to write:

        @map_only(Tensor)
        def go(t):
            return ...

    You can also directly use 'tree_map_only'
    """
    if isinstance(type_or_types_or_pred, (type, tuple)) or (
        sys.version_info >= (3, 10)
        and isinstance(type_or_types_or_pred, types.UnionType)
    ):

        def pred(x: Any) -> bool:
            return isinstance(x, type_or_types_or_pred)  # type: ignore[arg-type]

    elif callable(type_or_types_or_pred):
        pred = type_or_types_or_pred  # type: ignore[assignment]
    else:
        raise TypeError("Argument must be a type, a tuple of types, or a callable.")

    def wrapper(func: Callable[[T], Any]) -> Callable[[Any], Any]:
        @functools.wraps(func)
        def wrapped(x: T) -> Any:
            if pred(x):
                return func(x)
            return x

        return wrapped

    return wrapper


@overload
def tree_map_only(
    type_or_types_or_pred: type[T],
    /,
    func: Fn[T, Any],
    tree: PyTree,
    is_leaf: Optional[Callable[[PyTree], bool]] = None,
) -> PyTree:
    ...


@overload
def tree_map_only(
    type_or_types_or_pred: Type2[T, S],
    /,
    func: Fn2[T, S, Any],
    tree: PyTree,
    is_leaf: Optional[Callable[[PyTree], bool]] = None,
) -> PyTree:
    ...


@overload
def tree_map_only(
    type_or_types_or_pred: Type3[T, S, U],
    /,
    func: Fn3[T, S, U, Any],
    tree: PyTree,
    is_leaf: Optional[Callable[[PyTree], bool]] = None,
) -> PyTree:
    ...


@overload
def tree_map_only(
    type_or_types_or_pred: Callable[[Any], bool],
    /,
    func: FnAny[Any],
    tree: PyTree,
    is_leaf: Optional[Callable[[PyTree], bool]] = None,
) -> PyTree:
    ...


def tree_map_only(
    type_or_types_or_pred: Union[TypeAny, Callable[[Any], bool]],
    /,
    func: FnAny[Any],
    tree: PyTree,
    is_leaf: Optional[Callable[[PyTree], bool]] = None,
) -> PyTree:
    return tree_map(map_only(type_or_types_or_pred)(func), tree, is_leaf=is_leaf)


@overload
def tree_map_only_(
    type_or_types_or_pred: type[T],
    /,
    func: Fn[T, Any],
    tree: PyTree,
    is_leaf: Optional[Callable[[PyTree], bool]] = None,
) -> PyTree:
    ...


@overload
def tree_map_only_(
    type_or_types_or_pred: Type2[T, S],
    /,
    func: Fn2[T, S, Any],
    tree: PyTree,
    is_leaf: Optional[Callable[[PyTree], bool]] = None,
) -> PyTree:
    ...


@overload
def tree_map_only_(
    type_or_types_or_pred: Type3[T, S, U],
    /,
    func: Fn3[T, S, U, Any],
    tree: PyTree,
    is_leaf: Optional[Callable[[PyTree], bool]] = None,
) -> PyTree:
    ...


@overload
def tree_map_only_(
    type_or_types_or_pred: Callable[[Any], bool],
    /,
    func: FnAny[Any],
    tree: PyTree,
    is_leaf: Optional[Callable[[PyTree], bool]] = None,
) -> PyTree:
    ...


def tree_map_only_(
    type_or_types_or_pred: Union[TypeAny, Callable[[Any], bool]],
    /,
    func: FnAny[Any],
    tree: PyTree,
    is_leaf: Optional[Callable[[PyTree], bool]] = None,
) -> PyTree:
    return tree_map_(map_only(type_or_types_or_pred)(func), tree, is_leaf=is_leaf)


def tree_all(
    pred: Callable[[Any], bool],
    tree: PyTree,
    is_leaf: Optional[Callable[[PyTree], bool]] = None,
) -> bool:
    flat_args = tree_iter(tree, is_leaf=is_leaf)
    return all(map(pred, flat_args))


def tree_any(
    pred: Callable[[Any], bool],
    tree: PyTree,
    is_leaf: Optional[Callable[[PyTree], bool]] = None,
) -> bool:
    flat_args = tree_iter(tree, is_leaf=is_leaf)
    return any(map(pred, flat_args))


@overload
def tree_all_only(
    type_or_types: type[T],
    /,
    pred: Fn[T, bool],
    tree: PyTree,
    is_leaf: Optional[Callable[[PyTree], bool]] = None,
) -> bool:
    ...


@overload
def tree_all_only(
    type_or_types: Type2[T, S],
    /,
    pred: Fn2[T, S, bool],
    tree: PyTree,
    is_leaf: Optional[Callable[[PyTree], bool]] = None,
) -> bool:
    ...


@overload
def tree_all_only(
    type_or_types: Type3[T, S, U],
    /,
    pred: Fn3[T, S, U, bool],
    tree: PyTree,
    is_leaf: Optional[Callable[[PyTree], bool]] = None,
) -> bool:
    ...


def tree_all_only(
    type_or_types: TypeAny,
    /,
    pred: FnAny[bool],
    tree: PyTree,
    is_leaf: Optional[Callable[[PyTree], bool]] = None,
) -> bool:
    flat_args = tree_iter(tree, is_leaf=is_leaf)
    return all(pred(x) for x in flat_args if isinstance(x, type_or_types))


@overload
def tree_any_only(
    type_or_types: type[T],
    /,
    pred: Fn[T, bool],
    tree: PyTree,
    is_leaf: Optional[Callable[[PyTree], bool]] = None,
) -> bool:
    ...


@overload
def tree_any_only(
    type_or_types: Type2[T, S],
    /,
    pred: Fn2[T, S, bool],
    tree: PyTree,
    is_leaf: Optional[Callable[[PyTree], bool]] = None,
) -> bool:
    ...


@overload
def tree_any_only(
    type_or_types: Type3[T, S, U],
    /,
    pred: Fn3[T, S, U, bool],
    tree: PyTree,
    is_leaf: Optional[Callable[[PyTree], bool]] = None,
) -> bool:
    ...


def tree_any_only(
    type_or_types: TypeAny,
    /,
    pred: FnAny[bool],
    tree: PyTree,
    is_leaf: Optional[Callable[[PyTree], bool]] = None,
) -> bool:
    flat_args = tree_iter(tree, is_leaf=is_leaf)
    return any(pred(x) for x in flat_args if isinstance(x, type_or_types))


# Broadcasts a pytree to the provided TreeSpec and returns the flattened
# values. If this is not possible, then this function returns None.
#
# For example, given pytree=0 and spec=TreeSpec(list, None, [LeafSpec(), LeafSpec()]),
# would return [0, 0]. This is useful for part of the vmap implementation:
# a user can pass in vmap(fn, in_dims)(*inputs). `in_dims` should be
# broadcastable to the tree structure of `inputs` and we use
# _broadcast_to_and_flatten to check this.
def _broadcast_to_and_flatten(
    tree: PyTree,
    treespec: TreeSpec,
    is_leaf: Optional[Callable[[PyTree], bool]] = None,
) -> Optional[list[Any]]:
    assert isinstance(treespec, TreeSpec)

    if _is_leaf(tree, is_leaf=is_leaf):
        return [tree] * treespec.num_leaves
    if treespec.is_leaf():
        return None
    node_type = _get_node_type(tree)
    if node_type != treespec.type:
        return None

    flatten_fn = SUPPORTED_NODES[node_type].flatten_fn
    child_pytrees, ctx = flatten_fn(tree)

    # Check if the Node is different from the spec
    if len(child_pytrees) != treespec.num_children or ctx != treespec.context:
        return None

    # Recursively flatten the children
    result: list[Any] = []
    for child, child_spec in zip(child_pytrees, treespec.children_specs):
        flat = _broadcast_to_and_flatten(child, child_spec, is_leaf=is_leaf)
        if flat is not None:
            result += flat
        else:
            return None

    return result


@dataclasses.dataclass
class _TreeSpecSchema:
    """
    _TreeSpecSchema is the schema used to serialize the TreeSpec
    It contains the following fields:
    - type: A string name of the type. null for the case of a LeafSpec.
    - context: Any format which is json dumpable
    - children_spec: A list of children serialized specs.
    """

    type: Optional[str]
    context: DumpableContext
    children_spec: list["_TreeSpecSchema"]


class _ProtocolFn(NamedTuple):
    treespec_to_json: Callable[[TreeSpec], DumpableContext]
    json_to_treespec: Callable[[DumpableContext], TreeSpec]


_SUPPORTED_PROTOCOLS: dict[int, _ProtocolFn] = {}


def _treespec_to_json(treespec: TreeSpec) -> _TreeSpecSchema:
    if treespec.is_leaf():
        return _TreeSpecSchema(None, None, [])

    if treespec.type not in SUPPORTED_SERIALIZED_TYPES:
        raise NotImplementedError(
            f"Serializing {treespec.type} in pytree is not registered.",
        )

    serialize_node_def = SUPPORTED_SERIALIZED_TYPES[treespec.type]

    serialized_type_name = serialize_node_def.serialized_type_name

    if serialized_type_name == NO_SERIALIZED_TYPE_NAME_FOUND:
        raise NotImplementedError(
            f"No registered serialization name for {treespec.type} found. "
            "Please update your _register_pytree_node call with a `serialized_type_name` kwarg."
        )

    if serialize_node_def.to_dumpable_context is None:
        try:
            serialized_context = json.dumps(treespec.context, cls=EnumEncoder)
        except TypeError as e:
            raise TypeError(
                "Unable to serialize context. "
                "Please make the context json dump-able, or register a "
                "custom serializer using _register_pytree_node."
            ) from e
    else:
        serialized_context = serialize_node_def.to_dumpable_context(treespec.context)

    child_schemas = [_treespec_to_json(child) for child in treespec.children_specs]

    return _TreeSpecSchema(serialized_type_name, serialized_context, child_schemas)


def _json_to_treespec(json_schema: DumpableContext) -> TreeSpec:
    if (
        json_schema["type"] is None
        and json_schema["context"] is None
        and len(json_schema["children_spec"]) == 0
    ):
        return _LEAF_SPEC

    if json_schema["type"] not in SERIALIZED_TYPE_TO_PYTHON_TYPE:
        raise NotImplementedError(
            f'Deserializing {json_schema["type"]} in pytree is not registered.',
        )

    typ = SERIALIZED_TYPE_TO_PYTHON_TYPE[json_schema["type"]]
    serialize_node_def = SUPPORTED_SERIALIZED_TYPES[typ]

    if serialize_node_def.from_dumpable_context is None:
        try:
            context = json.loads(json_schema["context"])
        except TypeError as ex:
            raise TypeError(
                "Unable to deserialize context. "
                "Please make the context json load-able, or register a "
                "custom serializer using _register_pytree_node.",
            ) from ex
    else:
        context = serialize_node_def.from_dumpable_context(json_schema["context"])

    children_specs = [
        _json_to_treespec(child_string) for child_string in json_schema["children_spec"]
    ]

    return TreeSpec(typ, context, children_specs)


_SUPPORTED_PROTOCOLS[1] = _ProtocolFn(_treespec_to_json, _json_to_treespec)


def treespec_dumps(treespec: TreeSpec, protocol: Optional[int] = None) -> str:
    if not isinstance(treespec, TreeSpec):
        raise TypeError(
            f"treespec_dumps(treespec, protocol): Expected `treespec` to be instance of "
            f"TreeSpec but got item of type {type(treespec)}.",
        )

    if protocol is None:
        protocol = DEFAULT_TREESPEC_SERIALIZATION_PROTOCOL

    if protocol in _SUPPORTED_PROTOCOLS:
        json_spec = _SUPPORTED_PROTOCOLS[protocol].treespec_to_json(treespec)
    else:
        raise ValueError(
            f"Unknown protocol {protocol}. "
            f"Available protocols: {list(_SUPPORTED_PROTOCOLS.keys())}",
        )

    str_spec = json.dumps((protocol, dataclasses.asdict(json_spec)), cls=EnumEncoder)
    return str_spec


@functools.lru_cache
def treespec_loads(serialized: str) -> TreeSpec:
    protocol, json_schema = json.loads(serialized)

    if protocol in _SUPPORTED_PROTOCOLS:
        return _SUPPORTED_PROTOCOLS[protocol].json_to_treespec(json_schema)
    raise ValueError(
        f"Unknown protocol {protocol}. "
        f"Available protocols: {list(_SUPPORTED_PROTOCOLS.keys())}",
    )


class _Asterisk(str):
    def __new__(cls) -> Self:
        return super().__new__(cls, "*")

    def __repr__(self) -> str:
        return "*"  # no quotes


_asterisk = _Asterisk()
del _Asterisk


def treespec_pprint(treespec: TreeSpec) -> str:
    dummy_tree = tree_unflatten([_asterisk] * treespec.num_leaves, treespec)
    return repr(dummy_tree)


# TODO(angelayi): remove this function after OSS/internal stabilize
@deprecated(
    "`pytree_to_str` is deprecated. Please use `treespec_dumps` instead.",
    category=FutureWarning,
)
def pytree_to_str(treespec: TreeSpec) -> str:
    return treespec_dumps(treespec)


# TODO(angelayi): remove this function after OSS/internal stabilize
@deprecated(
    "`str_to_pytree` is deprecated. Please use `treespec_loads` instead.",
    category=FutureWarning,
)
def str_to_pytree(json: str) -> TreeSpec:
    return treespec_loads(json)


def arg_tree_leaves(*args: PyTree, **kwargs: PyTree) -> list[Any]:
    """Get a flat list of arguments to this function

    A slightly faster version of tree_leaves((args, kwargs))
    """
    leaves: list[Any] = []
    for a in args:
        leaves.extend(tree_iter(a))
    for a in kwargs.values():
        leaves.extend(tree_iter(a))
    return leaves


def tree_flatten_with_path(
    tree: PyTree,
    is_leaf: Optional[Callable[[PyTree], bool]] = None,
) -> tuple[list[tuple[KeyPath, Any]], TreeSpec]:
    """Flattens a pytree like :func:`tree_flatten`, but also returns each leaf's key path.

    Args:
        tree: a pytree to flatten. If it contains a custom type, that type must be
            registered with an appropriate `tree_flatten_with_path_fn` when registered
            with :func:`register_pytree_node`.
        is_leaf: An extra leaf predicate function that will be called at each
            flattening step. The function should have a single argument with signature
            ``is_leaf(node) -> bool``. If it returns :data:`True`, the whole subtree being treated
            as a leaf. Otherwise, the default pytree registry will be used to determine a node is a
            leaf or not. If the function is not specified, the default pytree registry will be used.
    Returns:
        A tuple where the first element is a list of (key path, leaf) pairs, and the
        second element is a :class:`TreeSpec` representing the structure of the flattened
        tree.
    """
    _, treespec = tree_flatten(tree, is_leaf)
    return list(_generate_key_paths((), tree, is_leaf)), treespec


def tree_leaves_with_path(
    tree: PyTree,
    is_leaf: Optional[Callable[[PyTree], bool]] = None,
) -> list[tuple[KeyPath, Any]]:
    """Gets the leaves of a pytree like ``tree_leaves`` and returns each leaf's key path.

    Args:
        tree: a pytree. If it contains a custom type, that type must be
            registered with an appropriate `tree_flatten_with_path_fn` when registered
            with :func:`register_pytree_node`.
        is_leaf: An extra leaf predicate function that will be called at each
            flattening step. The function should have a single argument with signature
            ``is_leaf(node) -> bool``. If it returns :data:`True`, the whole subtree being treated
            as a leaf. Otherwise, the default pytree registry will be used to determine a node is a
            leaf or not. If the function is not specified, the default pytree registry will be used.
    Returns:
        A list of (key path, leaf) pairs.
    """
    return list(_generate_key_paths((), tree, is_leaf))


def _generate_key_paths(
    key_path: KeyPath,
    tree: PyTree,
    is_leaf: Optional[Callable[[PyTree], bool]] = None,
) -> Iterable[tuple[KeyPath, Any]]:
    if is_leaf and is_leaf(tree):
        yield key_path, tree
        return

    node_type = _get_node_type(tree)
    handler = SUPPORTED_NODES.get(node_type)
    if not handler:
        # This is a leaf
        yield key_path, tree
        return

    flatten_with_keys = handler.flatten_with_keys_fn
    if flatten_with_keys:
        key_children, _ = flatten_with_keys(tree)
        for k, c in key_children:
            yield from _generate_key_paths((*key_path, k), c, is_leaf)
    else:
        # We registered this pytree but didn't add a flatten_with_keys_fn, complain.
        raise ValueError(
            f"Did not find a flatten_with_keys_fn for type: {node_type}. "
            "Please pass a flatten_with_keys_fn argument to register_pytree_node."
        )


def tree_map_with_path(
    func: Callable[..., Any],
    tree: PyTree,
    *rests: PyTree,
    is_leaf: Optional[Callable[[PyTree], bool]] = None,
) -> PyTree:
    """Like :func:`tree_map`, but the provided callable takes an additional key path argument.

    Args:
        func: A function that takes ``2 + len(rests)`` arguments, to be applied at the
            corresponding leaves of the pytrees. The first positional argument
            to ``func`` is the key path of the leaf in question. The second
            positional argument is the value of the leaf.
        tree: A pytree to be mapped over, with each leaf providing the first positional
            argument to function ``func``.
        rests: A tuple of pytrees, each of which has the same structure as
            ``tree`` or has ``tree`` as a prefix.
        is_leaf: An extra leaf predicate function that will be called at each
            flattening step. The function should have a single argument with signature
            ``is_leaf(node) -> bool``. If it returns :data:`True`, the whole subtree being treated
            as a leaf. Otherwise, the default pytree registry will be used to determine a node is a
            leaf or not. If the function is not specified, the default pytree registry will be used.

    Returns
        A new pytree with the same structure as ``tree`` but with the value at each leaf given by
        ``func(keypath, x, *xs)`` where ``keypath`` is the key path at the
        corresponding leaf in ``tree``, ``x`` is the value at that leaf, and
        ``xs`` is the tuple of values at corresponding nodes in ``rests``.
    """
    keypath_leaves, treespec = tree_flatten_with_path(tree, is_leaf)
    keypath_leaves = list(zip(*keypath_leaves))
    all_keypath_leaves = keypath_leaves + [treespec.flatten_up_to(r) for r in rests]
    return treespec.unflatten(func(*xs) for xs in zip(*all_keypath_leaves))


def keystr(kp: KeyPath) -> str:
    """Given a key path, return a pretty-printed representation."""
    return "".join([str(k) for k in kp])


def key_get(obj: Any, kp: KeyPath) -> Any:
    """Given an object and a key path, return the value at the key path."""
    for k in kp:
        obj = k.get(obj)
    return obj<|MERGE_RESOLUTION|>--- conflicted
+++ resolved
@@ -38,11 +38,7 @@
     TypeVar,
     Union,
 )
-<<<<<<< HEAD
-from typing_extensions import deprecated, Self, TypeAlias
-=======
-from typing_extensions import deprecated, NamedTuple
->>>>>>> 5bebdf42
+from typing_extensions import deprecated, NamedTuple, Self, TypeAlias
 
 
 __all__ = [
@@ -114,35 +110,21 @@
         return super().default(obj)  # type: ignore[no-any-return]
 
 
-<<<<<<< HEAD
 Context: TypeAlias = Any
 PyTree: TypeAlias = Any
-FlattenFunc: TypeAlias = Callable[[PyTree], Tuple[List[Any], Context]]
+FlattenFunc: TypeAlias = Callable[[PyTree], tuple[list[Any], Context]]
 UnflattenFunc: TypeAlias = Callable[[Iterable[Any], Context], PyTree]
 DumpableContext: TypeAlias = Any  # Any json dumpable text
 ToDumpableContextFunc: TypeAlias = Callable[[Context], DumpableContext]
 FromDumpableContextFunc: TypeAlias = Callable[[DumpableContext], Context]
 ToDumpableContextFn: TypeAlias = ToDumpableContextFunc
 FromDumpableContextFn: TypeAlias = FromDumpableContextFunc
-ToStrFunc: TypeAlias = Callable[["TreeSpec", List[str]], str]
-MaybeFromStrFunc: TypeAlias = Callable[[str], Optional[Tuple[Any, Context, str]]]
-KeyPath: TypeAlias = Tuple[KeyEntry, ...]
+ToStrFunc: TypeAlias = Callable[["TreeSpec", list[str]], str]
+MaybeFromStrFunc: TypeAlias = Callable[[str], Optional[tuple[Any, Context, str]]]
+KeyPath: TypeAlias = tuple[KeyEntry, ...]
 FlattenWithKeysFunc: TypeAlias = Callable[
-    [PyTree], Tuple[List[Tuple[KeyEntry, Any]], Any]
+    [PyTree], tuple[list[tuple[KeyEntry, Any]], Any]
 ]
-=======
-Context = Any
-PyTree = Any
-FlattenFunc = Callable[[PyTree], tuple[list[Any], Context]]
-UnflattenFunc = Callable[[Iterable[Any], Context], PyTree]
-DumpableContext = Any  # Any json dumpable text
-ToDumpableContextFn = Callable[[Context], DumpableContext]
-FromDumpableContextFn = Callable[[DumpableContext], Context]
-ToStrFunc = Callable[["TreeSpec", list[str]], str]
-MaybeFromStrFunc = Callable[[str], Optional[tuple[Any, Context, str]]]
-KeyPath = tuple[KeyEntry, ...]
-FlattenWithKeysFunc = Callable[[PyTree], tuple[list[tuple[KeyEntry, Any]], Any]]
->>>>>>> 5bebdf42
 
 
 # A NodeDef holds two callables:
