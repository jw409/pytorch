--- conflicted
+++ resolved
@@ -538,45 +538,6 @@
             "rounddecimals_0": [torch.bfloat16],
         }
 
-<<<<<<< HEAD
-        if MACOS_VERSION < 14.0:
-            # FFT and BFloat16 support was added in MacOS 14
-            UNIMPLEMENTED_XFAILLIST.update(
-                {
-                    "bfloat16": None,
-                    "fft.fft": None,
-                    "fft.fft2": None,
-                    "fft.fftn": None,
-                    "fft.hfft": None,
-                    "fft.hfft2": None,
-                    "fft.hfftn": None,
-                    "fft.ifft": None,
-                    "fft.ifft2": None,
-                    "fft.ifftn": None,
-                    "fft.ihfft": None,
-                    "fft.ihfft2": None,
-                    "fft.ihfftn": None,
-                    "fft.irfft": None,
-                    "fft.irfft2": None,
-                    "fft.irfftn": None,
-                    "fft.rfft": None,
-                    "fft.rfft2": None,
-                    "fft.rfftn": None,
-                    "stft": None,
-                    # Error in TestConsistencyCPU.test_output_match_isin_cpu fails for integers,
-                    # not reproducible in later OS. Added assert to op if used in < 14.0
-                    "isin": [
-                        torch.int64,
-                        torch.int32,
-                        torch.int16,
-                        torch.uint8,
-                        torch.int8,
-                    ],
-                }
-            )
-
-=======
->>>>>>> 403b90e5
         if MACOS_VERSION < 15.0:
             UNIMPLEMENTED_XFAILLIST.update(
                 {
